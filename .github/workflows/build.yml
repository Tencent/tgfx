name: build

on:
  pull_request:
    branches: [ main ]
  push:
    branches: [ main ]

jobs:
  ios:
    runs-on: macos-latest
    steps:
      - name: Check Out Repo
        uses: actions/checkout@v3
        with:
          lfs: true

      - name: Get Environment Cache
        id: environment-cache
        uses: actions/cache/restore@v3
        with:
          path: |
            /usr/local/Cellar/ninja
            /usr/local/Cellar/icu4c
            /usr/local/bin/ninja
            /usr/local/Cellar/yasm
            /usr/local/bin/yasm
            /usr/local/bin/depsync
            /usr/local/lib/node_modules/depsync
          key: tgfx-environment-ios-20231025
          restore-keys: tgfx-environment-ios-

      - name: Get Third-Party Cache
        id: third-party-cache
        uses: actions/cache/restore@v3
        with:
          path: |
            third_party
            vendor_tools
          key: third-party-ios-${{ hashFiles('DEPS') }}-${{ hashFiles('vendor.json') }}-${{ hashFiles('test/baseline/version.json') }}
          restore-keys: third-party-ios-

      - name: Install Build Tools
        run: |
          chmod +x install_tools.sh
          ./install_tools.sh
        shell: bash

      - name: Run depsync
        run: |
          npm install depsync -g
          depsync
        shell: bash

      - name: Build iOS
        run: |
          node build_tgfx -p ios -a arm64

      - name: Save Environment Cache
        if: ${{ (github.event_name == 'push') && (steps.environment-cache.outputs.cache-hit != 'true') }}
        uses: actions/cache/save@v3
        with:
          path: |
            /usr/local/Cellar/ninja
            /usr/local/Cellar/icu4c
            /usr/local/bin/ninja
            /usr/local/Cellar/yasm
            /usr/local/bin/yasm
            /usr/local/bin/depsync
            /usr/local/lib/node_modules/depsync
          key: tgfx-environment-ios-20231025

      - name: Save Third-Party Cache
        if: ${{ (github.event_name == 'push') && (steps.third-party-cache.outputs.cache-hit != 'true') }}
        uses: actions/cache/save@v3
        with:
          path: |
            third_party
            vendor_tools
          key: third-party-ios-${{ hashFiles('DEPS') }}-${{ hashFiles('vendor.json') }}-${{ hashFiles('test/baseline/version.json') }}

      - name: Job Failed
        if: ${{ failure() }}
        uses: actions/upload-artifact@v3
        with:
          name: tgfx_ios_arm64
          path: out/release

      - uses: actions/upload-artifact@v3
        with:
          name: tgfx_ios_arm64
          path: out/release

  android:
    runs-on: ubuntu-latest
    steps:
      - name: Check Out Repo
        uses: actions/checkout@v3
        with:
          lfs: true

      - name: Get Third-Party Cache
        id: third-party-cache
        uses: actions/cache/restore@v3
        with:
          path: |
            third_party
            vendor_tools
          key: third-party-android-${{ hashFiles('DEPS') }}-${{ hashFiles('vendor.json') }}-${{ hashFiles('test/baseline/version.json') }}
          restore-keys: third-party-android-

      - uses: seanmiddleditch/gha-setup-ninja@master

      - name: Run depsync
        run: |
          npm install depsync -g
          depsync
        shell: bash

      - uses: nttld/setup-ndk@v1
        id: setup-ndk
        with:
          ndk-version: r19c
          local-cache: true

      - name: Build Android
        run: |
          node build_tgfx -p android -a arm64
        env:
          NDK_HOME: ${{ steps.setup-ndk.outputs.ndk-path }}

      - name: Save Third-Party Cache
        if: ${{ (github.event_name == 'push') && (steps.third-party-cache.outputs.cache-hit != 'true') }}
        uses: actions/cache/save@v3
        with:
          path: |
            third_party
            vendor_tools
          key: third-party-android-${{ hashFiles('DEPS') }}-${{ hashFiles('vendor.json') }}-${{ hashFiles('test/baseline/version.json') }}

      - name: Job Failed
        if: ${{ failure() }}
        uses: actions/upload-artifact@v3
        with:
          name: tgfx_android_arm64v8a
          path: out/release

      - uses: actions/upload-artifact@v3
        with:
          name: tgfx_android_arm64v8a
          path: out/release

  web:
    runs-on: macos-latest
    steps:
      - name: Check Out Repo
        uses: actions/checkout@v3
        with:
          lfs: true

      - name: Get Environment Cache
        id: environment-cache
        uses: actions/cache/restore@v3
        with:
          path: |
            /usr/local/Cellar/ninja
            /usr/local/Cellar/icu4c
            /usr/local/bin/ninja
            /usr/local/Cellar/yasm
            /usr/local/bin/yasm
            /usr/local/bin/depsync
            /usr/local/lib/node_modules/depsync
            /usr/local/Cellar/gcovr
            /usr/local/bin/gcovr
            /usr/local/Cellar/emsdk
            /usr/local/Cellar/emsdk/upstream/emscripten
            /usr/local/Cellar/emsdk/node/14.18.2_64bit/bin
            /usr/local/bin/em++
            /usr/local/bin/em-config
            /usr/local/bin/emar
            /usr/local/bin/embuilder
            /usr/local/bin/emcc
            /usr/local/bin/emcmake
            /usr/local/bin/emconfigure
            /usr/local/bin/emdump
            /usr/local/bin/emdwp
            /usr/local/bin/emmake
            /usr/local/bin/emnm
            /usr/local/bin/emrun
            /usr/local/bin/emprofile
            /usr/local/bin/emscons
            /usr/local/bin/emsize
            /usr/local/bin/emstrip
            /usr/local/bin/emsymbolizer
            /usr/local/bin/emcc.py
            /usr/local/bin/emcmake.py
            /usr/local/bin/emar.py
          key: tgfx-environment-web-20231025
          restore-keys: tgfx-environment-web-

      - name: Get Third-Party Cache
        id: third-party-cache
        uses: actions/cache/restore@v3
        with:
          path: |
            third_party
            vendor_tools
          key: third-party-web-${{ hashFiles('DEPS') }}-${{ hashFiles('vendor.json') }}-${{ hashFiles('test/baseline/version.json') }}
          restore-keys: third-party-web-

      - name: Run depsync
        run: |
          chmod +x sync_deps.sh
          ./sync_deps.sh
        shell: bash

      - name: Build Web
        run: |
          node build_tgfx -p web

      - name: Save Environment Cache
        if: ${{ (github.event_name == 'push') && (steps.environment-cache.outputs.cache-hit != 'true') }}
        uses: actions/cache/save@v3
        with:
          path: |
            /usr/local/Cellar/ninja
            /usr/local/Cellar/icu4c
            /usr/local/bin/ninja
            /usr/local/Cellar/yasm
            /usr/local/bin/yasm
            /usr/local/bin/depsync
            /usr/local/lib/node_modules/depsync
            /usr/local/Cellar/gcovr
            /usr/local/bin/gcovr
            /usr/local/Cellar/emsdk
            /usr/local/Cellar/emsdk/upstream/emscripten
            /usr/local/Cellar/emsdk/node/14.18.2_64bit/bin
            /usr/local/bin/em++
            /usr/local/bin/em-config
            /usr/local/bin/emar
            /usr/local/bin/embuilder
            /usr/local/bin/emcc
            /usr/local/bin/emcmake
            /usr/local/bin/emconfigure
            /usr/local/bin/emdump
            /usr/local/bin/emdwp
            /usr/local/bin/emmake
            /usr/local/bin/emnm
            /usr/local/bin/emrun
            /usr/local/bin/emprofile
            /usr/local/bin/emscons
            /usr/local/bin/emsize
            /usr/local/bin/emstrip
            /usr/local/bin/emsymbolizer
            /usr/local/bin/emcc.py
            /usr/local/bin/emcmake.py
            /usr/local/bin/emar.py
          key: tgfx-environment-web-20231025

      - name: Save Third-Party Cache
        if: ${{ (github.event_name == 'push') && (steps.third-party-cache.outputs.cache-hit != 'true') }}
        uses: actions/cache/save@v3
        with:
          path: |
            third_party
            vendor_tools
          key: third-party-web-${{ hashFiles('DEPS') }}-${{ hashFiles('vendor.json') }}-${{ hashFiles('test/baseline/version.json') }}

      - name: Job Failed
        if: ${{ failure() }}
        uses: actions/upload-artifact@v3
        with:
          name: tgfx_web_wasm
          path: out/release

      - uses: actions/upload-artifact@v3
        with:
          name: tgfx_web_wasm
          path: out/release

  win:
    runs-on: windows-latest
    steps:
      - name: Check Out Repo
        uses: actions/checkout@v3
        with:
          lfs: true

      - name: Get Third-Party Cache
        id: third-party-cache
        uses: actions/cache/restore@v3
        with:
          path: |
            third_party
            vendor_tools
          key: third-party-windows-${{ hashFiles('DEPS') }}-${{ hashFiles('vendor.json') }}-${{ hashFiles('test/baseline/version.json') }}
          restore-keys: third-party-windows-

      - name: Run depsync
        run: |
          npm install depsync -g
          depsync
        shell: bash

      - name: Build Windows
        run: |
<<<<<<< HEAD
          node build_tgfx -p win -d
=======
          node build_tgfx -p win -a x64
>>>>>>> fca64d58

      - name: Save Third-Party Cache
        if: ${{ (github.event_name == 'push') && (steps.third-party-cache.outputs.cache-hit != 'true') }}
        uses: actions/cache/save@v3
        with:
          path: |
            third_party
            vendor_tools
          key: third-party-windows-${{ hashFiles('DEPS') }}-${{ hashFiles('vendor.json') }}-${{ hashFiles('test/baseline/version.json') }}

      - name: Job Failed
        if: ${{ failure() }}
        uses: actions/upload-artifact@v3
        with:
          name: tgfx_win_x64
          path: out/release

      - uses: actions/upload-artifact@v3
        with:
          name: tgfx_win_x64
          path: out/release

  linux:
    runs-on: ubuntu-latest
    steps:
      - name: Check Out Repo
        uses: actions/checkout@v3
        with:
          lfs: true

      - name: Get Third-Party Cache
        id: third-party-cache
        uses: actions/cache/restore@v3
        with:
          path: |
            third_party
            vendor_tools
          key: third-party-linux-${{ hashFiles('DEPS') }}-${{ hashFiles('vendor.json') }}-${{ hashFiles('test/baseline/version.json') }}
          restore-keys: third-party-linux-

      - uses: seanmiddleditch/gha-setup-ninja@master

      - name: Run depsync
        run: |
          npm install depsync -g
          depsync
        shell: bash

      - name: Build Linux
        run: |
          node build_tgfx -DTGFX_USE_SWIFTSHADER=ON -p linux

      - name: Save Third-Party Cache
        if: ${{ (github.event_name == 'push') && (steps.third-party-cache.outputs.cache-hit != 'true') }}
        uses: actions/cache/save@v3
        with:
          path: |
            third_party
            vendor_tools
          key: third-party-linux-${{ hashFiles('DEPS') }}-${{ hashFiles('vendor.json') }}-${{ hashFiles('test/baseline/version.json') }}

      - name: Job Failed
        if: ${{ failure() }}
        uses: actions/upload-artifact@v3
        with:
          name: tgfx_linux_x64
          path: out/release

      - uses: actions/upload-artifact@v3
        with:
          name: tgfx_linux_x64
          path: out/release

  qt:
    runs-on: ubuntu-latest
    steps:
      - name: Check Out Repo
        uses: actions/checkout@v3
        with:
          lfs: true

      - name: Get Third-Party Cache
        id: third-party-cache
        uses: actions/cache/restore@v3
        with:
          path: |
            third_party
            vendor_tools
          key: third-party-qt-${{ hashFiles('DEPS') }}-${{ hashFiles('vendor.json') }}-${{ hashFiles('test/baseline/version.json') }}
          restore-keys: third-party-qt-

      - uses: seanmiddleditch/gha-setup-ninja@master

      - name: Run depsync
        run: |
          npm install depsync -g
          depsync
        shell: bash

      - name: Install Qt
        uses: jurplel/install-qt-action@v3
        with:
          host: 'linux'
          target: 'desktop'
          dir: '${{github.workspace}}/qt/'
          install-deps: 'true'
          cache: 'true'
          cache-key-prefix: 'install-qt-action'

      - name: Build QT
        run: |
          node build_tgfx -DTGFX_USE_QT=ON -DCMAKE_PREFIX_PATH="${{env.Qt5_Dir}}/lib/cmake/" -p linux

      - name: Save Third-Party Cache
        if: ${{ (github.event_name == 'push') && (steps.third-party-cache.outputs.cache-hit != 'true') }}
        uses: actions/cache/save@v3
        with:
          path: |
            third_party
            vendor_tools
          key: third-party-qt-${{ hashFiles('DEPS') }}-${{ hashFiles('vendor.json') }}-${{ hashFiles('test/baseline/version.json') }}

      - name: Job Failed
        if: ${{ failure() }}
        uses: actions/upload-artifact@v3
        with:
          name: tgfx_qt_x64
          path: out/release

      - uses: actions/upload-artifact@v3
        with:
          name: tgfx_qt_x64
          path: out/release<|MERGE_RESOLUTION|>--- conflicted
+++ resolved
@@ -304,11 +304,7 @@
 
       - name: Build Windows
         run: |
-<<<<<<< HEAD
-          node build_tgfx -p win -d
-=======
-          node build_tgfx -p win -a x64
->>>>>>> fca64d58
+          node build_tgfx -p win -a x64 -d
 
       - name: Save Third-Party Cache
         if: ${{ (github.event_name == 'push') && (steps.third-party-cache.outputs.cache-hit != 'true') }}
