/////////////////////////////////////////////////////////////////////////////////////////////////
//
//  Tencent is pleased to support the open source community by making libpag available.
//
//  Copyright (C) 2024 Tencent. All rights reserved.
//
//  Licensed under the Apache License, Version 2.0 (the "License"); you may not use this file
//  except in compliance with the License. You may obtain a copy of the License at
//
//      http://www.apache.org/licenses/LICENSE-2.0
//
//  unless required by applicable law or agreed to in writing, software distributed under the
//  license is distributed on an "as is" basis, without warranties or conditions of any kind,
//  either express or implied. see the license for the specific language governing permissions
//  and limitations under the license.
//
/////////////////////////////////////////////////////////////////////////////////////////////////

#include <emscripten/bind.h>
#include "TGFXThreadsView.h"
#include "TGFXView.h"

using namespace hello2d;
using namespace emscripten;

EMSCRIPTEN_BINDINGS(TGFXDemo) {

  class_<TGFXBaseView>("TGFXBaseView")
<<<<<<< HEAD
      .function("setImageRef", &TGFXBaseView::setImageRef)
=======
      .function("setImage", &TGFXBaseView::setImage)
>>>>>>> cf4e8c61
      .function("updateSize", &TGFXBaseView::updateSize)
      .function("draw", &TGFXBaseView::draw);

  class_<TGFXView, base<TGFXBaseView>>("TGFXView")
      .smart_ptr<std::shared_ptr<TGFXView>>("TGFXView")
      .class_function("MakeFrom", optional_override([](const std::string& canvasID) {
                        if (canvasID.empty()) {
                          return std::shared_ptr<TGFXView>(nullptr);
                        }
                        return std::make_shared<TGFXView>(canvasID);
                      }))
      .function("registerFonts", &TGFXView::registerFonts);

  class_<TGFXThreadsView, base<TGFXBaseView>>("TGFXThreadsView")
      .smart_ptr<std::shared_ptr<TGFXThreadsView>>("TGFXThreadsView")
      .class_function("MakeFrom", optional_override([](const std::string& canvasID) {
                        if (canvasID.empty()) {
                          return std::shared_ptr<TGFXThreadsView>(nullptr);
                        }
                        return std::make_shared<TGFXThreadsView>(canvasID);
                      }))
      .function("registerFonts", &TGFXThreadsView::registerFonts);
}<|MERGE_RESOLUTION|>--- conflicted
+++ resolved
@@ -26,11 +26,7 @@
 EMSCRIPTEN_BINDINGS(TGFXDemo) {
 
   class_<TGFXBaseView>("TGFXBaseView")
-<<<<<<< HEAD
-      .function("setImageRef", &TGFXBaseView::setImageRef)
-=======
       .function("setImage", &TGFXBaseView::setImage)
->>>>>>> cf4e8c61
       .function("updateSize", &TGFXBaseView::updateSize)
       .function("draw", &TGFXBaseView::draw);
 
