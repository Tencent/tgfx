--- conflicted
+++ resolved
@@ -40,17 +40,10 @@
   }
 }
 
-<<<<<<< HEAD
-void TGFXBaseView::setImageRef(const std::string& name, tgfx::NativeImageRef imageRef) {
-  auto image = tgfx::Image::MakeFrom(imageRef);
-  if (image) {
-    appHost->addImage(name, image);
-=======
 void TGFXBaseView::setImage(const std::string& name, tgfx::NativeImageRef nativeImage) {
   auto image = tgfx::Image::MakeFrom(nativeImage);
   if (image) {
     appHost->addImage(name, std::move(image));
->>>>>>> cf4e8c61
   }
 }
 
