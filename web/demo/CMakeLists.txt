cmake_minimum_required(VERSION 3.13)
#set(CMAKE_VERBOSE_MAKEFILE ON)
project(Hello2D)

set(CMAKE_VERBOSE_MAKEFILE ON)
set(CMAKE_CXX_STANDARD 17)

if (NOT CMAKE_BUILD_TYPE)
    set(CMAKE_BUILD_TYPE "Release")
endif ()

set(TGFX_BUILD_DRAWERS ON)
set(CMAKE_POLICY_DEFAULT_CMP0077 NEW)
add_subdirectory(${CMAKE_CURRENT_SOURCE_DIR}/../../ ./tgfx)

file(GLOB_RECURSE HELLO_2D_FILES src/*.cpp)

if (DEFINED EMSCRIPTEN)
    add_executable(hello2d ${HELLO_2D_FILES})
    list(APPEND H2D_COMPILE_OPTIONS -fno-rtti -DEMSCRIPTEN_HAS_UNBOUND_TYPE_NAMES=0)
    list(APPEND H2D_LINK_OPTIONS --no-entry -lembind -fno-rtti -DEMSCRIPTEN_HAS_UNBOUND_TYPE_NAMES=0 -sEXPORT_NAME='Hello2D' -sWASM=1 -sASYNCIFY
            -sMAX_WEBGL_VERSION=2 -sEXPORTED_RUNTIME_METHODS=['GL','Asyncify'] -sMODULARIZE=1
            -sENVIRONMENT='web,worker' -sEXPORT_ES6=1 -sUSE_ES6_IMPORT_META=0
<<<<<<< HEAD
            -sPROXY_POSIX_SOCKETS=1 -sWEBSOCKET_SUBPROTOCOL=binary -lwebsocket.js)
=======
            -sPROXY_POSIX_SOCKETS=1 -sWEBSOCKET_SUBPROTOCOL=binary -lwebsocket.js -sASYNCIFY_STACK_SIZE=16384)
>>>>>>> f56d8832
    if (EMSCRIPTEN_PTHREADS)
        list(APPEND H2D_LINK_OPTIONS -sUSE_PTHREADS=1 -sINITIAL_MEMORY=32MB -sALLOW_MEMORY_GROWTH=1
                -sPTHREAD_POOL_SIZE=navigator.hardwareConcurrency -sPROXY_TO_PTHREAD=1
                -sEXIT_RUNTIME=0 -sINVOKE_RUN=0 -sMALLOC=mimalloc)
        list(APPEND H2D_COMPILE_OPTIONS -fPIC -pthread)
    else ()
        list(APPEND H2D_LINK_OPTIONS -sALLOW_MEMORY_GROWTH=1)
    endif ()
    if (CMAKE_BUILD_TYPE STREQUAL "Debug")
        list(APPEND H2D_COMPILE_OPTIONS -O0 -g3)
        list(APPEND H2D_LINK_OPTIONS -O0 -g3 -sSAFE_HEAP=1 -Wno-limited-postlink-optimizations)
    else ()
        list(APPEND H2D_COMPILE_OPTIONS -Oz)
        list(APPEND H2D_LINK_OPTIONS -Oz)
    endif ()
else ()
    add_library(hello2d SHARED ${HELLO_2D_FILES})
endif ()

target_compile_options(hello2d PUBLIC ${H2D_COMPILE_OPTIONS})
target_link_options(hello2d PUBLIC ${H2D_LINK_OPTIONS})
target_link_libraries(hello2d tgfx-drawers tgfx ${HELLO_2D_SHARED_LIBS})<|MERGE_RESOLUTION|>--- conflicted
+++ resolved
@@ -21,11 +21,7 @@
     list(APPEND H2D_LINK_OPTIONS --no-entry -lembind -fno-rtti -DEMSCRIPTEN_HAS_UNBOUND_TYPE_NAMES=0 -sEXPORT_NAME='Hello2D' -sWASM=1 -sASYNCIFY
             -sMAX_WEBGL_VERSION=2 -sEXPORTED_RUNTIME_METHODS=['GL','Asyncify'] -sMODULARIZE=1
             -sENVIRONMENT='web,worker' -sEXPORT_ES6=1 -sUSE_ES6_IMPORT_META=0
-<<<<<<< HEAD
-            -sPROXY_POSIX_SOCKETS=1 -sWEBSOCKET_SUBPROTOCOL=binary -lwebsocket.js)
-=======
             -sPROXY_POSIX_SOCKETS=1 -sWEBSOCKET_SUBPROTOCOL=binary -lwebsocket.js -sASYNCIFY_STACK_SIZE=16384)
->>>>>>> f56d8832
     if (EMSCRIPTEN_PTHREADS)
         list(APPEND H2D_LINK_OPTIONS -sUSE_PTHREADS=1 -sINITIAL_MEMORY=32MB -sALLOW_MEMORY_GROWTH=1
                 -sPTHREAD_POOL_SIZE=navigator.hardwareConcurrency -sPROXY_TO_PTHREAD=1
