cmake_minimum_required(VERSION 3.13)
#set(CMAKE_VERBOSE_MAKEFILE ON)
project(Hello2D)

set(CMAKE_VERBOSE_MAKEFILE ON)
set(CMAKE_CXX_STANDARD 17)

if (NOT CMAKE_BUILD_TYPE)
    set(CMAKE_BUILD_TYPE "Release")
endif ()

set(TGFX_BUILD_DRAWERS ON)
set(CMAKE_POLICY_DEFAULT_CMP0077 NEW)
add_subdirectory(${CMAKE_CURRENT_SOURCE_DIR}/../../ ./tgfx)

file(GLOB_RECURSE HELLO_2D_FILES src/*.cpp)

if (DEFINED EMSCRIPTEN)
    add_executable(hello2d ${HELLO_2D_FILES})
    list(APPEND H2D_COMPILE_OPTIONS -fno-rtti -DEMSCRIPTEN_HAS_UNBOUND_TYPE_NAMES=0)
    list(APPEND H2D_LINK_OPTIONS --no-entry -lembind -fno-rtti -DEMSCRIPTEN_HAS_UNBOUND_TYPE_NAMES=0 -sEXPORT_NAME='Hello2D' -sWASM=1 -sASYNCIFY
<<<<<<< HEAD
            -sUSE_WEBGL2=1 -sEXPORTED_RUNTIME_METHODS=['GL','Asyncify'] -sMODULARIZE=1
            -sENVIRONMENT='web,worker' -sEXPORT_ES6=1 -sUSE_ES6_IMPORT_META=0
            -sPROXY_POSIX_SOCKETS=1 -sWEBSOCKET_SUBPROTOCOL=binary -lwebsocket.js)
=======
            -sMAX_WEBGL_VERSION=2 -sEXPORTED_RUNTIME_METHODS=['GL','Asyncify'] -sMODULARIZE=1
            -sENVIRONMENT='web,worker' -sEXPORT_ES6=1 -sUSE_ES6_IMPORT_META=0)
>>>>>>> 52a76e3d
    if (EMSCRIPTEN_PTHREADS)
        list(APPEND H2D_LINK_OPTIONS -sUSE_PTHREADS=1 -sINITIAL_MEMORY=32MB -sALLOW_MEMORY_GROWTH=1
                -sPTHREAD_POOL_SIZE=navigator.hardwareConcurrency -sPROXY_TO_PTHREAD=1
                -sEXIT_RUNTIME=0 -sINVOKE_RUN=0 -sMALLOC=mimalloc)
        list(APPEND H2D_COMPILE_OPTIONS -fPIC -pthread)
    else ()
        list(APPEND H2D_LINK_OPTIONS -sALLOW_MEMORY_GROWTH=1)
    endif ()
    if (CMAKE_BUILD_TYPE STREQUAL "Debug")
        list(APPEND H2D_COMPILE_OPTIONS -O0 -g3)
        list(APPEND H2D_LINK_OPTIONS -O0 -g3 -sSAFE_HEAP=1 -Wno-limited-postlink-optimizations)
    else ()
        list(APPEND H2D_COMPILE_OPTIONS -Oz)
        list(APPEND H2D_LINK_OPTIONS -Oz)
    endif ()
else ()
    add_library(hello2d SHARED ${HELLO_2D_FILES})
endif ()

target_compile_options(hello2d PUBLIC ${H2D_COMPILE_OPTIONS})
target_link_options(hello2d PUBLIC ${H2D_LINK_OPTIONS})
target_link_libraries(hello2d tgfx-drawers tgfx ${HELLO_2D_SHARED_LIBS})<|MERGE_RESOLUTION|>--- conflicted
+++ resolved
@@ -19,14 +19,9 @@
     add_executable(hello2d ${HELLO_2D_FILES})
     list(APPEND H2D_COMPILE_OPTIONS -fno-rtti -DEMSCRIPTEN_HAS_UNBOUND_TYPE_NAMES=0)
     list(APPEND H2D_LINK_OPTIONS --no-entry -lembind -fno-rtti -DEMSCRIPTEN_HAS_UNBOUND_TYPE_NAMES=0 -sEXPORT_NAME='Hello2D' -sWASM=1 -sASYNCIFY
-<<<<<<< HEAD
-            -sUSE_WEBGL2=1 -sEXPORTED_RUNTIME_METHODS=['GL','Asyncify'] -sMODULARIZE=1
+            -sMAX_WEBGL_VERSION=2 -sEXPORTED_RUNTIME_METHODS=['GL','Asyncify'] -sMODULARIZE=1
             -sENVIRONMENT='web,worker' -sEXPORT_ES6=1 -sUSE_ES6_IMPORT_META=0
             -sPROXY_POSIX_SOCKETS=1 -sWEBSOCKET_SUBPROTOCOL=binary -lwebsocket.js)
-=======
-            -sMAX_WEBGL_VERSION=2 -sEXPORTED_RUNTIME_METHODS=['GL','Asyncify'] -sMODULARIZE=1
-            -sENVIRONMENT='web,worker' -sEXPORT_ES6=1 -sUSE_ES6_IMPORT_META=0)
->>>>>>> 52a76e3d
     if (EMSCRIPTEN_PTHREADS)
         list(APPEND H2D_LINK_OPTIONS -sUSE_PTHREADS=1 -sINITIAL_MEMORY=32MB -sALLOW_MEMORY_GROWTH=1
                 -sPTHREAD_POOL_SIZE=navigator.hardwareConcurrency -sPROXY_TO_PTHREAD=1
