{
  "source": "third_party",
  "out": "third_party/out",
  "vendors": [
    {
      "name": "skcms",
      "cmake": {
        "targets": [
          "skcms"
        ],
        "arguments": [
          "-DCMAKE_CXX_FLAGS=\"-w\""
        ]
      }
    },
    {
      "name": "pathkit",
      "cmake": {
        "targets": [
          "pathkit"
        ],
        "arguments": [
          "-DCMAKE_CXX_FLAGS=\"-w\""
        ]
      }
    },
    {
      "name": "tracy",
      "cmake": {
        "targets": [
          "TracyClient"
        ],
        "arguments": [
          "-DCMAKE_CXX_FLAGS=\"-w\""
        ]
      }
    },
    {
      "name": "zlib",
      "cmake": {
        "targets": [
          "zlibstatic"
        ],
        "arguments": [
          "-DCMAKE_C_FLAGS=\"-w\""
        ],
        "includes": [
          "${SOURCE_DIR}/zlib.h",
          "${BUILD_DIR}/zconf.h"
        ]
      }
    },
    {
      "name": "libwebp",
      "cmake": {
        "targets": [
          "webp",
          "webpdemux",
          "sharpyuv"
        ]
      }
    },
    {
      "name": "libwebp",
      "cmake": {
        "targets": [
          "webp",
          "webpdemux"
        ],
        "arguments": [
          "-DWEBP_BUILD_WEBP_JS=ON"
        ],
        "platforms": [
          "web"
        ]
      }
    },
    {
      "name": "libjpeg-turbo",
      "cmake": {
        "targets": [
          "turbojpeg-static"
        ],
        "includes": [
          "${SOURCE_DIR}/jmorecfg.h",
          "${SOURCE_DIR}/jpeglib.h",
          "${SOURCE_DIR}/jerror.h",
          "${BUILD_DIR}/jconfig.h"
        ],
        "platforms": [
          "win",
          "linux",
          "mac",
          "android",
          "ios",
          "ohos"
        ]
      }
    },
    {
      "name": "libjpeg-turbo",
      "cmake": {
        "targets": [
          "turbojpeg-static"
        ],
        "includes": [
          "${SOURCE_DIR}/jmorecfg.h",
          "${SOURCE_DIR}/jpeglib.h",
          "${SOURCE_DIR}/jerror.h",
          "${BUILD_DIR}/jconfig.h"
        ],
        "arguments": [
          "-DWITH_SIMD=FALSE"
        ],
        "platforms": [
          "web"
        ]
      }
    },
    {
      "name": "libpng",
      "deps": {
        "ZLIB": "zlib"
      },
      "cmake": {
        "targets": [
          "png_static"
        ],
        "arguments": [
          "-DPNG_BUILD_ZLIB=ON"
        ],
        "includes": [
          "${SOURCE_DIR}/png.h",
          "${SOURCE_DIR}/pngconf.h",
          "${BUILD_DIR}/pnglibconf.h"
        ],
        "platforms": [
          "android",
          "win",
          "linux",
          "web"
        ]
      }
    },
    {
      "name": "libpng",
      "deps": {
        "ZLIB": "zlib"
      },
      "cmake": {
        "targets": [
          "png_static"
        ],
        "arguments": [
          "-DPNG_BUILD_ZLIB=ON",
          "-DPNG_ARM_NEON=on"
        ],
        "includes": [
          "${SOURCE_DIR}/png.h",
          "${SOURCE_DIR}/pngconf.h",
          "${BUILD_DIR}/pnglibconf.h"
        ],
        "platforms": [
          "ios",
          "mac"
        ]
      }
    },
    {
      "name": "libpng",
      "deps": {
        "ZLIB": "zlib"
      },
      "cmake": {
        "targets": [
          "png_static"
        ],
        "arguments": [
          "-DANDROID=TRUE",
          "-DPNG_BUILD_ZLIB=ON",
          "-DPNG_ARM_NEON=on"
        ],
        "includes": [
          "${SOURCE_DIR}/png.h",
          "${SOURCE_DIR}/pngconf.h",
          "${BUILD_DIR}/pnglibconf.h"
        ],
        "platforms": [
          "ohos"
        ]
      }
    },
    {
      "name": "freetype",
      "deps": {
        "ZLIB": "zlib",
        "PNG": "libpng"
      },
      "cmake": {
        "targets": [
          "freetype"
        ],
        "arguments": [
          "-DCMAKE_DISABLE_FIND_PACKAGE_BZip2=TRUE",
          "-DCMAKE_DISABLE_FIND_PACKAGE_HarfBuzz=TRUE",
          "-DFT_DISABLE_BROTLI=TRUE",
          "-DCMAKE_C_FLAGS=\"-w\""
        ]
      }
    },
    {
      "name": "harfbuzz",
      "cmake": {
        "targets": [
          "harfbuzz"
        ],
        "arguments": [
          "-DHB_HAVE_FREETYPE=OFF",
          "-DHB_HAVE_CORETEXT=OFF",
          "-Wno-dev",
          "-DCMAKE_CXX_FLAGS=\"-w -DHB_LEAN -DHB_MINI -DHB_NO_UCD_UNASSIGNED -DNDEBUG -D__OPTIMIZE_SIZE__\""
        ]
      }
    },
    {
      "name": "googletest",
      "cmake": {
        "targets": [
          "gtest"
        ],
        "platforms": [
          "mac",
          "win",
          "linux"
        ]
      }
    },
    {
      "name": "expat",
      "dir": "expat/expat",
      "cmake": {
        "targets": [
          "expat"
        ],
        "arguments": [
<<<<<<< HEAD
          "-DBUILD_SHARED_LIBS=OFF"
=======
          "-DBUILD_SHARED_LIBS=OFF",
          "-DCMAKE_C_FLAGS=\"-w\""
>>>>>>> c28a93c8
        ]
      }
    }
  ]
}<|MERGE_RESOLUTION|>--- conflicted
+++ resolved
@@ -243,12 +243,8 @@
           "expat"
         ],
         "arguments": [
-<<<<<<< HEAD
-          "-DBUILD_SHARED_LIBS=OFF"
-=======
           "-DBUILD_SHARED_LIBS=OFF",
           "-DCMAKE_C_FLAGS=\"-w\""
->>>>>>> c28a93c8
         ]
       }
     }
