--- conflicted
+++ resolved
@@ -239,7 +239,6 @@
       }
     },
     {
-<<<<<<< HEAD
       "name": "flatbuffers",
       "cmake": {
         "targets": [
@@ -257,12 +256,14 @@
       "cmake": {
         "targets": [
           "inspector"
-=======
+        ]
+      }
+    },
+    {
       "name": "highway",
       "cmake": {
         "targets": [
           "hwy"
->>>>>>> a654d0b2
         ]
       }
     }
