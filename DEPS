{
  "version": "1.4.4",
  "vars": {
    "PAG_GROUP": "https://github.com/libpag"
  },
  "repos": {
    "common": [
      {
        "url": "${PAG_GROUP}/vendor_tools.git",
<<<<<<< HEAD
        "commit": "3aab45d47553938e5e43a8ee5acaefd0e7aace36",
=======
        "commit": "c1c78c1217f0b67d2142a736140472f62e280fd1",
>>>>>>> b43e9ce2
        "dir": "third_party/vendor_tools"
      },
      {
        "url": "${PAG_GROUP}/pathkit.git",
        "commit": "1fce60d56f9c08d25d3868b5006dd2c9b52e9201",
        "dir": "third_party/pathkit"
      },
      {
        "url": "${PAG_GROUP}/skcms.git",
        "commit": "2d0ea94be31ed31438c3c7a57752a601ba83ff2c",
        "dir": "third_party/skcms"
      },
      {
        "url": "https://github.com/madler/zlib.git",
        "commit": "51b7f2abdade71cd9bb0e7a373ef2610ec6f9daf",
        "dir": "third_party/zlib"
      },
      {
        "url": "https://github.com/glennrp/libpng.git",
        "commit": "872555f4ba910252783af1507f9e7fe1653be252",
        "dir": "third_party/libpng"
      },
      {
        "url": "https://github.com/webmproject/libwebp.git",
        "commit": "233960a0ad8c640acd458a6966dea09e12c1325a",
        "dir": "third_party/libwebp"
      },
      {
        "url": "https://github.com/libjpeg-turbo/libjpeg-turbo.git",
        "commit": "0a9b9721782d3a60a5c16c8c9a7abf3d4b1ecd42",
        "dir": "third_party/libjpeg-turbo"
      },
      {
        "url": "https://github.com/freetype/freetype.git",
        "commit": "42608f77f20749dd6ddc9e0536788eaad70ea4b5",
        "dir": "third_party/freetype"
      },
      {
        "url": "https://github.com/harfbuzz/harfbuzz.git",
        "commit": "f1f2be776bcd994fa9262622e1a7098a066e5cf7",
        "dir": "third_party/harfbuzz"
      },
      {
        "url": "https://github.com/google/googletest.git",
        "commit": "6910c9d9165801d8827d628cb72eb7ea9dd538c5",
        "dir": "third_party/googletest"
      },
      {
        "url": "https://github.com/nlohmann/json.git",
        "commit": "fec56a1a16c6e1c1b1f4e116a20e79398282626c",
        "dir": "third_party/json"
      },
      {
        "url": "https://github.com/libexpat/libexpat.git",
        "commit": "88b3ed553d8ad335559254863a33360d55b9f1d6",
        "dir": "third_party/expat"
      },
      {
        "url": "https://github.com/google/flatbuffers.git",
        "commit": "1c514626e83c20fffa8557e75641848e1e15cd5e",
        "dir": "third_party/flatbuffers"
      },
      {
         "url": "https://github.com/cameron314/concurrentqueue.git",
         "commit": "6dd38b8a1dbaa7863aa907045f32308a56a6ff5d",
         "dir": "third_party/concurrentqueue"
      },
      {
        "url": "https://github.com/google/highway.git",
        "commit": "a523516d35e22a4ba8e2e70a319062cb87352de6",
        "dir": "third_party/highway"
      },
      {
        "url": "https://github.com/kerukuro/digestpp.git",
        "commit": "9a1afa1459fa71ab544775f1b1c0a6298978d9fd",
        "dir": "third_party/digestpp"
      }
    ]
  },
  "actions": {
    "common": [
      {
        "command": "depsync --clean",
        "dir": "third_party"
      }
    ]
  }
}<|MERGE_RESOLUTION|>--- conflicted
+++ resolved
@@ -7,11 +7,7 @@
     "common": [
       {
         "url": "${PAG_GROUP}/vendor_tools.git",
-<<<<<<< HEAD
         "commit": "3aab45d47553938e5e43a8ee5acaefd0e7aace36",
-=======
-        "commit": "c1c78c1217f0b67d2142a736140472f62e280fd1",
->>>>>>> b43e9ce2
         "dir": "third_party/vendor_tools"
       },
       {
