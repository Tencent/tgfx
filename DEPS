--- conflicted
+++ resolved
@@ -67,11 +67,7 @@
       },
       {
         "url": "https://github.com/libpag/tracy.git",
-<<<<<<< HEAD
-        "commit": "2d118e80ea19c659984b34e1387727814f117f02",
-=======
-        "commit": "ef23cd6ed597767200fe320721a99d824e3193f6",
->>>>>>> f56d8832
+        "commit": "1da329b7ea69cf1ee809ebf721f477a302191fe9",
         "dir": "third_party/tracy"
       },
       {
