--- conflicted
+++ resolved
@@ -76,15 +76,14 @@
          "dir": "third_party/concurrentqueue"
       },
       {
-<<<<<<< HEAD
-         "url": "https://github.com/lz4/lz4",
-         "commit": "cacca37747572717ceb1f156eb9840644205ca4f",
-         "dir": "third_party/lz4"
-=======
         "url": "https://github.com/google/highway.git",
         "commit": "a523516d35e22a4ba8e2e70a319062cb87352de6",
         "dir": "third_party/highway"
->>>>>>> 8373cf24
+      },
+      {
+        "url": "https://github.com/lz4/lz4.git",
+        "commit": "cacca37747572717ceb1f156eb9840644205ca4f",
+        "dir": "third_party/lz4"
       }
     ]
   },
