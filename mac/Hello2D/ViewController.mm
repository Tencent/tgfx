/////////////////////////////////////////////////////////////////////////////////////////////////
//
//  Tencent is pleased to support the open source community by making tgfx available.
//
//  Copyright (C) 2023 Tencent. All rights reserved.
//
//  Licensed under the BSD 3-Clause License (the "License"); you may not use this file except
//  in compliance with the License. You may obtain a copy of the License at
//
//      https://opensource.org/licenses/BSD-3-Clause
//
//  unless required by applicable law or agreed to in writing, software distributed under the
//  license is distributed on an "as is" basis, without warranties or conditions of any kind,
//  either express or implied. see the license for the specific language governing permissions
//  and limitations under the license.
//
/////////////////////////////////////////////////////////////////////////////////////////////////

#import "ViewController.h"
#import <CoreVideo/CoreVideo.h>
#import "TGFXView.h"
@interface ViewController ()
@property(nonatomic) CVDisplayLinkRef displayLink;
@property(strong, nonatomic) TGFXView* tgfxView;
<<<<<<< HEAD
@property(nonatomic) int drawCount;
@property(nonatomic) float zoomScale;
@property(nonatomic) CGPoint contentOffset;
=======
>>>>>>> fc4052f1
- (void)updateContentView;
@end

static CVReturn OnAnimationCallback(CVDisplayLinkRef displayLink, const CVTimeStamp* now,
                                    const CVTimeStamp* outputTime, CVOptionFlags flagsIn,
                                    CVOptionFlags* flagsOut, void* displayLinkContext) {
  ViewController* controller = (__bridge ViewController*)displayLinkContext;
  [controller performSelectorOnMainThread:@selector(updateContentView)
                               withObject:nil
                            waitUntilDone:NO];
  return kCVReturnSuccess;
}

@implementation ViewController

static const float MinZoom = 0.001f;
static const float MaxZoom = 1000.0f;
// Refs https://github.com/microsoft/vscode/blob/main/src/vs/base/browser/mouseEvent.ts
static const float ScrollWheelZoomSensitivity = 120.0f;
- (void)setupDisplayLink {
  CVDisplayLinkCreateWithActiveCGDisplays(&_displayLink);
  CVDisplayLinkSetOutputCallback(_displayLink, &OnAnimationCallback, (__bridge void*)self);
  CVDisplayLinkStart(_displayLink);
}

- (void)viewDidLoad {
  [super viewDidLoad];
  self.tgfxView = [[TGFXView alloc] initWithFrame:self.view.bounds];
  [self.tgfxView setAutoresizingMask:NSViewWidthSizable | NSViewHeightSizable];
  [self.view addSubview:self.tgfxView];
<<<<<<< HEAD
  self.zoomScale = 1.0f;
  self.contentOffset = CGPointZero;
  [self setupDisplayLink];
=======
>>>>>>> fc4052f1

  [[NSNotificationCenter defaultCenter] addObserver:self
                                           selector:@selector(appDidEnterBackground:)
                                               name:NSApplicationDidResignActiveNotification
                                             object:nil];
  [[NSNotificationCenter defaultCenter] addObserver:self
                                           selector:@selector(appWillEnterForeground:)
                                               name:NSApplicationWillBecomeActiveNotification
                                             object:nil];
}
<<<<<<< HEAD

- (void)appDidEnterBackground:(NSNotification*)notification {
  if (_displayLink) {
    CVDisplayLinkStop(_displayLink);
  }
}

- (void)appWillEnterForeground:(NSNotification*)notification {
  if (_displayLink) {
    CVDisplayLinkStart(_displayLink);
  }
}

- (void)updateContentView {
  [self.tgfxView draw:self.drawCount zoom:self.zoomScale offset:self.contentOffset];
=======
- (void)viewDidAppear {
  [super viewDidAppear];
  [self updateContentView];
  [self.tgfxView startDisplayLink];
}
- (void)appDidEnterBackground:(NSNotification*)notification {
  [self.tgfxView stopDisplayLink];
}

- (void)appWillEnterForeground:(NSNotification*)notification {
  [self.tgfxView startDisplayLink];
}

- (void)updateContentView {
  [self.tgfxView draw];
}

- (void)dealloc {
  [[NSNotificationCenter defaultCenter] removeObserver:self];
>>>>>>> fc4052f1
}

- (void)dealloc {
  [[NSNotificationCenter defaultCenter] removeObserver:self];
  if (_displayLink) {
    CVDisplayLinkStop(_displayLink);
    CVDisplayLinkRelease(_displayLink);
    _displayLink = nullptr;
  }
}

- (void)mouseUp:(NSEvent*)event {
<<<<<<< HEAD
  self.drawCount++;
  self.zoomScale = 1.0f;
  self.contentOffset = CGPointZero;
=======
  self.tgfxView.drawIndex++;
  self.tgfxView.zoomScale = 1.0f;
  self.tgfxView.contentOffset = CGPointZero;
>>>>>>> fc4052f1
}

- (void)scrollWheel:(NSEvent*)event {
  BOOL isCtrl = (event.modifierFlags & NSEventModifierFlagControl) != 0;
  BOOL isCmd = (event.modifierFlags & NSEventModifierFlagCommand) != 0;
  if (isCtrl || isCmd) {
    NSPoint mouseInView = [self.tgfxView convertPoint:[event locationInWindow] fromView:nil];
    mouseInView.y = self.tgfxView.bounds.size.height - mouseInView.y;
    mouseInView = [self.tgfxView convertPointToBacking:mouseInView];
    float contentX = (mouseInView.x - self.tgfxView.contentOffset.x) / self.tgfxView.zoomScale;
    float contentY = (mouseInView.y - self.tgfxView.contentOffset.y) / self.tgfxView.zoomScale;
    if (event.hasPreciseScrollingDeltas) {
      self.tgfxView.zoomScale =
          self.tgfxView.zoomScale * (1 + event.scrollingDeltaY / ScrollWheelZoomSensitivity);
    } else {
      self.tgfxView.zoomScale = self.tgfxView.zoomScale * std::pow(1.1, event.scrollingDeltaY);
    }
    if (self.tgfxView.zoomScale < MinZoom) {
      self.tgfxView.zoomScale = MinZoom;
    }
    if (self.tgfxView.zoomScale > MaxZoom) {
      self.tgfxView.zoomScale = MaxZoom;
    }
    self.tgfxView.contentOffset = CGPointMake(mouseInView.x - contentX * self.tgfxView.zoomScale,
                                              mouseInView.y - contentY * self.tgfxView.zoomScale);
  } else {
    if (event.hasPreciseScrollingDeltas) {
      self.tgfxView.contentOffset =
          CGPointMake(self.tgfxView.contentOffset.x + event.scrollingDeltaX,
                      self.tgfxView.contentOffset.y + event.scrollingDeltaY);
    } else {
      self.tgfxView.contentOffset =
          CGPointMake(self.tgfxView.contentOffset.x + event.scrollingDeltaX * 5,
                      self.tgfxView.contentOffset.y + event.scrollingDeltaY * 5);
    }
  }
}

- (void)magnifyWithEvent:(NSEvent*)event {
  NSPoint mouseInView = [self.tgfxView convertPoint:[event locationInWindow] fromView:nil];
  mouseInView.y = self.tgfxView.bounds.size.height - mouseInView.y;
  mouseInView = [self.tgfxView convertPointToBacking:mouseInView];
  float contentX = (mouseInView.x - self.tgfxView.contentOffset.x) / self.tgfxView.zoomScale;
  float contentY = (mouseInView.y - self.tgfxView.contentOffset.y) / self.tgfxView.zoomScale;
  self.tgfxView.zoomScale = self.tgfxView.zoomScale * (1.0 + event.magnification);
  if (self.tgfxView.zoomScale < MinZoom) {
    self.tgfxView.zoomScale = MinZoom;
  }
  if (self.tgfxView.zoomScale > MaxZoom) {
    self.tgfxView.zoomScale = MaxZoom;
  }
<<<<<<< HEAD
  self.contentOffset = CGPointMake(mouseInView.x - contentX * self.zoomScale,
                                   mouseInView.y - contentY * self.zoomScale);
=======
  self.tgfxView.contentOffset = CGPointMake(mouseInView.x - contentX * self.tgfxView.zoomScale,
                                            mouseInView.y - contentY * self.tgfxView.zoomScale);
>>>>>>> fc4052f1
}

@end<|MERGE_RESOLUTION|>--- conflicted
+++ resolved
@@ -20,26 +20,9 @@
 #import <CoreVideo/CoreVideo.h>
 #import "TGFXView.h"
 @interface ViewController ()
-@property(nonatomic) CVDisplayLinkRef displayLink;
 @property(strong, nonatomic) TGFXView* tgfxView;
-<<<<<<< HEAD
-@property(nonatomic) int drawCount;
-@property(nonatomic) float zoomScale;
-@property(nonatomic) CGPoint contentOffset;
-=======
->>>>>>> fc4052f1
 - (void)updateContentView;
 @end
-
-static CVReturn OnAnimationCallback(CVDisplayLinkRef displayLink, const CVTimeStamp* now,
-                                    const CVTimeStamp* outputTime, CVOptionFlags flagsIn,
-                                    CVOptionFlags* flagsOut, void* displayLinkContext) {
-  ViewController* controller = (__bridge ViewController*)displayLinkContext;
-  [controller performSelectorOnMainThread:@selector(updateContentView)
-                               withObject:nil
-                            waitUntilDone:NO];
-  return kCVReturnSuccess;
-}
 
 @implementation ViewController
 
@@ -47,23 +30,12 @@
 static const float MaxZoom = 1000.0f;
 // Refs https://github.com/microsoft/vscode/blob/main/src/vs/base/browser/mouseEvent.ts
 static const float ScrollWheelZoomSensitivity = 120.0f;
-- (void)setupDisplayLink {
-  CVDisplayLinkCreateWithActiveCGDisplays(&_displayLink);
-  CVDisplayLinkSetOutputCallback(_displayLink, &OnAnimationCallback, (__bridge void*)self);
-  CVDisplayLinkStart(_displayLink);
-}
 
 - (void)viewDidLoad {
   [super viewDidLoad];
   self.tgfxView = [[TGFXView alloc] initWithFrame:self.view.bounds];
   [self.tgfxView setAutoresizingMask:NSViewWidthSizable | NSViewHeightSizable];
   [self.view addSubview:self.tgfxView];
-<<<<<<< HEAD
-  self.zoomScale = 1.0f;
-  self.contentOffset = CGPointZero;
-  [self setupDisplayLink];
-=======
->>>>>>> fc4052f1
 
   [[NSNotificationCenter defaultCenter] addObserver:self
                                            selector:@selector(appDidEnterBackground:)
@@ -74,23 +46,6 @@
                                                name:NSApplicationWillBecomeActiveNotification
                                              object:nil];
 }
-<<<<<<< HEAD
-
-- (void)appDidEnterBackground:(NSNotification*)notification {
-  if (_displayLink) {
-    CVDisplayLinkStop(_displayLink);
-  }
-}
-
-- (void)appWillEnterForeground:(NSNotification*)notification {
-  if (_displayLink) {
-    CVDisplayLinkStart(_displayLink);
-  }
-}
-
-- (void)updateContentView {
-  [self.tgfxView draw:self.drawCount zoom:self.zoomScale offset:self.contentOffset];
-=======
 - (void)viewDidAppear {
   [super viewDidAppear];
   [self updateContentView];
@@ -110,28 +65,12 @@
 
 - (void)dealloc {
   [[NSNotificationCenter defaultCenter] removeObserver:self];
->>>>>>> fc4052f1
-}
-
-- (void)dealloc {
-  [[NSNotificationCenter defaultCenter] removeObserver:self];
-  if (_displayLink) {
-    CVDisplayLinkStop(_displayLink);
-    CVDisplayLinkRelease(_displayLink);
-    _displayLink = nullptr;
-  }
 }
 
 - (void)mouseUp:(NSEvent*)event {
-<<<<<<< HEAD
-  self.drawCount++;
-  self.zoomScale = 1.0f;
-  self.contentOffset = CGPointZero;
-=======
   self.tgfxView.drawIndex++;
   self.tgfxView.zoomScale = 1.0f;
   self.tgfxView.contentOffset = CGPointZero;
->>>>>>> fc4052f1
 }
 
 - (void)scrollWheel:(NSEvent*)event {
@@ -183,13 +122,8 @@
   if (self.tgfxView.zoomScale > MaxZoom) {
     self.tgfxView.zoomScale = MaxZoom;
   }
-<<<<<<< HEAD
-  self.contentOffset = CGPointMake(mouseInView.x - contentX * self.zoomScale,
-                                   mouseInView.y - contentY * self.zoomScale);
-=======
   self.tgfxView.contentOffset = CGPointMake(mouseInView.x - contentX * self.tgfxView.zoomScale,
                                             mouseInView.y - contentY * self.tgfxView.zoomScale);
->>>>>>> fc4052f1
 }
 
 @end