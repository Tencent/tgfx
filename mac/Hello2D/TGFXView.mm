/////////////////////////////////////////////////////////////////////////////////////////////////
//
//  Tencent is pleased to support the open source community by making tgfx available.
//
//  Copyright (C) 2023 Tencent. All rights reserved.
//
//  Licensed under the BSD 3-Clause License (the "License"); you may not use this file except
//  in compliance with the License. You may obtain a copy of the License at
//
//      https://opensource.org/licenses/BSD-3-Clause
//
//  unless required by applicable law or agreed to in writing, software distributed under the
//  license is distributed on an "as is" basis, without warranties or conditions of any kind,
//  either express or implied. see the license for the specific language governing permissions
//  and limitations under the license.
//
/////////////////////////////////////////////////////////////////////////////////////////////////

#import "TGFXView.h"
#import <QuartzCore/CADisplayLink.h>
#include <cmath>
#include "drawers/Drawer.h"
#include "tgfx/core/Point.h"

static CVReturn OnDisplayLinkCallback(CVDisplayLinkRef, const CVTimeStamp*, const CVTimeStamp*,
                                      CVOptionFlags, CVOptionFlags*, void* userInfo) {
  TGFXView* view = (__bridge TGFXView*)userInfo;
  [view draw];
  return kCVReturnSuccess;
}

@implementation TGFXView {
  std::shared_ptr<tgfx::CGLWindow> tgfxWindow;
  std::unique_ptr<drawers::AppHost> appHost;
}

- (BOOL)acceptsFirstResponder {
  return YES;
}

- (void)setBounds:(CGRect)bounds {
  CGRect oldBounds = self.bounds;
  [super setBounds:bounds];
  if (oldBounds.size.width != bounds.size.width || oldBounds.size.height != bounds.size.height) {
    [self updateSize];
  }
}

- (void)setFrame:(CGRect)frame {
  CGRect oldRect = self.frame;
  [super setFrame:frame];
  if (oldRect.size.width != frame.size.width || oldRect.size.height != frame.size.height) {
    [self updateSize];
  }
}

- (void)updateSize {
  CGSize size = [self convertSizeToBacking:self.bounds.size];
  auto width = static_cast<int>(roundf(size.width));
  auto height = static_cast<int>(roundf(size.height));
  if (appHost == nullptr) {
    appHost = std::make_unique<drawers::AppHost>();
    NSString* imagePath = [[NSBundle mainBundle] pathForResource:@"bridge" ofType:@"jpg"];
    auto image = tgfx::Image::MakeFromFile(imagePath.UTF8String);
    appHost->addImage("bridge", image);
    imagePath = [[NSBundle mainBundle] pathForResource:@"tgfx" ofType:@"png"];
      image = tgfx::Image::MakeFromFile(imagePath.UTF8String);
      appHost->addImage("bridge", image);
    auto typeface = tgfx::Typeface::MakeFromName("PingFang SC", "");
    appHost->addTypeface("default", typeface);
    typeface = tgfx::Typeface::MakeFromName("Apple Color Emoji", "");
    appHost->addTypeface("emoji", typeface);
  }
  auto contentScale = size.height / self.bounds.size.height;
  auto sizeChanged = appHost->updateScreen(width, height, contentScale);
  if (sizeChanged && tgfxWindow != nullptr) {
    tgfxWindow->invalidSize();
    [self draw];
  }
}

- (void)viewDidMoveToWindow {
  [super viewDidMoveToWindow];
  self.drawIndex = 0;
  self.zoomScale = 1.0f;
  self.contentOffset = CGPointZero;
  [self.window makeFirstResponder:self];

  if (@available(macOS 14, *)) {
    self.caDisplayLink = [self displayLinkWithTarget:self selector:@selector(draw)];
  } else {
    CVDisplayLinkCreateWithActiveCGDisplays(&_cvDisplayLink);
    CVDisplayLinkSetOutputCallback(_cvDisplayLink, &OnDisplayLinkCallback, (__bridge void*)self);
  }

  [self updateSize];
}

- (void)startDisplayLink {
  if (@available(macOS 14, *)) {
    if (self.caDisplayLink) {
      [self.caDisplayLink addToRunLoop:[NSRunLoop currentRunLoop] forMode:NSRunLoopCommonModes];
    }
  } else {
    if (self.cvDisplayLink) {
      CVDisplayLinkStart(self.cvDisplayLink);
    }
  }
}

- (void)stopDisplayLink {
  if (@available(macOS 14, *)) {
    if (self.caDisplayLink) {
      [self.caDisplayLink removeFromRunLoop:[NSRunLoop currentRunLoop]
                                    forMode:NSRunLoopCommonModes];
    }
  } else {
    if (self.cvDisplayLink) {
      CVDisplayLinkStop(self.cvDisplayLink);
    }
  }
}

- (void)dealloc {
  if (@available(macOS 14, *)) {
    if (self.caDisplayLink) {
      [self.caDisplayLink invalidate];
      self.caDisplayLink = nil;
    }
  } else {
    if (self.cvDisplayLink) {
      CVDisplayLinkStop(self.cvDisplayLink);
      CVDisplayLinkRelease(self.cvDisplayLink);
    }
  }
}

- (void)draw {
  if (self.window == nil) {
    return;
  }
  if (appHost->width() <= 0 || appHost->height() <= 0) {
    return;
  }
  if (tgfxWindow == nullptr) {
    tgfxWindow = tgfx::CGLWindow::MakeFrom(self);
  }
  if (tgfxWindow == nullptr) {
    return;
  }
  auto device = tgfxWindow->getDevice();
  auto context = device->lockContext();
  if (context == nullptr) {
    return;
  }
  auto surface = tgfxWindow->getSurface(context);
  if (surface == nullptr) {
    device->unlock();
    return;
  }
<<<<<<< HEAD
//  appHost->updateZoomAndOffset(self.zoomScale,
//                               tgfx::Point(self.contentOffset.x, self.contentOffset.y));
  auto canvas = surface->getCanvas();
  canvas->clear();
  drawers::Drawer::DrawBackground(canvas, appHost.get());
  auto drawer = drawers::Drawer::GetByIndex(self.drawIndex % drawers::Drawer::Count());
  drawer->displayList.setZoomScale(self.zoomScale);
  drawer->displayList.setContentOffset(static_cast<float>(self.contentOffset.x), static_cast<float>(self.contentOffset.y));
  drawer->build(appHost.get());
  drawer->displayList.render(canvas->getSurface(), false);
=======
  appHost->updateZoomAndOffset(self.zoomScale,
                               tgfx::Point(self.contentOffset.x, self.contentOffset.y));
  auto canvas = surface->getCanvas();
  canvas->clear();
  auto numDrawers = drawers::Drawer::Count() - 1;
  int index = (self.drawIndex % numDrawers) + 1;
  auto drawer = drawers::Drawer::GetByName("GridBackground");
  drawer->draw(canvas, appHost.get());
  drawer = drawers::Drawer::GetByIndex(index);
  drawer->draw(canvas, appHost.get());
>>>>>>> 891deffd
  context->flushAndSubmit();
  tgfxWindow->present(context);
  device->unlock();
}

@end<|MERGE_RESOLUTION|>--- conflicted
+++ resolved
@@ -158,9 +158,6 @@
     device->unlock();
     return;
   }
-<<<<<<< HEAD
-//  appHost->updateZoomAndOffset(self.zoomScale,
-//                               tgfx::Point(self.contentOffset.x, self.contentOffset.y));
   auto canvas = surface->getCanvas();
   canvas->clear();
   drawers::Drawer::DrawBackground(canvas, appHost.get());
@@ -169,18 +166,6 @@
   drawer->displayList.setContentOffset(static_cast<float>(self.contentOffset.x), static_cast<float>(self.contentOffset.y));
   drawer->build(appHost.get());
   drawer->displayList.render(canvas->getSurface(), false);
-=======
-  appHost->updateZoomAndOffset(self.zoomScale,
-                               tgfx::Point(self.contentOffset.x, self.contentOffset.y));
-  auto canvas = surface->getCanvas();
-  canvas->clear();
-  auto numDrawers = drawers::Drawer::Count() - 1;
-  int index = (self.drawIndex % numDrawers) + 1;
-  auto drawer = drawers::Drawer::GetByName("GridBackground");
-  drawer->draw(canvas, appHost.get());
-  drawer = drawers::Drawer::GetByIndex(index);
-  drawer->draw(canvas, appHost.get());
->>>>>>> 891deffd
   context->flushAndSubmit();
   tgfxWindow->present(context);
   device->unlock();
