--- conflicted
+++ resolved
@@ -328,9 +328,6 @@
     filter->attachToLayer(this);
   }
   rasterizedContent = nullptr;
-  if (_root) {
-    _root->invalidCache(this);
-  }
   invalidateTransform();
 }
 
@@ -395,9 +392,6 @@
     layerStyle->attachToLayer(this);
   }
   rasterizedContent = nullptr;
-  if (_root) {
-    _root->invalidCache(this);
-  }
   invalidateTransform();
 }
 
@@ -721,8 +715,9 @@
   if (surface) {
     args.dstColorSpace = surface->colorSpace();
     context = surface->getContext();
-    args.context = context;
-    args.renderFlags = surface->renderFlags();
+    if (!(surface->renderFlags() & RenderFlags::DisableCache)) {
+      args.context = context;
+    }
   } else if (bitFields.hasBlendMode) {
     auto scale = canvas->getMatrix().getMaxScale();
     args.blendModeBackground = BackgroundContext::Make(
@@ -818,9 +813,6 @@
   }
   bitFields.dirtyDescendents = true;
   rasterizedContent = nullptr;
-  if (_root) {
-    _root->invalidCache(this);
-  }
   invalidate();
 }
 
@@ -940,9 +932,6 @@
       _rasterizationScale == 0.0f ? renderMatrix.getMaxScale() : _rasterizationScale;
   if (content && content->contextID() == contextID && content->contentScale() == contentScale) {
     return content;
-  }
-  if (args.renderFlags & RenderFlags::DisableCache || args.context == nullptr) {
-    return nullptr;
   }
   Matrix drawingMatrix = {};
   auto image = getRasterizedImage(args, contentScale, &drawingMatrix);
@@ -1191,12 +1180,6 @@
   return finalImage;
 }
 
-<<<<<<< HEAD
-void Layer::drawContentOffscreen(const DrawArgs& args, Canvas* canvas,
-                                 std::optional<Rect> clipBounds, float contentScale,
-                                 BlendMode blendMode, float alpha, const Matrix3D* transform,
-                                 bool cacheContent) {
-=======
 bool Layer::drawWithCache(const DrawArgs& args, Canvas* canvas, float alpha, BlendMode blendMode,
                           const Matrix3D* transform) {
   if (args.drawMode != DrawMode::Normal || args.excludeEffects) {
@@ -1239,7 +1222,6 @@
   }
   return true;
 }
->>>>>>> 51a88ba7
 
 void Layer::drawOffscreen(const DrawArgs& args, Canvas* canvas, float alpha, BlendMode blendMode,
                           const Matrix3D* transform) {
@@ -1247,29 +1229,6 @@
     drawBackgroundLayerStyles(args, canvas, alpha, *transform);
   }
 
-<<<<<<< HEAD
-  auto contentArgs = args;
-  auto onlyOffscreen = blendMode == BlendMode::SrcOver && !hasValidMask() && alpha == 1.0 &&
-                       (_filters.empty() || args.excludeEffects) && transform == nullptr;
-  if (onlyOffscreen) {
-    contentArgs.blurBackground = args.blurBackground;
-  } else if (args.blurBackground && hasBackgroundStyle()) {
-    contentArgs.blurBackground = args.blurBackground->createSubContext();
-  } else {
-    contentArgs.blurBackground = nullptr;
-  }
-
-  Matrix passthroughImageMatrix = Matrix::I();
-  std::shared_ptr<Image> passthroughImage = nullptr;
-  if (shouldPassThroughBackground(blendMode, transform)) {
-    passthroughImage = getBlendImage(args, canvas, &passthroughImageMatrix);
-    if (args.context) {
-      contentArgs.blendModeBackground =
-          BackgroundContext::Make(nullptr, renderBounds, 0, 0, Matrix::MakeScale(contentScale));
-    }
-  }
-
-=======
   auto contentScale = canvas->getMatrix().getMaxScale();
 
   auto contentArgs = args;
@@ -1291,7 +1250,6 @@
   }
 
   auto clipBounds = GetClipBounds(args.blurBackground ? args.blurBackground->getCanvas() : canvas);
->>>>>>> 51a88ba7
   auto contentClipBounds = clipBounds;
   if (transform != nullptr && clipBounds.has_value()) {
     auto filter = ImageFilter::Transform3D(*transform);
@@ -1309,32 +1267,10 @@
     return;
   }
 
-<<<<<<< HEAD
-  if (cacheContent) {
-    image = image->makeTextureImage(args.context);
-    args.layerCache->cacheImage(this, contentScale, image, imageMatrix);
-  }
-
-  if (transform != nullptr) {
-    auto adaptedMatrix = *transform;
-    auto offsetMatrix =
-        Matrix3D::MakeTranslate(imageMatrix.getTranslateX(), imageMatrix.getTranslateY(), 0);
-    auto invOffsetMatrix =
-        Matrix3D::MakeTranslate(-imageMatrix.getTranslateX(), -imageMatrix.getTranslateY(), 0);
-    auto scaleMatrix = Matrix3D::MakeScale(imageMatrix.getScaleX(), imageMatrix.getScaleY(), 1.0f);
-    auto invScaleMatrix =
-        Matrix3D::MakeScale(1.0f / imageMatrix.getScaleX(), 1.0f / imageMatrix.getScaleY(), 1.0f);
-    adaptedMatrix = invScaleMatrix * invOffsetMatrix * adaptedMatrix * offsetMatrix * scaleMatrix;
-    auto imageFilter = ImageFilter::Transform3D(adaptedMatrix);
-    auto offset = Point();
-    image = image->makeWithFilter(imageFilter, &offset);
-    imageMatrix.preTranslate(offset.x, offset.y);
-=======
   image = MakeImageWithTransform(image, transform, &imageMatrix);
 
   if (args.blurBackground && !contentArgs.blurBackground) {
     image = image->makeRasterized();
->>>>>>> 51a88ba7
   }
 
   Paint paint = {};
@@ -1354,13 +1290,6 @@
     paint.setMaskFilter(maskFilter);
   }
 
-<<<<<<< HEAD
-  if (args.blurBackground && !contentArgs.blurBackground) {
-    image = image->makeRasterized();
-  }
-
-=======
->>>>>>> 51a88ba7
   AutoCanvasRestore autoRestore(canvas);
   canvas->concat(imageMatrix);
   canvas->drawImage(image, &paint);
@@ -1372,18 +1301,9 @@
   }
   if (args.blurBackground) {
     if (contentArgs.blurBackground) {
-<<<<<<< HEAD
-      if (!onlyOffscreen) {
-        auto filter = getImageFilter(contentScale);
-        filter = ImageFilter::Compose(filter, paint.getImageFilter());
-        paint.setImageFilter(filter);
-        contentArgs.blurBackground->drawToParent(Matrix::MakeScale(1.0f / contentScale), paint);
-      }
-=======
       auto filter = getImageFilter(contentScale);
       paint.setImageFilter(filter);
       contentArgs.blurBackground->drawToParent(Matrix::MakeScale(1.0f / contentScale), paint);
->>>>>>> 51a88ba7
     } else {
       auto backgroundCanvas = args.blurBackground->getCanvas();
       AutoCanvasRestore autoRestoreBg(backgroundCanvas);
@@ -1395,102 +1315,6 @@
   // There is no scenario where LayerStyle's Position and ExtraSourceType are 'above' and
   // 'background' respectively at the same time, so no special handling is needed after drawing the
   // content.
-}
-
-bool Layer::shouldPassThroughBackground(BlendMode blendMode, const Matrix3D* transform) const {
-  return bitFields.passThroughBackground && blendMode == BlendMode::SrcOver && _filters.empty() &&
-         bitFields.hasBlendMode && transform == nullptr;
-}
-
-bool Layer::drawWithCache(const DrawArgs& args, Canvas* canvas, float alpha, BlendMode blendMode,
-                          const Matrix3D* transform) {
-  if (args.drawMode != DrawMode::Normal || args.excludeEffects) {
-    return false;
-  }
-  std::shared_ptr<MaskFilter> maskFilter = nullptr;
-  auto contentScale = canvas->getMatrix().getMaxScale();
-  RasterizedContent* cache = nullptr;
-  if (auto rasterizedCache = getRasterizedCache(args, canvas->getMatrix())) {
-    cache = rasterizedCache;
-  } else if (args.layerCache) {
-    cache = args.layerCache->getCachedImage(this, contentScale);
-    // rasterizedCache contains the background layer styles, but layer cache does not because of different
-    // background logic.
-    if (cache && transform != nullptr) {
-      drawBackgroundLayerStyles(args, canvas, alpha, *transform);
-    }
-  }
-  std::optional<Rect> clipBounds = std::nullopt;
-  if (cache) {
-    if (hasValidMask()) {
-      clipBounds = GetClipBounds(args.blurBackground ? args.blurBackground->getCanvas() : canvas);
-      maskFilter = getMaskFilter(args, contentScale, clipBounds);
-      if (maskFilter == nullptr) {
-        return true;
-      }
-      auto maskMatrix = Matrix::MakeScale(1.0f / contentScale, 1.0f / contentScale);
-      maskFilter = maskFilter->makeWithMatrix(maskMatrix);
-    }
-    cache->draw(canvas, bitFields.allowsEdgeAntialiasing, alpha, maskFilter, blendMode, transform);
-    if (args.blendModeBackground) {
-      cache->draw(args.blendModeBackground->getCanvas(), bitFields.allowsEdgeAntialiasing, alpha,
-                  maskFilter, blendMode, transform);
-    }
-    if (args.blurBackground) {
-      if (!hasBackgroundStyle()) {
-        cache->draw(args.blurBackground->getCanvas(), bitFields.allowsEdgeAntialiasing, alpha,
-                    maskFilter, blendMode, transform);
-      } else {
-        auto backgroundArgs = args;
-        backgroundArgs.drawMode = DrawMode::Background;
-        backgroundArgs.blurBackground = nullptr;
-        drawOffscreen(backgroundArgs, args.blurBackground->getCanvas(), alpha, blendMode,
-                      transform);
-      }
-    }
-    return true;
-  }
-
-  if (args.renderFlags & RenderFlags::DisableCache) {
-    return false;
-  }
-
-  if (!args.layerCache) {
-    return false;
-  }
-
-  auto maxCacheSize = static_cast<float>(args.layerCache->maxCacheContentSize());
-  auto maxCacheScale = args.layerCache->maxCacheContentScale();
-
-  auto scaledBounds = renderBounds;
-  scaledBounds.scale(contentScale, contentScale);
-  if (scaledBounds.width() > maxCacheSize || scaledBounds.height() > maxCacheSize ||
-      contentScale > maxCacheScale) {
-    return false;
-  }
-
-  if (shouldPassThroughBackground(blendMode, transform) || hasBackgroundStyle()) {
-    if (!args.renderRect || !args.renderRect->contains(renderBounds)) {
-      return false;
-    }
-  } else {
-    contentScale = std::min(maxCacheScale,
-                            maxCacheSize / std::max(renderBounds.width(), renderBounds.height()));
-  }
-  auto cacheArgs = args;
-  cacheArgs.renderFlags |= RenderFlags::DisableCache;
-  cacheArgs.renderRect = &renderBounds;
-
-  drawContentOffscreen(cacheArgs, canvas, std::nullopt, contentScale, blendMode, alpha, transform,
-                       true);
-  return true;
-}
-
-void Layer::drawOffscreen(const DrawArgs& args, Canvas* canvas, float alpha, BlendMode blendMode,
-                          const Matrix3D* transform) {
-  auto clipBounds = GetClipBounds(args.blurBackground ? args.blurBackground->getCanvas() : canvas);
-  drawContentOffscreen(args, canvas, clipBounds, canvas->getMatrix().getMaxScale(), blendMode,
-                       alpha, transform, false);
 }
 
 void Layer::drawDirectly(const DrawArgs& args, Canvas* canvas, float alpha) {
@@ -2177,9 +2001,6 @@
     auto layer = this;
     while (layer && !layer->bitFields.dirtyDescendents) {
       layer->rasterizedContent = nullptr;
-      if (_root) {
-        _root->invalidCache(layer);
-      }
       if (layer->maskOwner) {
         break;
       }
