--- conflicted
+++ resolved
@@ -104,14 +104,6 @@
   removeChildren();
 }
 
-// void Layer::serialization() {
-//
-//   auto serialization = LayerSerialization::GetSerialization(std::shared_ptr<Layer>(this));
-//   void* data = serialization->Serialization();
-//
-//   LOGE("fdaf", data);
-// }
-
 Layer::Layer() {
   memset(&bitFields, 0, sizeof(bitFields));
   bitFields.visible = true;
@@ -302,16 +294,12 @@
   _children.insert(_children.begin() + index, child);
   child->_parent = this;
   child->onAttachToRoot(_root);
-<<<<<<< HEAD
-  invalidateChildren();
+  child->invalidateTransform();
+  invalidateDescendents();
 #ifdef TGFX_ENABLE_PROFILING
   auto& layerInspector = LayerInspector::GetLayerInspector();
   layerInspector.setDirty(_root, child);
 #endif
-=======
-  child->invalidateTransform();
-  invalidateDescendents();
->>>>>>> f56d8832
   return true;
 }
 
@@ -354,18 +342,14 @@
   child->_parent = nullptr;
   child->onDetachFromRoot();
   _children.erase(_children.begin() + index);
-<<<<<<< HEAD
-  invalidateChildren();
+  if (static_cast<size_t>(index) < _children.size()) {
+    _children[static_cast<size_t>(index)]->invalidateBackground();
+  }
+  invalidateDescendents();
 #ifdef TGFX_ENABLE_PROFILING
   auto& layerInspector = LayerInspector::GetLayerInspector();
   layerInspector.setDirty(_root, child);
 #endif
-=======
-  if (static_cast<size_t>(index) < _children.size()) {
-    _children[static_cast<size_t>(index)]->invalidateBackground();
-  }
-  invalidateDescendents();
->>>>>>> f56d8832
   return child;
 }
 
