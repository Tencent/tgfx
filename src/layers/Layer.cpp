--- conflicted
+++ resolved
@@ -198,7 +198,7 @@
 }
 
 Point Layer::position() const {
-  if (_matrix3DIsAffine) {
+  if (bitFields.matrix3DIsAffine) {
     return {_matrix3D.getRowColumn(0, 3), _matrix3D.getRowColumn(1, 3)};
   }
 
@@ -207,7 +207,7 @@
 }
 
 void Layer::setPosition(const Point& value) {
-  if (_matrix3DIsAffine) {
+  if (bitFields.matrix3DIsAffine) {
     if (_matrix3D.getTranslateX() == value.x && _matrix3D.getTranslateY() == value.y) {
       return;
     }
@@ -225,7 +225,7 @@
 
 Matrix Layer::matrix() const {
   auto affineMatrix = Matrix::I();
-  if (!_matrix3DIsAffine) {
+  if (!bitFields.matrix3DIsAffine) {
     return Matrix::I();
   }
   affineMatrix.setAll(_matrix3D.getRowColumn(0, 0), _matrix3D.getRowColumn(0, 1),
@@ -240,7 +240,7 @@
     return;
   }
   _matrix3D = value3D;
-  _matrix3DIsAffine = true;
+  bitFields.matrix3DIsAffine = true;
   invalidateTransform();
 }
 
@@ -249,7 +249,7 @@
     return;
   }
   _matrix3D = value;
-  _matrix3DIsAffine = IsMatrix3DAffine(value);
+  bitFields.matrix3DIsAffine = IsMatrix3DAffine(value);
   invalidateTransform();
 }
 
@@ -891,8 +891,8 @@
   return layerContent.get();
 }
 
-std::shared_ptr<ImageFilter> Layer::getImageFilter(float contentScale, const Matrix3D* transform) {
-  if (_filters.empty() && transform == nullptr) {
+std::shared_ptr<ImageFilter> Layer::getImageFilter(float contentScale) {
+  if (_filters.empty()) {
     return nullptr;
   }
   std::vector<std::shared_ptr<ImageFilter>> filters;
@@ -900,10 +900,6 @@
     if (auto filter = layerFilter->getImageFilter(contentScale)) {
       filters.push_back(filter);
     }
-  }
-  if (transform != nullptr) {
-    auto content3DFilter = Transform3DFilter::Make(*transform);
-    filters.push_back(content3DFilter->getImageFilter(contentScale));
   }
   return ImageFilter::Compose(filters);
 }
@@ -994,35 +990,13 @@
     }
     return;
   }
-<<<<<<< HEAD
-  if (drawWithCache(args, canvas, alpha, blendMode)) {
+  if (drawWithCache(args, canvas, alpha, blendMode, transform)) {
     return;
   }
   if (blendMode != BlendMode::SrcOver || !bitFields.passThroughBackground ||
       (alpha < 1.0f && bitFields.allowsGroupOpacity) || bitFields.shouldRasterize ||
-      (!_filters.empty() && !args.excludeEffects) || hasValidMask()) {
-    drawOffscreen(args, canvas, alpha, blendMode);
-=======
-  if (auto rasterizedCache = getRasterizedCache(args, canvas->getMatrix())) {
-    rasterizedCache->draw(canvas, bitFields.allowsEdgeAntialiasing, alpha, blendMode, transform);
-    if (args.blurBackground) {
-      if (hasBackgroundStyle()) {
-        auto backgroundArgs = args;
-        backgroundArgs.drawMode = DrawMode::Background;
-        backgroundArgs.blurBackground = nullptr;
-        drawOffscreen(backgroundArgs, args.blurBackground->getCanvas(), alpha, blendMode,
-                      transform);
-      } else {
-        rasterizedCache->draw(args.blurBackground->getCanvas(), bitFields.allowsEdgeAntialiasing,
-                              alpha, blendMode, transform);
-      }
-    }
-  } else if (blendMode != BlendMode::SrcOver || !bitFields.passThroughBackground ||
-             (alpha < 1.0f && bitFields.allowsGroupOpacity) || bitFields.shouldRasterize ||
-             (!_filters.empty() && !args.excludeEffects) || hasValidMask() ||
-             transform != nullptr) {
+      (!_filters.empty() && !args.excludeEffects) || hasValidMask() || transform != nullptr) {
     drawOffscreen(args, canvas, alpha, blendMode, transform);
->>>>>>> 3528a883
   } else {
     // draw directly
     drawDirectly(args, canvas, alpha);
@@ -1117,22 +1091,10 @@
 std::shared_ptr<Image> Layer::getContentImage(const DrawArgs& contentArgs, float contentScale,
                                               const std::shared_ptr<Image>& passThroughImage,
                                               const Matrix& passThroughImageMatrix,
-                                              std::optional<Rect> clipBounds, Matrix* imageMatrix) {
+                                              const std::optional<Rect>& clipBounds,
+                                              Matrix* imageMatrix) {
   DEBUG_ASSERT(imageMatrix);
-  // Bounding box of layer content in local coordinate system.
-  auto localBounds = getBounds();
-  auto inputBounds = localBounds;
-  std::optional<Matrix3D> contentMatrix3D;
-  if (!_matrix3DIsAffine) {
-    // Calculate the effective drawing area based on the layer's actual drawing area in the Canvas
-    // and the clipping region defined by clipBounds, then inversely calculate the cropping area of
-    // the original image so that the cropped part can exactly fill the effective drawing area. For
-    // 2D layers, their relative position (i.e., _matrix3D) is already considered when calculating
-    // clipBounds in the canvas, but for 3D layers, it is not and needs to be handled separately.
-    auto contentOrigin = Point::Make(localBounds.left, localBounds.top);
-    contentMatrix3D = anchorAdaptedMatrix(_matrix3D, contentOrigin);
-    inputBounds = contentMatrix3D->mapRect(inputBounds);
-  }
+  auto inputBounds = getBounds();
   if (clipBounds.has_value()) {
     if (!inputBounds.intersect(*clipBounds)) {
       return nullptr;
@@ -1141,37 +1103,22 @@
 
   if (!contentArgs.excludeEffects) {
     // clipBounds is in local coordinate space,  so we getImageFilter with scale 1.0f.
-    std::shared_ptr<ImageFilter> filter = nullptr;
-    if (_matrix3DIsAffine || !contentMatrix3D.has_value()) {
-      filter = getImageFilter(1.0f);
-    } else {
-      filter = getImageFilter(1.0f, &contentMatrix3D.value());
-    }
+    auto filter = getImageFilter(1.0f);
     if (filter) {
       inputBounds = filter->filterBounds(inputBounds, MapDirection::Reverse);
     }
   }
 
-<<<<<<< HEAD
-  auto context = contentArgs.context;
-=======
-  auto offscreenArgs = args;
-  auto contentScale = canvas->getMatrix().getMaxScale();
-  offscreenArgs.blurBackground = std::move(subBackgroundContext);
-  if (!canvas->getSurface() && passThroughBackground) {
-    offscreenArgs.blendModeBackground =
-        BackgroundContext::Make(nullptr, renderBounds, 0, 0, Matrix::MakeScale(contentScale));
-  }
   // When drawing offscreen, if the layer contains 3D transformations, the background cannot be
   // accurately stretched to fill a rectangle, so the background is drawn separately.
   std::unordered_set<LayerStyleExtraSourceType> styleExtraSourceTypes = {
       LayerStyleExtraSourceType::None, LayerStyleExtraSourceType::Contour};
-  if (_matrix3DIsAffine) {
+  if (bitFields.matrix3DIsAffine) {
     styleExtraSourceTypes.insert(LayerStyleExtraSourceType::Background);
   }
 
->>>>>>> 3528a883
   std::shared_ptr<Image> finalImage = nullptr;
+  auto context = contentArgs.context;
   if (context && passThroughImage) {
     auto surfaceRect = passThroughImageMatrix.mapRect(inputBounds);
     surfaceRect.roundOut();
@@ -1184,16 +1131,9 @@
     }
     auto offscreenCanvas = offscreenSurface->getCanvas();
     offscreenCanvas->translate(-surfaceRect.left, -surfaceRect.top);
-<<<<<<< HEAD
     offscreenCanvas->drawImage(passThroughImage);
     offscreenCanvas->concat(passThroughImageMatrix);
-    drawDirectly(contentArgs, offscreenCanvas, 1.0f);
-=======
-    offscreenCanvas->drawImage(canvas->getSurface()->makeImageSnapshot());
-    offscreenCanvas->clipPath(canvas->getTotalClip());
-    offscreenCanvas->concat(currentMatrix);
-    drawDirectly(offscreenArgs, offscreenCanvas, 1.0f, styleExtraSourceTypes);
->>>>>>> 3528a883
+    drawDirectly(contentArgs, offscreenCanvas, 1.0f, styleExtraSourceTypes);
     finalImage = offscreenSurface->makeImageSnapshot();
     offscreenCanvas->getMatrix().invert(imageMatrix);
   } else {
@@ -1206,11 +1146,7 @@
       offscreenCanvas->concat(passThroughImageMatrix);
       offscreenCanvas->drawImage(passThroughImage);
     }
-<<<<<<< HEAD
-    drawDirectly(contentArgs, offscreenCanvas, 1.0f);
-=======
-    drawDirectly(offscreenArgs, offscreenCanvas, 1.0f, styleExtraSourceTypes);
->>>>>>> 3528a883
+    drawDirectly(contentArgs, offscreenCanvas, 1.0f, styleExtraSourceTypes);
     Point offset;
     finalImage = ToImageWithOffset(recorder.finishRecordingAsPicture(), &offset, nullptr,
                                    contentArgs.dstColorSpace);
@@ -1222,26 +1158,30 @@
   if (!contentArgs.excludeEffects) {
     auto filter = getImageFilter(contentScale);
     if (filter) {
+      std::optional<Rect> filterClipBounds = std::nullopt;
       if (clipBounds.has_value()) {
         auto invertMatrix = Matrix::I();
         imageMatrix->invert(&invertMatrix);
-        clipBounds = invertMatrix.mapRect(*clipBounds);
-        clipBounds->roundOut();
+        filterClipBounds = invertMatrix.mapRect(*clipBounds);
+        filterClipBounds->roundOut();
       }
       // clipBounds may be smaller than the image bounds, so we need to pass it to makeWithFilter.
-      finalImage = finalImage->makeWithFilter(filter, &filterOffset,
-                                              clipBounds.has_value() ? &*clipBounds : nullptr);
+      finalImage = finalImage->makeWithFilter(
+          filter, &filterOffset, filterClipBounds.has_value() ? &*filterClipBounds : nullptr);
       imageMatrix->preTranslate(filterOffset.x, filterOffset.y);
     }
   }
   return finalImage;
 }
 
-<<<<<<< HEAD
 void Layer::drawContentOffscreen(
-    const DrawArgs& args, Canvas* canvas, const std::optional<Rect>& clipBounds, float contentScale,
-    BlendMode blendMode, float alpha,
+    const DrawArgs& args, Canvas* canvas, std::optional<Rect> clipBounds, float contentScale,
+    BlendMode blendMode, float alpha, const Matrix3D* transform,
     const std::function<void(std::shared_ptr<Image>, const Matrix&)>& extraImageFunction) {
+
+  if (transform != nullptr) {
+    drawBackgroundLayerStyles(args, canvas, alpha, *transform);
+  }
 
   auto contentArgs = args;
   auto onlyOffscreen = blendMode == BlendMode::SrcOver && !hasValidMask() && alpha == 1.0 &&
@@ -1265,27 +1205,12 @@
     }
   }
 
-=======
-void Layer::drawOffscreen(const DrawArgs& args, Canvas* canvas, float alpha, BlendMode blendMode,
-                          const Matrix3D* transform) {
-  auto contentScale = canvas->getMatrix().getMaxScale();
-  if (FloatNearlyZero(contentScale)) {
-    return;
-  }
-
-  if (transform != nullptr) {
-    drawBackgroundLayerStyles(args, canvas, alpha, *transform);
-  }
-
-  auto passThroughBackground = bitFields.passThroughBackground && blendMode == BlendMode::SrcOver &&
-                               _filters.empty() && bitFields.hasBlendMode == true &&
-                               transform == nullptr;
-  auto subBackgroundContext = args.blurBackground && hasBackgroundStyle()
-                                  ? args.blurBackground->createSubContext()
-                                  : nullptr;
-  // canvas of background clip bounds will be more large than canvas clip bounds.
-  auto clipBounds = GetClipBounds(args.blurBackground ? args.blurBackground->getCanvas() : canvas);
->>>>>>> 3528a883
+  if (transform != nullptr && clipBounds.has_value()) {
+    auto contentOrigin = Point::Make(clipBounds->left, clipBounds->top);
+    auto contentMatrix3D = anchorAdaptedMatrix(*transform, contentOrigin);
+    clipBounds = contentMatrix3D.mapRect(*clipBounds);
+  }
+
   auto imageMatrix = Matrix::I();
   auto image = getContentImage(contentArgs, contentScale, passthroughImage, passthroughImageMatrix,
                                clipBounds, &imageMatrix);
@@ -1320,7 +1245,14 @@
     paint.setMaskFilter(maskFilter);
   }
 
-<<<<<<< HEAD
+  if (transform != nullptr) {
+    auto contentOrigin = Point::Make(imageMatrix.getTranslateX(), imageMatrix.getTranslateY());
+    auto contentTransform = anchorAdaptedMatrix(*transform, contentOrigin);
+    auto filter = Transform3DFilter::Make(contentTransform);
+    paint.setImageFilter(filter->getImageFilter(contentScale));
+  }
+
+  AutoCanvasRestore autoRestore(canvas);
   canvas->concat(imageMatrix);
   canvas->drawImage(image, &paint);
   if (args.blendModeBackground) {
@@ -1332,23 +1264,10 @@
   if (args.blurBackground) {
     if (contentArgs.blurBackground) {
       if (!onlyOffscreen) {
+        auto filter = getImageFilter(contentScale);
+        filter = ImageFilter::Compose(filter, paint.getImageFilter());
+        paint.setImageFilter(filter);
         contentArgs.blurBackground->drawToParent(Matrix::MakeScale(1.0f / contentScale), paint);
-=======
-  auto filterOffset = Point::Make(0, 0);
-  if (!args.excludeEffects) {
-    std::shared_ptr<ImageFilter> filter = nullptr;
-    if (transform == nullptr) {
-      filter = getImageFilter(contentScale);
-    } else {
-      auto contentOrigin = Point::Make(imageMatrix.getTranslateX(), imageMatrix.getTranslateY());
-      auto contentTransform = anchorAdaptedMatrix(*transform, contentOrigin);
-      filter = getImageFilter(contentScale, &contentTransform);
-    }
-    if (filter) {
-      if (clipBounds.has_value()) {
-        clipBounds = invertImageMatrix.mapRect(*clipBounds);
-        clipBounds->roundOut();
->>>>>>> 3528a883
       }
     } else {
       auto backgroundCanvas = args.blurBackground->getCanvas();
@@ -1357,9 +1276,14 @@
       backgroundCanvas->drawImage(image, &paint);
     }
   }
-}
-
-bool Layer::drawWithCache(const DrawArgs& args, Canvas* canvas, float alpha, BlendMode blendMode) {
+
+  // There is no scenario where LayerStyle's Position and ExtraSourceType are 'above' and
+  // 'background' respectively at the same time, so no special handling is needed after drawing the
+  // content.
+}
+
+bool Layer::drawWithCache(const DrawArgs& args, Canvas* canvas, float alpha, BlendMode blendMode,
+                          const Matrix3D* transform) {
   if (args.drawMode != DrawMode::Normal || args.excludeEffects) {
     return false;
   }
@@ -1370,6 +1294,11 @@
     cache = rasterizedCache;
   } else if (args.layerCache) {
     cache = args.layerCache->getCachedImage(this, contentScale);
+    // rasterizedCache contains the background layer styles, but layer cache does not because of different
+    // background logic.
+    if (cache && transform != nullptr) {
+      drawBackgroundLayerStyles(args, canvas, alpha, *transform);
+    }
   }
   std::optional<Rect> clipBounds = std::nullopt;
   if (cache) {
@@ -1382,20 +1311,21 @@
       auto maskMatrix = Matrix::MakeScale(1.0f / contentScale, 1.0f / contentScale);
       maskFilter = maskFilter->makeWithMatrix(maskMatrix);
     }
-    cache->draw(canvas, bitFields.allowsEdgeAntialiasing, alpha, maskFilter, blendMode);
+    cache->draw(canvas, bitFields.allowsEdgeAntialiasing, alpha, maskFilter, blendMode, transform);
     if (args.blendModeBackground) {
       cache->draw(args.blendModeBackground->getCanvas(), bitFields.allowsEdgeAntialiasing, alpha,
-                  maskFilter, blendMode);
+                  maskFilter, blendMode, transform);
     }
     if (args.blurBackground) {
       if (!hasBackgroundStyle()) {
         cache->draw(args.blurBackground->getCanvas(), bitFields.allowsEdgeAntialiasing, alpha,
-                    maskFilter, blendMode);
+                    maskFilter, blendMode, transform);
       } else {
         auto backgroundArgs = args;
         backgroundArgs.drawMode = DrawMode::Background;
         backgroundArgs.blurBackground = nullptr;
-        drawOffscreen(backgroundArgs, args.blurBackground->getCanvas(), alpha, blendMode);
+        drawOffscreen(backgroundArgs, args.blurBackground->getCanvas(), alpha, blendMode,
+                      transform);
       }
     }
     return true;
@@ -1424,28 +1354,22 @@
     contentScale = std::min(MaxCacheScale,
                             MaxCacheSize / std::max(renderBounds.width(), renderBounds.height()));
   }
-<<<<<<< HEAD
   auto cacheArgs = args;
   cacheArgs.renderFlags |= RenderFlags::DisableCache;
   cacheArgs.renderRect = &renderBounds;
 
-  drawContentOffscreen(cacheArgs, canvas, std::nullopt, contentScale, blendMode, alpha,
+  drawContentOffscreen(cacheArgs, canvas, std::nullopt, contentScale, blendMode, alpha, transform,
                        [&](std::shared_ptr<Image> image, const Matrix& imageMatrix) {
                          args.layerCache->cacheImage(this, contentScale, image, imageMatrix);
                        });
   return true;
 }
 
-void Layer::drawOffscreen(const DrawArgs& args, Canvas* canvas, float alpha, BlendMode blendMode) {
+void Layer::drawOffscreen(const DrawArgs& args, Canvas* canvas, float alpha, BlendMode blendMode,
+                          const Matrix3D* transform) {
   auto clipBounds = GetClipBounds(args.blurBackground ? args.blurBackground->getCanvas() : canvas);
   drawContentOffscreen(args, canvas, clipBounds, canvas->getMatrix().getMaxScale(), blendMode,
-                       alpha);
-=======
-
-  // There is no scenario where LayerStyle's Position and ExtraSourceType are 'above' and
-  // 'background' respectively at the same time, so no special handling is needed after drawing the
-  // content.
->>>>>>> 3528a883
+                       alpha, transform);
 }
 
 void Layer::drawDirectly(const DrawArgs& args, Canvas* canvas, float alpha) {
@@ -1619,7 +1543,7 @@
   // matrix has already been merged into the Canvas, clipping can be done directly through the
   // clipping rectangle. Otherwise, the canvas does not carry this matrix information, and clipping
   // needs to be performed by transforming the Path.
-  if (_matrix3DIsAffine) {
+  if (bitFields.matrix3DIsAffine) {
     canvas->concat(GetMayLossyAffineMatrix(getMatrixWithScrollRect()));
     if (_scrollRect) {
       canvas->clipRect(*_scrollRect);
@@ -1992,14 +1916,14 @@
   // Ensure the 3D filter is not released during the entire function lifetime, otherwise the
   // transformer will have abnormal render bounds calculation
   auto filter3DVector = std::vector<std::shared_ptr<LayerFilter>>{};
-  if (!_layerStyles.empty() || !_filters.empty() || !_matrix3DIsAffine) {
+  if (!_layerStyles.empty() || !_filters.empty() || !bitFields.matrix3DIsAffine) {
     if (transformer) {
       contentScale = transformer->getMaxScale();
     }
     // The filter and style should calculate bounds based on the original size. The externally
     // provided Transformer already contains matrix data, which will be applied to the computed size
     // at the end, including scaling, rotation, and other transformations.
-    if (!_matrix3DIsAffine) {
+    if (!bitFields.matrix3DIsAffine) {
       filter3DVector.push_back(Transform3DFilter::Make(_matrix3D));
       transformer =
           RegionTransformer::MakeFromFilters(filter3DVector, 1.0f, std::move(transformer));
