/////////////////////////////////////////////////////////////////////////////////////////////////
//
//  Tencent is pleased to support the open source community by making tgfx available.
//
//  Copyright (C) 2024 Tencent. All rights reserved.
//
//  Licensed under the BSD 3-Clause License (the "License"); you may not use this file except
//  in compliance with the License. You may obtain a copy of the License at
//
//      https://opensource.org/licenses/BSD-3-Clause
//
//  unless required by applicable law or agreed to in writing, software distributed under the
//  license is distributed on an "as is" basis, without warranties or conditions of any kind,
//  either express or implied. see the license for the specific language governing permissions
//  and limitations under the license.
//
/////////////////////////////////////////////////////////////////////////////////////////////////

#include "tgfx/layers/Layer.h"
#include <atomic>
#include <complex>
#include "contents/LayerContent.h"
#include "contents/RasterizedContent.h"
#include "core/Matrix2D.h"
#include "core/filters/Transform3DImageFilter.h"
#include "core/images/PictureImage.h"
#include "core/utils/Log.h"
#include "core/utils/MathExtra.h"
#include "layers/ContourContext.h"
#include "layers/DrawArgs.h"
#include "layers/RegionTransformer.h"
#include "layers/RootLayer.h"
#include "layers/filters/Transform3DFilter.h"
#include "tgfx/core/PictureRecorder.h"
#include "tgfx/core/Surface.h"
#include "tgfx/layers/ShapeLayer.h"

namespace tgfx {
static std::atomic_bool AllowsEdgeAntialiasing = true;
static std::atomic_bool AllowsGroupOpacity = false;

struct LayerStyleSource {
  float contentScale = 1.0f;
  std::shared_ptr<Image> content = nullptr;
  Point contentOffset = {};
  std::shared_ptr<Image> contour = nullptr;
  Point contourOffset = {};
};

// Determine if the 4*4 matrix contains only 2D affine transformations, i.e., no Z-axis related
// transformations or projection transformations
static bool IsMatrix3DAffine(const Matrix3D& matrix) {
  return FloatNearlyZero(matrix.getRowColumn(0, 2)) && FloatNearlyZero(matrix.getRowColumn(1, 2)) &&
         matrix.getRow(2) == Vec4(0, 0, 1, 0) && matrix.getRow(3) == Vec4(0, 0, 0, 1);
}

// When a 4x4 matrix does not contain Z-axis related transformations and projection transformations,
// this function returns an equivalent 2D affine transformation. Otherwise, the return value will
// lose information about Z-axis related transformations and projection transformations.
static Matrix GetMayLossyAffineMatrix(const Matrix3D& matrix) {
  auto affineMatrix = Matrix::I();
  affineMatrix.setAll(matrix.getRowColumn(0, 0), matrix.getRowColumn(0, 1),
                      matrix.getRowColumn(0, 3), matrix.getRowColumn(1, 0),
                      matrix.getRowColumn(1, 1), matrix.getRowColumn(1, 3));
  return affineMatrix;
}

std::shared_ptr<Picture> Layer::RecordPicture(DrawMode mode, float contentScale,
                                              const std::function<void(Canvas*)>& drawFunction) {
  if (drawFunction == nullptr) {
    return nullptr;
  }
  if (mode == DrawMode::Contour) {
    ContourContext contourContext;
    auto contentCanvas = Canvas(&contourContext);
    contentCanvas.scale(contentScale, contentScale);
    drawFunction(&contentCanvas);
    return contourContext.finishRecordingAsPicture();
  }
  PictureRecorder recorder = {};
  auto contentCanvas = recorder.beginRecording();
  contentCanvas->scale(contentScale, contentScale);
  drawFunction(contentCanvas);
  return recorder.finishRecordingAsPicture();
}

static std::shared_ptr<Image> ToImageWithOffset(
    std::shared_ptr<Picture> picture, Point* offset, const Rect* imageBounds = nullptr,
    std::shared_ptr<ColorSpace> colorSpace = ColorSpace::SRGB()) {
  if (picture == nullptr) {
    return nullptr;
  }
  auto bounds = imageBounds ? *imageBounds : picture->getBounds();
  bounds.roundOut();
  auto matrix = Matrix::MakeTrans(-bounds.x(), -bounds.y());
  auto image = Image::MakeFrom(std::move(picture), static_cast<int>(bounds.width()),
                               static_cast<int>(bounds.height()), &matrix, std::move(colorSpace));
  if (offset) {
    offset->x = bounds.left;
    offset->y = bounds.top;
  }
  return image;
}

static std::optional<Rect> GetClipBounds(const Canvas* canvas) {
  if (canvas == nullptr) {
    return std::nullopt;
  }
  const auto& clipPath = canvas->getTotalClip();
  auto clipRect = Rect::MakeEmpty();
  auto surface = canvas->getSurface();
  if (clipPath.isInverseFillType()) {
    if (!surface) {
      return std::nullopt;
    }
    clipRect = Rect::MakeWH(surface->width(), surface->height());
  } else {
    clipRect = clipPath.getBounds();
    if (surface && !clipRect.intersect(Rect::MakeWH(surface->width(), surface->height()))) {
      return Rect::MakeEmpty();
    }
  }
  if (clipRect.isEmpty()) {
    return Rect::MakeEmpty();
  }
  auto invert = Matrix::I();
  auto viewMatrix = canvas->getMatrix();
  if (!viewMatrix.invert(&invert)) {
    return Rect::MakeEmpty();
  }
  clipRect = invert.mapRect(clipRect);
  clipRect.roundOut();
  return clipRect;
}

static std::shared_ptr<Image> MakeImageWithTransform(std::shared_ptr<Image> image,
                                                     const Matrix3D* transform,
                                                     Matrix* imageMatrix) {
  DEBUG_ASSERT(imageMatrix);
  if (transform == nullptr) {
    return image;
  }
  auto adaptedMatrix = *transform;
  auto offsetMatrix =
      Matrix3D::MakeTranslate(imageMatrix->getTranslateX(), imageMatrix->getTranslateY(), 0);
  auto invOffsetMatrix =
      Matrix3D::MakeTranslate(-imageMatrix->getTranslateX(), -imageMatrix->getTranslateY(), 0);
  auto scaleMatrix = Matrix3D::MakeScale(imageMatrix->getScaleX(), imageMatrix->getScaleY(), 1.0f);
  auto invScaleMatrix =
      Matrix3D::MakeScale(1.0f / imageMatrix->getScaleX(), 1.0f / imageMatrix->getScaleY(), 1.0f);
  adaptedMatrix = invScaleMatrix * invOffsetMatrix * adaptedMatrix * offsetMatrix * scaleMatrix;
  auto imageFilter = ImageFilter::Transform3D(adaptedMatrix);
  auto offset = Point();
  image = image->makeWithFilter(imageFilter, &offset);
  imageMatrix->preTranslate(offset.x, offset.y);
  return image;
}

bool Layer::DefaultAllowsEdgeAntialiasing() {
  return AllowsEdgeAntialiasing;
}

void Layer::SetDefaultAllowsEdgeAntialiasing(bool value) {
  AllowsEdgeAntialiasing = value;
}

bool Layer::DefaultAllowsGroupOpacity() {
  return AllowsGroupOpacity;
}

void Layer::SetDefaultAllowsGroupOpacity(bool value) {
  AllowsGroupOpacity = value;
}

std::shared_ptr<Layer> Layer::Make() {
  return std::shared_ptr<Layer>(new Layer());
}

Layer::~Layer() {
  for (const auto& filter : _filters) {
    filter->detachFromLayer(this);
  }
  if (_mask) {
    _mask->maskOwner = nullptr;
  }
  removeChildren();
  delete contentBounds;
}

Layer::Layer() {
  memset(&bitFields, 0, sizeof(bitFields));
  bitFields.visible = true;
  bitFields.allowsEdgeAntialiasing = AllowsEdgeAntialiasing;
  bitFields.allowsGroupOpacity = AllowsGroupOpacity;
  bitFields.blendMode = static_cast<uint8_t>(BlendMode::SrcOver);
  bitFields.passThroughBackground = true;
}

void Layer::setAlpha(float value) {
  if (_alpha == value) {
    return;
  }
  _alpha = value;
  invalidateTransform();
}

void Layer::setBlendMode(BlendMode value) {
  uint8_t uValue = static_cast<uint8_t>(value);
  if (bitFields.blendMode == uValue) {
    return;
  }
  bitFields.blendMode = uValue;
  invalidateTransform();
}

void Layer::setPassThroughBackground(bool value) {
  if (bitFields.passThroughBackground == value) {
    return;
  }
  bitFields.passThroughBackground = value;
  invalidateTransform();
}

Point Layer::position() const {
  if (bitFields.matrix3DIsAffine) {
    return {_matrix3D.getRowColumn(0, 3), _matrix3D.getRowColumn(1, 3)};
  }

  auto result = matrix3D().mapVec3(Vec3(0, 0, 0));
  return {result.x, result.y};
}

void Layer::setPosition(const Point& value) {
  if (bitFields.matrix3DIsAffine) {
    if (_matrix3D.getTranslateX() == value.x && _matrix3D.getTranslateY() == value.y) {
      return;
    }
    _matrix3D.setRowColumn(0, 3, value.x);
    _matrix3D.setRowColumn(1, 3, value.y);
  } else {
    auto curPos = _matrix3D.mapVec3(Vec3(0, 0, 0));
    if (FloatNearlyEqual(curPos.x, value.x) && FloatNearlyEqual(curPos.y, value.y)) {
      return;
    }
    _matrix3D.postTranslate(value.x - curPos.x, value.y - curPos.y, 0);
  }
  invalidateTransform();
}

Matrix Layer::matrix() const {
  auto affineMatrix = Matrix::I();
  if (!bitFields.matrix3DIsAffine) {
    return Matrix::I();
  }
  affineMatrix.setAll(_matrix3D.getRowColumn(0, 0), _matrix3D.getRowColumn(0, 1),
                      _matrix3D.getRowColumn(0, 3), _matrix3D.getRowColumn(1, 0),
                      _matrix3D.getRowColumn(1, 1), _matrix3D.getRowColumn(1, 3));
  return affineMatrix;
}

void Layer::setMatrix(const Matrix& value) {
  const Matrix3D value3D(value);
  if (value3D == _matrix3D) {
    return;
  }
  _matrix3D = value3D;
  bitFields.matrix3DIsAffine = true;
  invalidateTransform();
}

void Layer::setMatrix3D(const Matrix3D& value) {
  if (value == _matrix3D) {
    return;
  }
  _matrix3D = value;
  bitFields.matrix3DIsAffine = IsMatrix3DAffine(value);
  invalidateTransform();
}

void Layer::setTransformStyle(TransformStyle style) {
  if (_transformStyle == style) {
    return;
  }
  _transformStyle = style;
  invalidate();
}

void Layer::setVisible(bool value) {
  if (bitFields.visible == value) {
    return;
  }
  bitFields.visible = value;
  invalidateTransform();
}

void Layer::setShouldRasterize(bool value) {
  if (bitFields.shouldRasterize == value) {
    return;
  }
  bitFields.shouldRasterize = value;
  invalidateTransform();
}

void Layer::setRasterizationScale(float value) {
  if (value < 0) {
    value = 0;
  }
  _rasterizationScale = value;
}

void Layer::setAllowsEdgeAntialiasing(bool value) {
  if (bitFields.allowsEdgeAntialiasing == value) {
    return;
  }
  bitFields.allowsEdgeAntialiasing = value;
  invalidateTransform();
}

void Layer::setAllowsGroupOpacity(bool value) {
  if (bitFields.allowsGroupOpacity == value) {
    return;
  }
  bitFields.allowsGroupOpacity = value;
  invalidateTransform();
}

void Layer::setFilters(std::vector<std::shared_ptr<LayerFilter>> value) {
  if (_filters.size() == value.size() &&
      std::equal(_filters.begin(), _filters.end(), value.begin())) {
    return;
  }
  for (const auto& filter : _filters) {
    filter->detachFromLayer(this);
  }
  _filters = std::move(value);
  for (const auto& filter : _filters) {
    filter->attachToLayer(this);
  }
  rasterizedContent = nullptr;
  invalidateTransform();
}

void Layer::setMask(std::shared_ptr<Layer> value) {
  if (value.get() == this) {
    return;
  }
  if (_mask == value) {
    return;
  }
  if (value && value->maskOwner) {
    value->maskOwner->setMask(nullptr);
    value->maskOwner = nullptr;
  }
  if (_mask) {
    _mask->maskOwner = nullptr;
  }
  _mask = std::move(value);
  if (_mask) {
    _mask->maskOwner = this;
  }
  invalidateTransform();
}

void Layer::setMaskType(LayerMaskType value) {
  uint8_t uValue = static_cast<uint8_t>(value);
  if (bitFields.maskType == uValue) {
    return;
  }
  bitFields.maskType = uValue;
  if (_mask) {
    invalidateTransform();
  }
}

void Layer::setScrollRect(const Rect& rect) {
  if ((_scrollRect && *_scrollRect == rect) || (!_scrollRect && rect.isEmpty())) {
    return;
  }
  if (rect.isEmpty()) {
    _scrollRect = nullptr;
  } else {
    _scrollRect = std::make_unique<Rect>(rect);
  }
  invalidateTransform();
}

Layer* Layer::root() const {
  return _root;
}

void Layer::setLayerStyles(std::vector<std::shared_ptr<LayerStyle>> value) {
  if (_layerStyles.size() == value.size() &&
      std::equal(_layerStyles.begin(), _layerStyles.end(), value.begin())) {
    return;
  }
  for (const auto& layerStyle : _layerStyles) {
    layerStyle->detachFromLayer(this);
  }
  _layerStyles = std::move(value);
  for (const auto& layerStyle : _layerStyles) {
    layerStyle->attachToLayer(this);
  }
  rasterizedContent = nullptr;
  invalidateTransform();
}

void Layer::setExcludeChildEffectsInLayerStyle(bool value) {
  if (value == bitFields.excludeChildEffectsInLayerStyle) {
    return;
  }
  bitFields.excludeChildEffectsInLayerStyle = value;
  invalidateTransform();
}

bool Layer::addChild(std::shared_ptr<Layer> child) {
  if (!child) {
    return false;
  }
  auto index = _children.size();
  if (child->_parent == this) {
    index--;
  }
  return addChildAt(child, static_cast<int>(index));
}

bool Layer::addChildAt(std::shared_ptr<Layer> child, int index) {
  if (!child) {
    return false;
  }
  if (child.get() == this) {
    LOGE("addChildAt() The child is the same as the parent.");
    return false;
  } else if (child->doContains(this)) {
    LOGE("addChildAt() The child is already a parent of the parent.");
    return false;
  } else if (child->_root == child.get()) {
    LOGE("A root layer cannot be added as a child to another layer.");
    return false;
  }
  if (child->_parent == this) {
    return setChildIndex(child, index);
  }
  child->removeFromParent();
  _children.insert(_children.begin() + index, child);
  child->_parent = this;
  child->onAttachToRoot(_root);
  child->invalidateTransform();
  invalidateDescendents();
  return true;
}

bool Layer::contains(std::shared_ptr<Layer> child) const {
  return doContains(child.get());
}

std::shared_ptr<Layer> Layer::getChildByName(const std::string& name) {
  for (const auto& child : _children) {
    if (child->name() == name) {
      return child;
    }
  }
  return nullptr;
}

int Layer::getChildIndex(std::shared_ptr<Layer> child) const {
  return doGetChildIndex(child.get());
}

std::vector<std::shared_ptr<Layer>> Layer::getLayersUnderPoint(float x, float y) {
  std::vector<std::shared_ptr<Layer>> results;
  getLayersUnderPointInternal(x, y, &results);
  return results;
}

void Layer::removeFromParent() {
  if (!_parent) {
    return;
  }
  _parent->removeChildAt(_parent->doGetChildIndex(this));
}

std::shared_ptr<Layer> Layer::removeChildAt(int index) {
  if (index < 0 || static_cast<size_t>(index) >= _children.size()) {
    LOGE("The supplied index is out of bounds.");
    return nullptr;
  }
  auto child = _children[static_cast<size_t>(index)];
  child->_parent = nullptr;
  child->onDetachFromRoot();
  _children.erase(_children.begin() + index);
  if (_root) {
    _root->invalidateRect(child->renderBounds);
    child->renderBounds = {};
  }
  invalidateDescendents();
  return child;
}

void Layer::removeChildren(int beginIndex, int endIndex) {
  if (_children.empty()) {
    return;
  }
  if (beginIndex < 0 || static_cast<size_t>(beginIndex) >= _children.size()) {
    LOGE("The supplied beginIndex is out of bounds.");
    return;
  }
  if (endIndex < 0 || static_cast<size_t>(endIndex) >= _children.size()) {
    endIndex = static_cast<int>(_children.size()) - 1;
  }
  for (int i = endIndex; i >= beginIndex; --i) {
    removeChildAt(i);
  }
}

bool Layer::setChildIndex(std::shared_ptr<Layer> child, int index) {
  if (index < 0 || static_cast<size_t>(index) >= _children.size()) {
    index = static_cast<int>(_children.size()) - 1;
  }
  auto oldIndex = getChildIndex(child);
  if (oldIndex < 0) {
    LOGE("The supplied layer must be a child layer of the caller.");
    return false;
  }
  if (oldIndex == index) {
    return true;
  }
  _children.erase(_children.begin() + oldIndex);
  _children.insert(_children.begin() + index, child);
  if (_root) {
    // Immediately invalidate the old render bounds, as this may affect the background of the above
    // layer styles.
    _root->invalidateRect(child->renderBounds);
    child->renderBounds = {};
  }
  child->invalidateTransform();
  invalidateDescendents();
  return true;
}

bool Layer::replaceChild(std::shared_ptr<Layer> oldChild, std::shared_ptr<Layer> newChild) {
  auto index = getChildIndex(oldChild);
  if (index < 0) {
    LOGE("The supplied layer must be a child layer of the caller.");
    return false;
  }
  if (!addChildAt(newChild, index)) {
    return false;
  }
  oldChild->removeFromParent();
  invalidateDescendents();
  return true;
}

Rect Layer::getBounds(const Layer* targetCoordinateSpace, bool computeTightBounds) {
  auto matrix = getRelativeMatrix(targetCoordinateSpace);
  return getBoundsInternal(matrix, computeTightBounds);
}

Rect Layer::getContentBounds() {
  Rect bounds = {};
  if (auto content = getContent()) {
    bounds = content->getBounds();
  }

  if (!_layerStyles.empty() || !_filters.empty()) {
    auto layerBounds = bounds;
    for (auto& layerStyle : _layerStyles) {
      auto styleBounds = layerStyle->filterBounds(layerBounds, 1);
      bounds.join(styleBounds);
    }
    for (auto& filter : _filters) {
      bounds = filter->filterBounds(bounds, 1);
    }
  }

  return bounds;
}

Rect Layer::getBoundsInternal(const Matrix3D& coordinateMatrix, bool computeTightBounds) {
  // If the matrix only contains 2D affine transformations, directly use the equivalent 2D
  // transformation matrix to calculate the final Bounds
  bool isCoordinateMatrixAffine = IsMatrix3DAffine(coordinateMatrix);
  auto workAffineMatrix =
      isCoordinateMatrixAffine ? GetMayLossyAffineMatrix(coordinateMatrix) : Matrix::I();
  auto workMatrix3D = isCoordinateMatrixAffine ? Matrix3D(workAffineMatrix) : coordinateMatrix;

  Rect bounds = {};
  if (auto content = getContent()) {
    if (computeTightBounds) {
      bounds.join(content->getTightBounds(workAffineMatrix));
    } else {
      bounds.join(workAffineMatrix.mapRect(content->getBounds()));
    }
  }

  for (const auto& child : _children) {
    // Alpha does not need to be checked; alpha == 0 is still valid.
    if (!child->visible() || child->maskOwner) {
      continue;
    }
    auto childMatrix = child->getMatrixWithScrollRect();
    childMatrix.postConcat(workMatrix3D);
    auto childBounds = child->getBoundsInternal(childMatrix, computeTightBounds);
    if (child->_scrollRect) {
      auto relatvieScrollRect = childMatrix.mapRect(*child->_scrollRect);
      if (!childBounds.intersect(relatvieScrollRect)) {
        continue;
      }
    }
    if (child->hasValidMask()) {
      auto maskRelativeMatrix = child->_mask->getRelativeMatrix(child.get());
      maskRelativeMatrix.postConcat(childMatrix);
      auto maskBounds = child->_mask->getBoundsInternal(maskRelativeMatrix, computeTightBounds);
      if (!childBounds.intersect(maskBounds)) {
        continue;
      }
    }
    bounds.join(childBounds);
  }

  if (!_layerStyles.empty() || !_filters.empty()) {
    auto contentScale = workAffineMatrix.getMaxScale();
    auto layerBounds = bounds;
    for (auto& layerStyle : _layerStyles) {
      auto styleBounds = layerStyle->filterBounds(layerBounds, contentScale);
      bounds.join(styleBounds);
    }
    for (auto& filter : _filters) {
      bounds = filter->filterBounds(bounds, contentScale);
    }
  }

  if (isCoordinateMatrixAffine) {
    return bounds;
  }

  // If the matrix contains Z-axis transformations and projection transformations, first calculate
  // the Bounds using the identity matrix, then apply the 3D transformation to the result.
  // Otherwise, use the equivalent affine transformation matrix to calculate the Bounds.
  bounds = coordinateMatrix.mapRect(bounds);
  bounds.roundOut();
  return bounds;
}

Point Layer::globalToLocal(const Point& globalPoint) const {
  auto globalMatrix = getGlobalMatrix();
  // All vertices inside the rect have an initial z-coordinate of 0, so the third column of the 4x4
  // matrix does not affect the final transformation result and can be ignored. Additionally, since
  // we do not care about the final projected z-axis coordinate, the third row can also be ignored.
  // Therefore, the 4x4 matrix can be simplified to a 3x3 matrix.
  float values[16] = {};
  globalMatrix.getColumnMajor(values);
  auto matrix2D = Matrix2D::MakeAll(values[0], values[1], values[3], values[4], values[5],
                                    values[7], values[12], values[13], values[15]);
  Matrix2D inversedMatrix;
  if (!matrix2D.invert(&inversedMatrix)) {
    DEBUG_ASSERT(false);
    return Point::Make(0, 0);
  }
  auto result = inversedMatrix.mapVec2({globalPoint.x, globalPoint.y});
  return {result.x, result.y};
}

Point Layer::localToGlobal(const Point& localPoint) const {
  auto globalMatrix = getGlobalMatrix();
  auto result = globalMatrix.mapVec3({localPoint.x, localPoint.y, 0});
  return {result.x, result.y};
}

bool Layer::hitTestPoint(float x, float y, bool shapeHitTest) {
  if (auto content = getContent()) {
    Point localPoint = globalToLocal(Point::Make(x, y));
    if (content->hitTestPoint(localPoint.x, localPoint.y, shapeHitTest)) {
      return true;
    }
  }

  for (const auto& childLayer : _children) {
    // Alpha does not need to be checked; alpha == 0 is still valid.
    if (!childLayer->visible() || childLayer->maskOwner) {
      continue;
    }

    if (nullptr != childLayer->_scrollRect) {
      auto pointInChildSpace = childLayer->globalToLocal(Point::Make(x, y));
      if (!childLayer->_scrollRect->contains(pointInChildSpace.x, pointInChildSpace.y)) {
        continue;
      }
    }

    if (nullptr != childLayer->_mask) {
      if (!childLayer->_mask->hitTestPoint(x, y, shapeHitTest)) {
        continue;
      }
    }

    if (childLayer->hitTestPoint(x, y, shapeHitTest)) {
      return true;
    }
  }

  return false;
}

static Rect GetClippedBounds(const Rect& bounds, const Canvas* canvas) {
  DEBUG_ASSERT(canvas != nullptr);
  auto clippedBounds = bounds;
  auto clipRect = GetClipBounds(canvas);
  if (!clipRect.has_value()) {
    return clippedBounds;
  }
  if (!clippedBounds.intersect(*clipRect)) {
    return Rect::MakeEmpty();
  }
  clippedBounds.roundOut();
  return clippedBounds;
}

void Layer::draw(Canvas* canvas, float alpha, BlendMode blendMode) {
  if (canvas == nullptr || alpha <= 0) {
    return;
  }

  auto surface = canvas->getSurface();
  DrawArgs args = {};
  Context* context = nullptr;

  auto bounds = getBounds();
  auto clippedBounds = GetClippedBounds(bounds, canvas);
  if (clippedBounds.isEmpty()) {
    return;
  }
  auto localToGlobalMatrix = getGlobalMatrix();
  auto globalToLocalMatrix = Matrix3D::I();
  bool canInvert = localToGlobalMatrix.invert(&globalToLocalMatrix);

  Rect renderRect = {};
  if (_root && canInvert) {
    _root->updateRenderBounds();
    renderRect = localToGlobalMatrix.mapRect(clippedBounds);
    args.renderRect = &renderRect;
  }

  if (surface) {
    args.dstColorSpace = surface->colorSpace();
    context = surface->getContext();
    if (!(surface->renderFlags() & RenderFlags::DisableCache)) {
      args.context = context;
    }
  } else if (bitFields.hasBlendMode) {
    auto scale = canvas->getMatrix().getMaxScale();
    args.blendModeBackground = BackgroundContext::Make(
        nullptr, Rect::MakeEmpty(), 0, 0, Matrix::MakeScale(scale, scale), args.dstColorSpace);
  }

  if (context && canInvert && hasBackgroundStyle()) {
    auto scale = canvas->getMatrix().getMaxScale();
    auto backgroundRect = clippedBounds;
    backgroundRect.scale(scale, scale);
    auto backgroundMatrix = Matrix::I();
    if (IsMatrix3DAffine(globalToLocalMatrix)) {
      // If the transformation from the current layer node to the root node only contains 2D affine
      // transformations, then draw the real layer background and calculate the accurate
      // transformation matrix of the background image in the layer's local coordinate system
      backgroundMatrix = GetMayLossyAffineMatrix(globalToLocalMatrix);
    } else {
      // Otherwise, it's impossible to draw an accurate background. Only the background image
      // corresponding to the minimum bounding rectangle of the layer node subtree after drawing can
      // be drawn, and this rectangle is stretched to fill the layer area. Based on this, Calculate
      // the transformation matrix for drawing the background image within renderBounds to bounds.
      DEBUG_ASSERT(!FloatNearlyZero(renderRect.width()) && !FloatNearlyZero(renderRect.height()));
      backgroundMatrix = Matrix::MakeTrans(-renderRect.left, -renderRect.top);
      backgroundMatrix.postScale(bounds.width() / renderRect.width(),
                                 bounds.height() / renderRect.height());
      backgroundMatrix.postTranslate(bounds.left, bounds.top);
    }
    backgroundMatrix.postScale(scale, scale);
    if (auto backgroundContext =
            createBackgroundContext(context, backgroundRect, backgroundMatrix,
                                    bounds == clippedBounds, surface->colorSpace())) {
      auto backgroundCanvas = backgroundContext->getCanvas();
      auto actualMatrix = backgroundCanvas->getMatrix();
      bool isLocalToGlobalAffine = IsMatrix3DAffine(localToGlobalMatrix);
      if (isLocalToGlobalAffine) {
        // The current layer node to the root node only contains 2D affine transformations, need to
        // superimpose the transformation matrix that maps layer coordinates to the actual drawing
        // area.
        // Since the background recorder starts from the current layer, we need to pre-concatenate
        // localToGlobalMatrix to the background canvas matrix to ensure the coordinate space is
        // correct.
        actualMatrix.preConcat(GetMayLossyAffineMatrix(localToGlobalMatrix));
      } else {
        // Otherwise, need to superimpose the transformation matrix that maps the bounds to the
        // actual drawing area renderRect.
        DEBUG_ASSERT(!FloatNearlyZero(bounds.width()) && !FloatNearlyZero(bounds.height()));
        auto toBackgroundMatrix = Matrix::MakeTrans(-bounds.left, -bounds.top);
        toBackgroundMatrix.postScale(renderRect.width() / bounds.width(),
                                     renderRect.height() / bounds.height());
        toBackgroundMatrix.postTranslate(renderRect.left, renderRect.top);
        actualMatrix.preConcat(toBackgroundMatrix);
      }
      backgroundCanvas->setMatrix(actualMatrix);
      Point offset = {};
      // If there are 3D transformations or projection transformations from the current layer node
      // to the root node, it's impossible to obtain an accurate background image and stretch it
      // into a rectangle. In this case, obtain the background image corresponding to the minimum
      // bounding rectangle of the current layer subtree after drawing.
      auto image = isLocalToGlobalAffine ? getBackgroundImage(args, scale, &offset)
                                         : getBoundsBackgroundImage(args, scale, &offset);
      if (image != nullptr) {
        AutoCanvasRestore autoRestore(backgroundCanvas);
        actualMatrix.preScale(1.0f / scale, 1.0f / scale);
        backgroundCanvas->setMatrix(actualMatrix);
        backgroundCanvas->drawImage(image, offset.x, offset.y);
      }
      args.blurBackground = std::move(backgroundContext);
    }
  }
  drawLayer(args, canvas, alpha, blendMode, nullptr);
}

void Layer::invalidateContent() {
  if (bitFields.dirtyContent) {
    return;
  }
  bitFields.dirtyContent = true;
  bitFields.dirtyContentBounds = true;
  invalidateDescendents();
}

void Layer::invalidateTransform() {
  if (bitFields.dirtyTransform) {
    return;
  }
  bitFields.dirtyTransform = true;
  invalidate();
}

void Layer::invalidateDescendents() {
  if (bitFields.dirtyDescendents) {
    return;
  }
  bitFields.dirtyDescendents = true;
  rasterizedContent = nullptr;
  invalidate();
}

void Layer::invalidate() {
  if (_parent) {
    _parent->invalidateDescendents();
  }
  if (maskOwner) {
    maskOwner->invalidateTransform();
  }
}

void Layer::onUpdateContent(LayerRecorder*) {
}

void Layer::attachProperty(LayerProperty* property) {
  if (property) {
    property->attachToLayer(this);
  }
}

void Layer::detachProperty(LayerProperty* property) {
  if (property) {
    property->detachFromLayer(this);
  }
}

void Layer::onAttachToRoot(RootLayer* rootLayer) {
  _root = rootLayer;
  for (auto& child : _children) {
    child->onAttachToRoot(rootLayer);
  }
}

void Layer::onDetachFromRoot() {
  _root = nullptr;
  for (auto& child : _children) {
    child->onDetachFromRoot();
  }
}

int Layer::doGetChildIndex(const Layer* child) const {
  int index = 0;
  for (auto& layer : _children) {
    if (layer.get() == child) {
      return index;
    }
    index++;
  }
  return -1;
}

bool Layer::doContains(const Layer* child) const {
  auto target = child;
  while (target) {
    if (target == this) {
      return true;
    }
    target = target->_parent;
  }
  return false;
}

Matrix3D Layer::getGlobalMatrix() const {
  // The global matrix transforms the layer's local coordinate space to the coordinate space of its
  // top-level parent layer. This means the top-level parent layer's own matrix is not included in
  // the global matrix.
  Matrix3D matrix = {};
  auto layer = this;
  while (layer->_parent) {
    // If the layer has 3D and projection transformations, the points of the current layer will be
    // projected onto the plane of the parent layer's coordinate system. The adaptation matrix
    // ensures that the Y value is not modified.
    if (_matrix3DIsAffine) {
      matrix.postConcat(layer->getMatrixWithScrollRect());
    } else {
      auto selfMatrix = layer->getMatrixWithScrollRect();
      selfMatrix.setRow(2, {0, 0, 1, 0});
      matrix.postConcat(selfMatrix);
    }
    layer = layer->_parent;
  }
  return matrix;
}

Matrix3D Layer::getMatrixWithScrollRect() const {
  auto matrix = _matrix3D;
  if (_scrollRect) {
    matrix.preTranslate(-_scrollRect->left, -_scrollRect->top, 0);
  }
  return matrix;
}

LayerContent* Layer::getContent() {
  if (bitFields.dirtyContent) {
    LayerRecorder recorder = {};
    onUpdateContent(&recorder);
    layerContent = recorder.finishRecording();
    bitFields.dirtyContent = false;
  }
  return layerContent.get();
}

std::shared_ptr<ImageFilter> Layer::getImageFilter(float contentScale) {
  if (_filters.empty()) {
    return nullptr;
  }
  std::vector<std::shared_ptr<ImageFilter>> filters;
  for (const auto& layerFilter : _filters) {
    if (auto filter = layerFilter->getImageFilter(contentScale)) {
      filters.push_back(filter);
    }
  }
  return ImageFilter::Compose(filters);
}

RasterizedContent* Layer::getRasterizedCache(const DrawArgs& args, const Matrix& renderMatrix) {
  if (!bitFields.shouldRasterize || args.context == nullptr ||
      (args.drawMode == DrawMode::Background && hasBackgroundStyle()) ||
      args.drawMode == DrawMode::Contour || args.excludeEffects) {
    return nullptr;
  }
  auto contextID = args.context->uniqueID();
  auto content = rasterizedContent.get();
  float contentScale =
      _rasterizationScale == 0.0f ? renderMatrix.getMaxScale() : _rasterizationScale;
  if (content && content->contextID() == contextID && content->contentScale() == contentScale) {
    return content;
  }
  Matrix drawingMatrix = {};
  auto image = getRasterizedImage(args, contentScale, &drawingMatrix);
  if (image == nullptr) {
    return nullptr;
  }
  image = image->makeTextureImage(args.context);
  if (image == nullptr) {
    return nullptr;
  }
  rasterizedContent =
      std::make_unique<RasterizedContent>(contextID, contentScale, std::move(image), drawingMatrix);
  return rasterizedContent.get();
}

std::shared_ptr<Image> Layer::getRasterizedImage(const DrawArgs& args, float contentScale,
                                                 Matrix* drawingMatrix) {
  DEBUG_ASSERT(drawingMatrix != nullptr);
  if (FloatNearlyZero(contentScale)) {
    return nullptr;
  }
  auto drawArgs = args;
  drawArgs.renderRect = nullptr;
  drawArgs.blurBackground = nullptr;
  auto picture = RecordPicture(drawArgs.drawMode, contentScale,
                               [&](Canvas* canvas) { drawDirectly(drawArgs, canvas, 1.0f); });
  if (!picture) {
    return nullptr;
  }
  Point offset = {};
  auto image = ToImageWithOffset(std::move(picture), &offset, nullptr, args.dstColorSpace);
  if (image == nullptr) {
    return nullptr;
  }
  auto filter = getImageFilter(contentScale);
  if (filter) {
    Point filterOffset = {};
    image = image->makeWithFilter(std::move(filter), &filterOffset);
    offset += filterOffset;
  }
  drawingMatrix->setScale(1.0f / contentScale, 1.0f / contentScale);
  drawingMatrix->preTranslate(offset.x, offset.y);
  return image;
}

void Layer::drawLayer(const DrawArgs& args, Canvas* canvas, float alpha, BlendMode blendMode,
                      const Matrix3D* transform) {
  DEBUG_ASSERT(canvas != nullptr);
  auto contentScale = canvas->getMatrix().getMaxScale();
  if (FloatNearlyZero(contentScale)) {
    return;
  }
  if (args.renderRect && !Rect::Intersects(*args.renderRect, renderBounds)) {
    if (args.blurBackground) {
      auto backgroundRect = args.blurBackground->getBackgroundRect();
      if (!Rect::Intersects(*args.renderRect, backgroundRect)) {
        return;
      }
      auto backgroundArgs = args;
      backgroundArgs.drawMode = DrawMode::Background;
      backgroundArgs.blurBackground = nullptr;
      backgroundArgs.renderRect = &backgroundRect;
      drawLayer(backgroundArgs, args.blurBackground->getCanvas(), alpha, blendMode, transform);
    }
    return;
  }
<<<<<<< HEAD
  // The matrix acts on the anchor point at the origin of the layer's local coordinate system. If
  // the w-component of this point after transformation is less than 0, it indicates the layer is
  // behind the viewer, so the layer subtree is hidden.
  if (transform != nullptr && transform->mapPoint(0, 0, 0, 1).w < 0) {
    return;
  }

  if (auto rasterizedCache = getRasterizedCache(args, canvas->getMatrix())) {
    rasterizedCache->draw(canvas, bitFields.allowsEdgeAntialiasing, alpha, blendMode, transform);
    if (args.blurBackground) {
      if (hasBackgroundStyle()) {
        auto backgroundArgs = args;
        backgroundArgs.drawMode = DrawMode::Background;
        backgroundArgs.blurBackground = nullptr;
        drawOffscreen(backgroundArgs, args.blurBackground->getCanvas(), alpha, blendMode,
                      transform);
      } else {
        rasterizedCache->draw(args.blurBackground->getCanvas(), bitFields.allowsEdgeAntialiasing,
                              alpha, blendMode, transform);
      }
    }
  } else if (blendMode != BlendMode::SrcOver || !bitFields.passThroughBackground ||
             (alpha < 1.0f && bitFields.allowsGroupOpacity) || bitFields.shouldRasterize ||
             (!_filters.empty() && !args.excludeEffects) || hasValidMask() ||
             (transform != nullptr && args.render3DContext == nullptr &&
              _transformStyle == TransformStyle::Flat)) {
    // Layers outside 3D render context with Flat transform style need offscreen drawing when
    // applying 3D transformations.
=======
  if (drawWithCache(args, canvas, alpha, blendMode, transform)) {
    return;
  }
  if (blendMode != BlendMode::SrcOver || !bitFields.passThroughBackground ||
      (alpha < 1.0f && bitFields.allowsGroupOpacity) || bitFields.shouldRasterize ||
      (!_filters.empty() && !args.excludeEffects) || hasValidMask() || transform != nullptr) {
>>>>>>> 497c80e8
    drawOffscreen(args, canvas, alpha, blendMode, transform);
  } else if (_transformStyle == TransformStyle::Preserve3D &&
             _parent->_transformStyle == TransformStyle::Flat) {
    // Enable 3D Render Context when conditions are met, rendering eligible subsequent layers as a
    // complete context.
    DEBUG_ASSERT(args.render3DContext == nullptr);
    drawByStarting3DContext(args, canvas, alpha, blendMode, transform);
  } else if (transform != nullptr) {
    // When applying 3D transformations within 3D render context, content needs offscreen rendering
    // while environment matrix should be passed to child layers.
    drawOffscreenSeparateContentChildren(args, canvas, alpha, blendMode, transform);
  } else {
    // draw directly
    drawDirectly(args, canvas, alpha);
  }
}

Matrix3D Layer::getRelativeMatrix(const Layer* targetCoordinateSpace) const {
  if (targetCoordinateSpace == nullptr || targetCoordinateSpace == this) {
    return {};
  }
  auto targetLayerMatrix = targetCoordinateSpace->getGlobalMatrix();
  Matrix3D targetLayerInverseMatrix = {};
  if (!targetLayerMatrix.invert(&targetLayerInverseMatrix)) {
    return {};
  }
  Matrix3D relativeMatrix = getGlobalMatrix();
  relativeMatrix.postConcat(targetLayerInverseMatrix);
  return relativeMatrix;
}

std::shared_ptr<MaskFilter> Layer::getMaskFilter(const DrawArgs& args, float scale,
                                                 const std::optional<Rect>& layerClipBounds) {
  auto maskArgs = args;
  auto maskType = static_cast<LayerMaskType>(bitFields.maskType);
  maskArgs.drawMode = maskType != LayerMaskType::Contour ? DrawMode::Normal : DrawMode::Contour;
  maskArgs.blurBackground = nullptr;
  std::shared_ptr<Picture> maskPicture = nullptr;
  auto relativeMatrix = _mask->getRelativeMatrix(this);
  // When the mask's transformation matrix does not contain 3D and projection transformations,
  // affineRelativeMatrix is an equivalent matrix. Otherwise, directly use the identity matrix to
  // draw the mask content, and this 3D matrix will be applied through a filter during drawing
  auto isMatrixAffine = IsMatrix3DAffine(relativeMatrix);
  auto affineRelativeMatrix =
      isMatrixAffine ? GetMayLossyAffineMatrix(relativeMatrix) : Matrix::I();
  auto maskClipBounds = layerClipBounds;
  if (layerClipBounds.has_value()) {
    auto invertedMatrix = Matrix::I();
    if (affineRelativeMatrix.invert(&invertedMatrix)) {
      maskClipBounds = invertedMatrix.mapRect(*layerClipBounds);
    }
  }
  maskPicture = RecordPicture(maskArgs.drawMode, scale, [&](Canvas* canvas) {
    if (maskClipBounds.has_value()) {
      canvas->clipRect(*maskClipBounds);
    }
    _mask->drawLayer(maskArgs, canvas, _mask->_alpha, BlendMode::SrcOver);
  });
  if (maskPicture == nullptr) {
    return nullptr;
  }
  Point maskImageOffset = {};
  auto maskContentImage =
      ToImageWithOffset(std::move(maskPicture), &maskImageOffset, nullptr, args.dstColorSpace);
  if (maskContentImage == nullptr) {
    return nullptr;
  }
  if (maskType == LayerMaskType::Luminance) {
    maskContentImage =
        maskContentImage->makeWithFilter(ImageFilter::ColorFilter(ColorFilter::Luma()));
  }
  if (!isMatrixAffine) {
    maskContentImage = maskContentImage->makeWithFilter(ImageFilter::Transform3D(relativeMatrix));
  }
  affineRelativeMatrix.preScale(1.0f / scale, 1.0f / scale);
  affineRelativeMatrix.preTranslate(maskImageOffset.x, maskImageOffset.y);
  affineRelativeMatrix.postScale(scale, scale);

  auto shader = Shader::MakeImageShader(maskContentImage, TileMode::Decal, TileMode::Decal);
  if (shader) {
    shader = shader->makeWithMatrix(affineRelativeMatrix);
  }
  return MaskFilter::MakeShader(shader);
}

<<<<<<< HEAD
std::shared_ptr<Image> Layer::getOffscreenContentImage(
    const DrawArgs& args, const Canvas* canvas, bool passThroughBackground,
    std::shared_ptr<BackgroundContext> subBackgroundContext, std::optional<Rect> clipBounds,
    Matrix* imageMatrix, bool excludeChildren, const Matrix3D* transform) {
  DEBUG_ASSERT(imageMatrix);
  // Bounding box of layer content in local coordinate system.
  auto localBounds = excludeChildren ? getContentBounds() : getBounds();
  auto inputBounds = localBounds;
  std::optional<Matrix3D> contentMatrix3D;
  if (transform != nullptr) {
    auto contentOrigin = Point::Make(localBounds.left, localBounds.top);
    contentMatrix3D = anchorAdaptedMatrix(*transform, contentOrigin);
    inputBounds = contentMatrix3D->mapRect(inputBounds);
  } else if (!_matrix3DIsAffine) {
    // Calculate the effective drawing area based on the layer's actual drawing area in the Canvas
    // and the clipping region defined by clipBounds, then inversely calculate the cropping area of
    // the original image so that the cropped part can exactly fill the effective drawing area. For
    // 2D layers, their relative position (i.e., _matrix3D) is already considered when calculating
    // clipBounds in the canvas, but for 3D layers, it is not and needs to be handled separately.
    auto contentOrigin = Point::Make(localBounds.left, localBounds.top);
    contentMatrix3D = anchorAdaptedMatrix(_matrix3D, contentOrigin);
    inputBounds = contentMatrix3D->mapRect(inputBounds);
=======
static std::shared_ptr<Image> getBlendImage(const DrawArgs& args, const Canvas* canvas,
                                            Matrix* imageMatrix) {
  DEBUG_ASSERT(imageMatrix);
  if (canvas->getSurface()) {
    *imageMatrix = canvas->getMatrix();
    return canvas->getSurface()->makeImageSnapshot();
>>>>>>> 497c80e8
  }
  if (args.blendModeBackground) {
    *imageMatrix = args.blendModeBackground->backgroundMatrix();
    Point offset = {};
    auto image = args.blendModeBackground->getBackgroundImage(&offset);
    imageMatrix->preTranslate(offset.x, offset.y);
    return image;
  }
  return nullptr;
}

std::shared_ptr<Image> Layer::getContentImage(const DrawArgs& contentArgs, float contentScale,
                                              const std::shared_ptr<Image>& passThroughImage,
                                              const Matrix& passThroughImageMatrix,
                                              std::optional<Rect> clipBounds, Matrix* imageMatrix) {
  DEBUG_ASSERT(imageMatrix);
  auto inputBounds = getBounds();
  if (clipBounds.has_value()) {
    if (!contentArgs.excludeEffects) {
      // clipBounds is in local coordinate space,  so we getImageFilter with scale 1.0f.
      auto filter = getImageFilter(1.0f);
      if (filter) {
        clipBounds = filter->filterBounds(*clipBounds, MapDirection::Reverse);
      }
    }
    if (!inputBounds.intersect(*clipBounds)) {
      return nullptr;
    }
  }

  // When drawing offscreen, if the layer contains 3D transformations, the background cannot be
  // accurately stretched to fill a rectangle, so the background is drawn separately.
  std::unordered_set<LayerStyleExtraSourceType> styleExtraSourceTypes = {
      LayerStyleExtraSourceType::None, LayerStyleExtraSourceType::Contour};
  if (bitFields.matrix3DIsAffine) {
    styleExtraSourceTypes.insert(LayerStyleExtraSourceType::Background);
  }

  std::shared_ptr<Image> finalImage = nullptr;
  auto context = contentArgs.context;
  if (context && passThroughImage) {
    auto surfaceRect = passThroughImageMatrix.mapRect(inputBounds);
    surfaceRect.roundOut();
    surfaceRect.intersect(Rect::MakeWH(passThroughImage->width(), passThroughImage->height()));
    auto offscreenSurface = Surface::Make(context, static_cast<int>(surfaceRect.width()),
                                          static_cast<int>(surfaceRect.height()), false, 1, false,
                                          0, contentArgs.dstColorSpace);
    if (!offscreenSurface) {
      return nullptr;
    }
    auto offscreenCanvas = offscreenSurface->getCanvas();
    offscreenCanvas->translate(-surfaceRect.left, -surfaceRect.top);
<<<<<<< HEAD
    offscreenCanvas->drawImage(canvas->getSurface()->makeImageSnapshot());
    offscreenCanvas->clipPath(canvas->getTotalClip());
    offscreenCanvas->concat(currentMatrix);
    drawDirectly(offscreenArgs, offscreenCanvas, 1.0f, nullptr, styleExtraSourceTypes,
                 excludeChildren);
=======
    offscreenCanvas->drawImage(passThroughImage);
    offscreenCanvas->concat(passThroughImageMatrix);
    drawDirectly(contentArgs, offscreenCanvas, 1.0f, styleExtraSourceTypes);
>>>>>>> 497c80e8
    finalImage = offscreenSurface->makeImageSnapshot();
    offscreenCanvas->getMatrix().invert(imageMatrix);
  } else {
    PictureRecorder recorder = {};
    auto offscreenCanvas = recorder.beginRecording();
    offscreenCanvas->scale(contentScale, contentScale);
    offscreenCanvas->clipRect(inputBounds);
    if (passThroughImage) {
      AutoCanvasRestore offscreenRestore(offscreenCanvas);
      offscreenCanvas->concat(passThroughImageMatrix);
      offscreenCanvas->drawImage(passThroughImage);
    }
<<<<<<< HEAD
    drawDirectly(offscreenArgs, offscreenCanvas, 1.0f, nullptr, styleExtraSourceTypes,
                 excludeChildren);
=======
    drawDirectly(contentArgs, offscreenCanvas, 1.0f, styleExtraSourceTypes);
>>>>>>> 497c80e8
    Point offset;
    finalImage = ToImageWithOffset(recorder.finishRecordingAsPicture(), &offset, nullptr,
                                   contentArgs.dstColorSpace);
    imageMatrix->setScale(1.0f / contentScale, 1.0f / contentScale);
    imageMatrix->preTranslate(offset.x, offset.y);
  }

  auto filterOffset = Point::Make(0, 0);
  if (!contentArgs.excludeEffects) {
    auto filter = getImageFilter(contentScale);
    if (filter) {
      std::optional<Rect> filterClipBounds = std::nullopt;
      if (clipBounds.has_value()) {
        auto invertMatrix = Matrix::I();
        imageMatrix->invert(&invertMatrix);
        filterClipBounds = invertMatrix.mapRect(*clipBounds);
        filterClipBounds->roundOut();
      }
      // clipBounds may be smaller than the image bounds, so we need to pass it to makeWithFilter.
      finalImage = finalImage->makeWithFilter(
          filter, &filterOffset, filterClipBounds.has_value() ? &*filterClipBounds : nullptr);
      imageMatrix->preTranslate(filterOffset.x, filterOffset.y);
    }
  }
  return finalImage;
}

<<<<<<< HEAD
void Layer::drawOffscreen(const DrawArgs& args, Canvas* canvas, float alpha, BlendMode blendMode,
                          const Matrix3D* transform, bool excludeChildren) {
=======
bool Layer::drawWithCache(const DrawArgs& args, Canvas* canvas, float alpha, BlendMode blendMode,
                          const Matrix3D* transform) {
  if (args.drawMode != DrawMode::Normal || args.excludeEffects) {
    return false;
  }
  std::shared_ptr<MaskFilter> maskFilter = nullptr;
>>>>>>> 497c80e8
  auto contentScale = canvas->getMatrix().getMaxScale();
  RasterizedContent* cache = nullptr;
  if (auto rasterizedCache = getRasterizedCache(args, canvas->getMatrix())) {
    cache = rasterizedCache;
  }
  if (!cache) {
    return false;
  }
  std::optional<Rect> clipBounds = std::nullopt;
  if (hasValidMask()) {
    clipBounds = GetClipBounds(args.blurBackground ? args.blurBackground->getCanvas() : canvas);
    maskFilter = getMaskFilter(args, contentScale, clipBounds);
    if (maskFilter == nullptr) {
      return true;
    }
    auto maskMatrix = Matrix::MakeScale(1.0f / contentScale, 1.0f / contentScale);
    maskFilter = maskFilter->makeWithMatrix(maskMatrix);
  }
  cache->draw(canvas, bitFields.allowsEdgeAntialiasing, alpha, maskFilter, blendMode, transform);
  if (args.blendModeBackground) {
    cache->draw(args.blendModeBackground->getCanvas(), bitFields.allowsEdgeAntialiasing, alpha,
                maskFilter, blendMode, transform);
  }
  if (args.blurBackground) {
    if (!hasBackgroundStyle()) {
      cache->draw(args.blurBackground->getCanvas(), bitFields.allowsEdgeAntialiasing, alpha,
                  maskFilter, blendMode, transform);
    } else {
      auto backgroundArgs = args;
      backgroundArgs.drawMode = DrawMode::Background;
      backgroundArgs.blurBackground = nullptr;
      drawOffscreen(backgroundArgs, args.blurBackground->getCanvas(), alpha, blendMode, transform);
    }
  }
  return true;
}

void Layer::drawOffscreen(const DrawArgs& args, Canvas* canvas, float alpha, BlendMode blendMode,
                          const Matrix3D* transform) {
  if (transform != nullptr) {
    drawBackgroundLayerStyles(args, canvas, alpha, *transform);
  }

  auto contentScale = canvas->getMatrix().getMaxScale();

  auto contentArgs = args;
  contentArgs.blurBackground = args.blurBackground && hasBackgroundStyle()
                                   ? args.blurBackground->createSubContext()
                                   : nullptr;

  Matrix passthroughImageMatrix = Matrix::I();
  std::shared_ptr<Image> passthroughImage = nullptr;
  bool shouldPassThroughBackground = bitFields.passThroughBackground &&
                                     blendMode == BlendMode::SrcOver && _filters.empty() &&
                                     bitFields.hasBlendMode && transform == nullptr;
  if (shouldPassThroughBackground) {
    passthroughImage = getBlendImage(args, canvas, &passthroughImageMatrix);
    if (args.context) {
      contentArgs.blendModeBackground = BackgroundContext::Make(
          nullptr, renderBounds, 0, 0, Matrix::MakeScale(contentScale), args.dstColorSpace);
    }
  }

  auto clipBounds = GetClipBounds(args.blurBackground ? args.blurBackground->getCanvas() : canvas);
  auto contentClipBounds = clipBounds;
  if (transform != nullptr && clipBounds.has_value()) {
    auto filter = ImageFilter::Transform3D(*transform);
    if (filter) {
      contentClipBounds = filter->filterBounds(*clipBounds, MapDirection::Reverse);
    }
  }

  auto imageMatrix = Matrix::I();
<<<<<<< HEAD
  auto image = getOffscreenContentImage(args, canvas, passThroughBackground, subBackgroundContext,
                                        clipBounds, &imageMatrix, excludeChildren, transform);
=======
  auto image = getContentImage(contentArgs, contentScale, passthroughImage, passthroughImageMatrix,
                               contentClipBounds, &imageMatrix);

>>>>>>> 497c80e8
  auto invertImageMatrix = Matrix::I();
  if (image == nullptr || !imageMatrix.invert(&invertImageMatrix)) {
    return;
  }

  image = MakeImageWithTransform(image, transform, &imageMatrix);

  if (args.blurBackground && !contentArgs.blurBackground) {
    image = image->makeRasterized();
  }

  Paint paint = {};
  paint.setAntiAlias(bitFields.allowsEdgeAntialiasing);
  paint.setAlpha(alpha);
  paint.setBlendMode(blendMode);

  if (hasValidMask()) {
    auto maskFilter = getMaskFilter(args, contentScale, clipBounds);
    // if mask filter is nullptr while mask is valid, that means the layer is not visible.
    if (!maskFilter) {
      return;
    }
    auto maskMatrix = Matrix::MakeScale(1.0f / contentScale, 1.0f / contentScale);
    maskMatrix.postConcat(invertImageMatrix);
    maskFilter = maskFilter->makeWithMatrix(maskMatrix);
    paint.setMaskFilter(maskFilter);
  }

<<<<<<< HEAD
  auto filterOffset = Point::Make(0, 0);
  if (!args.excludeEffects) {
    std::shared_ptr<ImageFilter> filter = nullptr;
    if (transform == nullptr || args.render3DContext != nullptr) {
      filter = getImageFilter(contentScale);
    } else {
      auto contentOrigin = Point::Make(imageMatrix.getTranslateX(), imageMatrix.getTranslateY());
      auto contentTransform = anchorAdaptedMatrix(*transform, contentOrigin);
      if (args.render3DContext != nullptr) {
        // 3D layers within a 3D rendering context require unified depth mapping to ensure correct
        // depth occlusion visual effects.
        contentTransform.postConcat(args.render3DContext->depthMatrix());
      } else {
        // 3D layers not within a 3D rendering context ignore depth mapping to ensure layer depth
        // remains 0, maintaining layer visibility.
        contentTransform.setRow(2, {0, 0, 0, 0});
      }
      filter = getImageFilter(contentScale, &contentTransform);
    }
    if (filter) {
      if (clipBounds.has_value()) {
        clipBounds = invertImageMatrix.mapRect(*clipBounds);
        clipBounds->roundOut();
      }
      // clipBounds may be smaller than the image bounds, so we need to pass it to makeWithFilter.
      // The filter obtained for layers within a 3D rendering context does not contain matrix
      // transformation, while clipBounds considers matrix transformation and cannot be directly
      // clipped. The corresponding transformation matrix is applied during compositing.
      auto filterClipBounds =
          args.render3DContext == nullptr && clipBounds.has_value() ? &*clipBounds : nullptr;
      image = image->makeWithFilter(filter, &filterOffset, filterClipBounds);
    }
  }
  if (image == nullptr) {
    return;
  }
  if (args.blurBackground && !subBackgroundContext) {
    image = image->makeRasterized();
  }

  if (args.render3DContext == nullptr) {
    AutoCanvasRestore autoRestore(canvas);
    canvas->concat(imageMatrix);
    canvas->drawImage(image, filterOffset.x, filterOffset.y, &paint);
  } else {
    DEBUG_ASSERT(transform != nullptr);
    // transform describes the matrix to be applied when the current layer content is offscreen
    // rendered before drawing to canvas, while image represents the content of this layer. Its
    // top-left corner may not coincide with the layer origin, so the content offset value based on
    // layer description needs to be obtained through imageMatrix and adapted to the matrix.
    DEBUG_ASSERT(!FloatNearlyZero(contentScale));
    auto imgeOrigin = Point::Make(imageMatrix.getTranslateX() + filterOffset.x / contentScale,
                                  imageMatrix.getTranslateY() + filterOffset.y / contentScale);
    auto imageTransform = anchorAdaptedMatrix(*transform, imgeOrigin);
    // The content described by the image has been scaled relative to the layer's local coordinates.
    // The matrix adaptation rule is: project first, then scale.
    if (!FloatNearlyEqual(contentScale, 1.0f)) {
      auto invScaleMatrix = Matrix3D::MakeScale(1.0f / contentScale, 1.0f / contentScale, 1.0f);
      auto scaleMatrix = Matrix3D::MakeScale(contentScale, contentScale, 1.0f);
      imageTransform = scaleMatrix * imageTransform * invScaleMatrix;
    }
    // 3D layers within a 3D rendering context require unified depth mapping to ensure correct
    // depth occlusion visual effects.
    imageTransform.postConcat(args.render3DContext->depthMatrix());
    // Calculate the drawing offset in the compositor based on the final drawing area of the content
    // on the canvas.
    auto imageCanvasOrigin = imageTransform.mapRect(Rect::MakeWH(image->width(), image->height()));
    float x = imageCanvasOrigin.left + imageMatrix.getTranslateX() * contentScale + filterOffset.x -
              args.render3DContext->renderRect().left;
    float y = imageCanvasOrigin.top + imageMatrix.getTranslateY() * contentScale + filterOffset.y -
              args.render3DContext->renderRect().top;
    //TODO: Clip image with clipBounds.
    args.render3DContext->compositor()->drawImage(image, imageTransform, x, y);
  }
=======
  AutoCanvasRestore autoRestore(canvas);
  canvas->concat(imageMatrix);
  canvas->drawImage(image, &paint);
>>>>>>> 497c80e8
  if (args.blendModeBackground) {
    auto blendCanvas = args.blendModeBackground->getCanvas();
    AutoCanvasRestore autoRestoreBlend(blendCanvas);
    blendCanvas->concat(imageMatrix);
    blendCanvas->drawImage(image, &paint);
  }
  if (args.blurBackground) {
    if (contentArgs.blurBackground) {
      auto filter = getImageFilter(contentScale);
      paint.setImageFilter(filter);
      contentArgs.blurBackground->drawToParent(Matrix::MakeScale(1.0f / contentScale), paint);
    } else {
      auto backgroundCanvas = args.blurBackground->getCanvas();
      AutoCanvasRestore autoRestoreBg(backgroundCanvas);
      backgroundCanvas->concat(imageMatrix);
      backgroundCanvas->drawImage(image, &paint);
    }
  }

  // There is no scenario where LayerStyle's Position and ExtraSourceType are 'above' and
  // 'background' respectively at the same time, so no special handling is needed after drawing the
  // content.
}

void Layer::drawDirectly(const DrawArgs& args, Canvas* canvas, float alpha,
                         const Matrix3D* transform) {
  std::unordered_set<LayerStyleExtraSourceType> styleExtraSourceTypes = {
      LayerStyleExtraSourceType::None, LayerStyleExtraSourceType::Contour,
      LayerStyleExtraSourceType::Background};
  drawDirectly(args, canvas, alpha, transform, styleExtraSourceTypes, false);
}

void Layer::drawDirectly(const DrawArgs& args, Canvas* canvas, float alpha,
                         const Matrix3D* transform,
                         const std::unordered_set<LayerStyleExtraSourceType>& extraSourceTypes,
                         bool excludeChildren) {
  auto layerStyleSource = getLayerStyleSource(args, canvas->getMatrix());
  drawContents(args, canvas, alpha, layerStyleSource.get(), nullptr, extraSourceTypes, transform,
               excludeChildren);
}

void Layer::drawOffscreenSeparateContentChildren(const DrawArgs& args, Canvas* canvas, float alpha,
                                                 BlendMode blendMode, const Matrix3D* transform) {
  // Draw Content and Style, directly apply environment 3D matrix for offscreen drawing.
  drawOffscreen(args, canvas, alpha, blendMode, transform, true);
  // Draw child layers, offscreen rendering with environment 3D matrix and child's own matrix
  // combined.
  drawChildren(args, canvas, alpha, nullptr, transform);
}

class LayerBrushModifier : public BrushModifier {
 public:
  LayerBrushModifier(bool antiAlias, float alpha) : antiAlias(antiAlias), alpha(alpha) {
  }

  Brush transform(const Brush& brush) const override {
    auto newBrush = brush;
    newBrush.color.alpha *= alpha;
    newBrush.antiAlias = antiAlias;
    return newBrush;
  }

 private:
  bool antiAlias = true;
  float alpha = 1.0f;
};

void Layer::drawByStarting3DContext(const DrawArgs& args, Canvas* canvas, float alpha,
                                    BlendMode blendMode, const Matrix3D* transform) {
  auto context = canvas->getSurface() ? canvas->getSurface()->getContext() : nullptr;
  if (context == nullptr) {
    DEBUG_ASSERT(false);
    return;
  }
  // The processing area of the compositor is consistent with the actual effective drawing area.
  auto validRenderRect = args.renderRect;
  if (!validRenderRect->intersect(renderBounds)) {
    DEBUG_ASSERT(false);
    return;
  }

  auto compositor =
      std::make_shared<Context3DCompositor>(*context, static_cast<int>(validRenderRect->width()),
                                            static_cast<int>(validRenderRect->height()));
  auto context3DArgs = args;
  context3DArgs.render3DContext = std::make_shared<Render3DContext>(
      compositor, *validRenderRect, calculate3DContextDepthMatrix());
  drawOffscreenSeparateContentChildren(context3DArgs, canvas, alpha, blendMode, transform);
  auto context3DImage = compositor->finish();

  // The final texture has been scaled proportionally during generation, so draw it at its actual
  // size on the canvas.
  auto contentScale = canvas->getMatrix().getMaxScale();
  DEBUG_ASSERT(!FloatNearlyZero(contentScale));
  AutoCanvasRestore autoRestore(canvas);
  auto imageMatrix = Matrix::MakeScale(1.0f / contentScale, 1.0f / contentScale);
  imageMatrix.preTranslate(validRenderRect->left, validRenderRect->top);
  canvas->concat(imageMatrix);
  canvas->drawImage(context3DImage);
}

void Layer::drawContents(const DrawArgs& args, Canvas* canvas, float alpha,
                         const LayerStyleSource* layerStyleSource, const Layer* stopChild,
                         const std::unordered_set<LayerStyleExtraSourceType>& styleExtraSourceTypes,
                         const Matrix3D* transform, bool excludeChildren) {
  if (layerStyleSource) {
    drawLayerStyles(args, canvas, alpha, layerStyleSource, LayerStylePosition::Below,
                    styleExtraSourceTypes);
  }
  LayerBrushModifier layerFill(bitFields.allowsEdgeAntialiasing, alpha);
  auto content = getContent();
  if (content) {
    if (args.drawMode == DrawMode::Contour) {
      content->drawContour(canvas, &layerFill);
    } else {
      content->drawDefault(canvas, &layerFill);
      if (args.blurBackground) {
        content->drawDefault(args.blurBackground->getCanvas(), &layerFill);
      }
      if (args.blendModeBackground) {
        content->drawDefault(args.blendModeBackground->getCanvas(), &layerFill);
      }
    }
  }
  if (!excludeChildren && !drawChildren(args, canvas, alpha, stopChild, transform)) {
    return;
  }
  if (layerStyleSource) {
    drawLayerStyles(args, canvas, alpha, layerStyleSource, LayerStylePosition::Above,
                    styleExtraSourceTypes);
  }
  if (content && args.drawMode != DrawMode::Contour) {
    content->drawForeground(canvas, &layerFill);
    if (args.blurBackground) {
      content->drawForeground(args.blurBackground->getCanvas(), &layerFill);
    }
    if (args.blendModeBackground) {
      content->drawForeground(args.blendModeBackground->getCanvas(), &layerFill);
    }
  }
}

bool Layer::drawChildren(const DrawArgs& args, Canvas* canvas, float alpha, const Layer* stopChild,
                         const Matrix3D* transform) {
  int lastBackgroundLayerIndex = -1;
  if (args.forceDrawBackground) {
    lastBackgroundLayerIndex = static_cast<int>(_children.size()) - 1;
  } else if (hasBackgroundStyle()) {
    for (int i = static_cast<int>(_children.size()) - 1; i >= 0; --i) {
      if (_children[static_cast<size_t>(i)]->hasBackgroundStyle()) {
        lastBackgroundLayerIndex = i;
        break;
      }
    }
  }
  // If the current layer is in a 3D rendering context and no longer satisfies the conditions for
  // continuing context propagation, interrupt the context propagation.
  const bool interrupt3DContext =
      args.render3DContext != nullptr &&
      (static_cast<BlendMode>(bitFields.blendMode) != BlendMode::SrcOver ||
       !bitFields.passThroughBackground || (alpha < 1.0f && bitFields.allowsGroupOpacity) ||
       bitFields.shouldRasterize || (!_filters.empty() && !args.excludeEffects) || hasValidMask() ||
       _transformStyle == TransformStyle::Flat);

  for (size_t i = 0; i < _children.size(); ++i) {
    auto& child = _children[i];
    if (child.get() == stopChild) {
      return false;
    }
    if (child->maskOwner) {
      continue;
    }
    if (!child->visible() || child->_alpha <= 0) {
      continue;
    }
    auto childArgs = args;
    if (interrupt3DContext) {
      childArgs.render3DContext = nullptr;
    }
    if (static_cast<int>(i) < lastBackgroundLayerIndex) {
      childArgs.forceDrawBackground = true;
    } else {
      childArgs.forceDrawBackground = false;
      if (static_cast<int>(i) > lastBackgroundLayerIndex) {
        childArgs.blurBackground = nullptr;
      }
    }

    AutoCanvasRestore autoRestore(canvas);
    auto backgroundCanvas =
        childArgs.blurBackground ? childArgs.blurBackground->getCanvas() : nullptr;
    auto blendCanvas = args.blendModeBackground ? args.blendModeBackground->getCanvas() : nullptr;
    auto childMatrix = child->getMatrixWithScrollRect();
    // If the sublayer's Matrix contains 3D transformations or projection transformations, then
    // treat its Matrix as an identity matrix here, and let the sublayer handle its actual position
    // through 3D filter methods,
    const bool isChildMatrixAffine = IsMatrix3DAffine(childMatrix);
    auto childAffineMatrix = (isChildMatrixAffine && transform == nullptr)
                                 ? GetMayLossyAffineMatrix(childMatrix)
                                 : Matrix::I();
    canvas->concat(childAffineMatrix);
    auto clipChildScrollRectHandler = [&](Canvas& clipCanvas) {
      if (child->_scrollRect) {
        // If the sublayer's Matrix contains 3D transformations or projection transformations, then
        // because this matrix has been merged into the Canvas, it can be directly completed through
        // the clipping rectangle. Otherwise, the canvas will not contain this matrix information,
        // and clipping needs to be done by transforming the Path.
        if (isChildMatrixAffine) {
          clipCanvas.clipRect(*child->_scrollRect);
        } else {
          auto path = Path();
          path.addRect(*(child->_scrollRect));
          path.transform3D(childMatrix);
          clipCanvas.clipPath(path);
        }
      }
    };
    if (child->_scrollRect) {
      clipChildScrollRectHandler(*canvas);
    }
    if (backgroundCanvas) {
      backgroundCanvas->save();
      backgroundCanvas->concat(childAffineMatrix);
      clipChildScrollRectHandler(*backgroundCanvas);
    }
    if (blendCanvas) {
      blendCanvas->save();
      blendCanvas->concat(childAffineMatrix);
      clipChildScrollRectHandler(*blendCanvas);
    }

    if (transform == nullptr) {
      // When no additional 3D transformation is needed, when drawing 2D sublayers, directly apply
      // the sublayer's Matrix to the Canvas without additional processing. When drawing 3D
      // sublayers, explicitly specify the 3D transformation matrix that the sublayer needs to
      // apply.
      auto childTransform = isChildMatrixAffine ? nullptr : &childMatrix;
      child->drawLayer(childArgs, canvas, child->_alpha * alpha,
                       static_cast<BlendMode>(child->bitFields.blendMode), childTransform);
    } else {
      // If transform is not null, it indicates that the current layer is in a 3D rendering context.
      // For layers in a 3D rendering context, whether drawing 2D or 3D sublayers, it is necessary
      // to explicitly specify the 3D transformation matrix of the sublayer relative to the layer
      // that established the 3D rendering context.
      auto childTransform = childMatrix;
      childTransform.postConcat(*transform);
      child->drawLayer(childArgs, canvas, child->_alpha * alpha,
                       static_cast<BlendMode>(child->bitFields.blendMode), &childTransform);
    }
    if (backgroundCanvas) {
      backgroundCanvas->restore();
    }
    if (blendCanvas) {
      blendCanvas->restore();
    }
  }
  return true;
}

float Layer::drawBackgroundLayers(const DrawArgs& args, Canvas* canvas) {
  if (!_parent) {
    return _alpha;
  }
  // parent background -> parent layer styles (below) -> parent content -> sibling layers content
  auto currentAlpha = _parent->drawBackgroundLayers(args, canvas);
  auto layerStyleSource = _parent->getLayerStyleSource(args, canvas->getMatrix());
  _parent->drawContents(args, canvas, currentAlpha, layerStyleSource.get(), this);
  // If the layer's Matrix contains 3D transformations or projection transformations, since this
  // matrix has already been merged into the Canvas, clipping can be done directly through the
  // clipping rectangle. Otherwise, the canvas does not carry this matrix information, and clipping
  // needs to be performed by transforming the Path.
  if (bitFields.matrix3DIsAffine) {
    canvas->concat(GetMayLossyAffineMatrix(getMatrixWithScrollRect()));
    if (_scrollRect) {
      canvas->clipRect(*_scrollRect);
    }
  } else if (_scrollRect) {
    auto path = Path();
    path.addRect(*_scrollRect);
    path.transform3D(getMatrixWithScrollRect());
    canvas->clipPath(path);
  }
  return currentAlpha * _alpha;
}

std::unique_ptr<LayerStyleSource> Layer::getLayerStyleSource(const DrawArgs& args,
                                                             const Matrix& matrix,
                                                             bool excludeContour) {
  if (_layerStyles.empty() || args.excludeEffects) {
    return nullptr;
  }
  auto contentScale = matrix.getMaxScale();
  if (FloatNearlyZero(contentScale)) {
    return nullptr;
  }

  DrawArgs drawArgs = args;
  drawArgs.blurBackground = nullptr;
  drawArgs.excludeEffects = bitFields.excludeChildEffectsInLayerStyle;
  // Use Mode::Contour to record the contour of the content, to prevent the subsequent use of
  // AlphaThresholdFilter from turning semi-transparent pixels into opaque pixels, which would cause
  // severe aliasing.
  auto contentPicture = RecordPicture(DrawMode::Contour, contentScale, [&](Canvas* canvas) {
    drawContents(drawArgs, canvas, 1.0f);
  });
  Point contentOffset = {};
  auto content =
      ToImageWithOffset(std::move(contentPicture), &contentOffset, nullptr, args.dstColorSpace);
  if (content == nullptr) {
    return nullptr;
  }
  auto source = std::make_unique<LayerStyleSource>();
  source->contentScale = contentScale;
  source->content = std::move(content);
  source->contentOffset = contentOffset;

  auto needContour =
      excludeContour
          ? false
          : std::any_of(_layerStyles.begin(), _layerStyles.end(), [](const auto& layerStyle) {
              return layerStyle->extraSourceType() == LayerStyleExtraSourceType::Contour;
            });
  if (needContour) {
    // Child effects are always excluded when drawing the layer contour.
    drawArgs.excludeEffects = true;
    drawArgs.drawMode = DrawMode::Contour;
    auto contourPicture = RecordPicture(DrawMode::Contour, contentScale, [&](Canvas* canvas) {
      drawContents(drawArgs, canvas, 1.0f);
    });
    source->contour = ToImageWithOffset(std::move(contourPicture), &source->contourOffset, nullptr,
                                        drawArgs.dstColorSpace);
  }
  return source;
}

std::shared_ptr<Image> Layer::getBackgroundImage(const DrawArgs& args, float contentScale,
                                                 Point* offset) {
  if (args.drawMode == DrawMode::Background) {
    return nullptr;
  }
  PictureRecorder recorder = {};
  auto canvas = recorder.beginRecording();
  auto bounds = getBounds();
  bounds.scale(contentScale, contentScale);
  bounds.roundOut();
  canvas->clipRect(bounds);
  canvas->scale(contentScale, contentScale);
  auto localToGlobalMatrix = getGlobalMatrix();
  // If there are 3D transformations or projection transformations from the current layer node to
  // the root node, making it impossible to obtain an accurate background image and stretch it into
  // a rectangle, please use the getBoundsBackgroundImage interface to get the background image
  // corresponding to the minimum bounding rectangle of the current layer subtree after drawing.
  DEBUG_ASSERT(IsMatrix3DAffine(localToGlobalMatrix));
  auto affiineLocalToGlobalMatrix = GetMayLossyAffineMatrix(localToGlobalMatrix);
  Matrix affineGlobalToLocalMatrix = {};
  if (!affiineLocalToGlobalMatrix.invert(&affineGlobalToLocalMatrix)) {
    return nullptr;
  }
  canvas->concat(affineGlobalToLocalMatrix);
  drawBackgroundImage(args, *canvas, offset);
  auto backgroundPicture = recorder.finishRecordingAsPicture();
  return ToImageWithOffset(std::move(backgroundPicture), offset, &bounds, args.dstColorSpace);
}

std::shared_ptr<Image> Layer::getBoundsBackgroundImage(const DrawArgs& args, float contentScale,
                                                       Point* offset) {
  if (args.drawMode == DrawMode::Background) {
    return nullptr;
  }

  PictureRecorder recorder = {};
  auto canvas = recorder.beginRecording();
  auto bounds = getBounds();
  bounds.scale(contentScale, contentScale);
  bounds.roundOut();
  canvas->clipRect(bounds);
  // Calculate the transformation matrix for drawing the background image within renderBounds to
  // bounds.
  auto matrix = Matrix::MakeTrans(-renderBounds.left, -renderBounds.top);
  matrix.postScale(bounds.width() * contentScale / renderBounds.width(),
                   bounds.height() * contentScale / renderBounds.height());
  matrix.postTranslate(bounds.left, bounds.top);
  canvas->setMatrix(matrix);

  drawBackgroundImage(args, *canvas, offset);
  auto backgroundPicture = recorder.finishRecordingAsPicture();
  return ToImageWithOffset(std::move(backgroundPicture), offset, &bounds, args.dstColorSpace);
}

void Layer::drawBackgroundImage(const DrawArgs& args, Canvas& canvas, Point* offset) {
  if (args.blurBackground) {
    Point bgOffset = {};
    auto image = args.blurBackground->getBackgroundImage(offset);
    canvas.concat(args.blurBackground->backgroundMatrix());
    canvas.drawImage(image, bgOffset.x, bgOffset.y);
  } else {
    auto drawArgs = args;
    drawArgs.excludeEffects = false;
    // Set the draw mode to Background to avoid drawing the layer styles that require background.
    drawArgs.drawMode = DrawMode::Background;
    auto backgroundRect = renderBounds;
    if (drawArgs.renderRect) {
      backgroundRect.intersect(*args.renderRect);
      drawArgs.renderRect = &backgroundRect;
    }
    auto currentAlpha = drawBackgroundLayers(drawArgs, &canvas);
    // Draw the layer styles below the content, as they are part of the background.
    auto layerStyleSource = getLayerStyleSource(drawArgs, canvas.getMatrix());
    if (layerStyleSource) {
      drawLayerStyles(drawArgs, &canvas, currentAlpha, layerStyleSource.get(),
                      LayerStylePosition::Below);
    }
  }
}

void Layer::drawLayerStyles(const DrawArgs& args, Canvas* canvas, float alpha,
                            const LayerStyleSource* source, LayerStylePosition position) {
  std::unordered_set<LayerStyleExtraSourceType> extraSourceTypes = {
      LayerStyleExtraSourceType::None, LayerStyleExtraSourceType::Contour,
      LayerStyleExtraSourceType::Background};
  drawLayerStyles(args, canvas, alpha, source, position, extraSourceTypes);
}

void Layer::drawLayerStyles(const DrawArgs& args, Canvas* canvas, float alpha,
                            const LayerStyleSource* source, LayerStylePosition position,
                            const std::unordered_set<LayerStyleExtraSourceType>& extraSourceTypes) {
  DEBUG_ASSERT(source != nullptr && !FloatNearlyZero(source->contentScale));
  auto& contour = source->contour;
  auto contourOffset = source->contourOffset - source->contentOffset;
  auto backgroundCanvas = args.blurBackground ? args.blurBackground->getCanvas() : nullptr;
  auto blendModeCanvas = args.blendModeBackground ? args.blendModeBackground->getCanvas() : nullptr;
  auto matrix = Matrix::MakeScale(1.f / source->contentScale, 1.f / source->contentScale);
  matrix.preTranslate(source->contentOffset.x, source->contentOffset.y);
  AutoCanvasRestore autoRestore(canvas);
  canvas->concat(matrix);
  if (backgroundCanvas) {
    backgroundCanvas->save();
    backgroundCanvas->concat(matrix);
  }
  if (blendModeCanvas) {
    blendModeCanvas->save();
    blendModeCanvas->concat(matrix);
  }
  auto clipBounds =
      args.blurBackground ? GetClipBounds(args.blurBackground->getCanvas()) : std::nullopt;
  for (const auto& layerStyle : _layerStyles) {
    if (layerStyle->position() != position ||
        extraSourceTypes.find(layerStyle->extraSourceType()) == extraSourceTypes.end()) {
      continue;
    }
    PictureRecorder recorder = {};
    auto pictureCanvas = recorder.beginRecording();
    if (clipBounds.has_value()) {
      pictureCanvas->clipRect(*clipBounds);
    }
    switch (layerStyle->extraSourceType()) {
      case LayerStyleExtraSourceType::None:
        layerStyle->draw(pictureCanvas, source->content, source->contentScale, alpha);
        break;
      case LayerStyleExtraSourceType::Background: {
        Point backgroundOffset = {};
        // If there are no 3D transformations or projection transformations from the current layer
        // node to the root node, the accurate background image can be obtained; otherwise, only the
        // background image corresponding to the minimum axis-aligned bounding rectangle after
        // projection can be obtained.
        auto background =
            IsMatrix3DAffine(getGlobalMatrix())
                ? getBackgroundImage(args, source->contentScale, &backgroundOffset)
                : getBoundsBackgroundImage(args, source->contentScale, &backgroundOffset);
        if (background != nullptr) {
          backgroundOffset = backgroundOffset - source->contentOffset;
          layerStyle->drawWithExtraSource(pictureCanvas, source->content, source->contentScale,
                                          background, backgroundOffset, alpha);
        }
        break;
      }
      case LayerStyleExtraSourceType::Contour:
        if (contour != nullptr) {
          layerStyle->drawWithExtraSource(pictureCanvas, source->content, source->contentScale,
                                          contour, contourOffset, alpha);
        }
        break;
    }
    auto picture = recorder.finishRecordingAsPicture();
    if (picture == nullptr) {
      continue;
    }
    if (!backgroundCanvas ||
        layerStyle->extraSourceType() == LayerStyleExtraSourceType::Background) {
      canvas->drawPicture(picture);
      if (blendModeCanvas) {
        blendModeCanvas->drawPicture(picture);
      }
    } else if (!clipBounds.has_value()) {
      canvas->drawPicture(picture);
      backgroundCanvas->drawPicture(picture);
      if (blendModeCanvas) {
        blendModeCanvas->drawPicture(picture);
      }
    } else {
      Point offset = {};
      auto image = ToImageWithOffset(std::move(picture), &offset, nullptr, args.dstColorSpace);
      if (image == nullptr) {
        continue;
      }
      image = image->makeRasterized();
      Paint paint = {};
      paint.setBlendMode(layerStyle->blendMode());
      canvas->drawImage(image, offset.x, offset.y, &paint);
      backgroundCanvas->drawImage(image, offset.x, offset.y, &paint);
      if (blendModeCanvas) {
        blendModeCanvas->drawImage(image, offset.x, offset.y, &paint);
      }
    }
  }
  if (backgroundCanvas) {
    backgroundCanvas->restore();
  }
  if (blendModeCanvas) {
    blendModeCanvas->restore();
  }
}

void Layer::drawBackgroundLayerStyles(const DrawArgs& args, Canvas* canvas, float alpha,
                                      const Matrix3D& transform) {
  auto styleSource = getLayerStyleSource(args, canvas->getMatrix(), true);
  if (styleSource == nullptr) {
    return;
  }

  // Apply an equivalent transformation to the content of StyleSource so that when used as a mask
  // for background processing, it can accurately coincide with the actual content rendering area,
  // ensuring that only the actual rendering region of the layer reveals the background.
  std::shared_ptr<ImageFilter> styleSourceFilter = nullptr;
  auto bounds = getBounds();
  auto transformedBounds = transform.mapRect(bounds);
  transformedBounds.roundOut();
  if (styleSource->content != nullptr) {
    // The object of styleSourceMatrix is Image. When drawing directly, Image doesn't care about
    // actual translation, so it can be ignored when constructing the matrix here.
    auto styleSourceAnchor = Point::Make(bounds.left, bounds.top);
    // StyleSourceMatrix acts on the content of styleSource, which is a subregion extracted from
    // within the Layer. For transformations based on the local coordinate system of this subregion,
    // anchor point adaptation is required for the matrix described based on the layer.
    auto styleSourceMatrix = anchorAdaptedMatrix(transform, styleSourceAnchor);
    styleSourceMatrix.postScale(bounds.width() / transformedBounds.width(),
                                bounds.height() / transformedBounds.height(), 1.0f);
    // Layer visibility is handled in the CPU stage, update the matrix to keep the Z-axis of
    // vertices sent to the GPU at 0.
    styleSourceMatrix.setRow(2, {0, 0, 0, 0});
    auto transform3DFilter = Transform3DFilter::Make(styleSourceMatrix);
    styleSourceFilter = transform3DFilter->getImageFilter(styleSource->contentScale);
    styleSource->content = styleSource->content->makeWithFilter(styleSourceFilter);
  }

  // When rendering offscreen, if the layer contains 3D transformations, since it's impossible to
  // accurately stretch and fill the background into a rectangular texture and then apply the 3D
  // matrix, we can only independently draw the background area. Then, by setting the effective
  // clipping area through the layer contour, we ensure that only the strictly projected background
  // area is correctly drawn.
  Matrix styleMatrix = {};
  Path styleClipPath = {};
  AutoCanvasRestore autoRestore(canvas);
  styleClipPath.addRect(bounds);
  styleClipPath.transform3D(transform);
  // StyleClipPath is the final clipping path based on the parent node, which must be called
  // before setting the matrix, otherwise it will be affected by the matrix.
  canvas->clipPath(styleClipPath);
  // The material sources for layer styles are all filled into the bounds. When drawing the
  // styles, it's necessary to calculate the transformation matrix that maps the bounds to the
  // actual drawing area transformedBounds.
  DEBUG_ASSERT(!FloatNearlyZero(bounds.width() * bounds.height()));
  styleMatrix = Matrix::MakeTrans(-bounds.left, -bounds.top);
  styleMatrix.postScale(transformedBounds.width() / bounds.width(),
                        transformedBounds.height() / bounds.height());
  styleMatrix.postTranslate(transformedBounds.left, transformedBounds.top);
  canvas->concat(styleMatrix);
  // When LayerStyle's ExtraSourceType is Background, its Position can only be Below, so there's no
  // need to handle the Position Above case here.
  drawLayerStyles(args, canvas, alpha, styleSource.get(), LayerStylePosition::Below,
                  {LayerStyleExtraSourceType::Background});
}

bool Layer::getLayersUnderPointInternal(float x, float y,
                                        std::vector<std::shared_ptr<Layer>>* results) {
  bool hasLayerUnderPoint = false;
  for (auto item = _children.rbegin(); item != _children.rend(); ++item) {
    const auto& childLayer = *item;
    if (!childLayer->visible()) {
      continue;
    }

    if (nullptr != childLayer->_scrollRect) {
      auto pointInChildSpace = childLayer->globalToLocal(Point::Make(x, y));
      if (!childLayer->_scrollRect->contains(pointInChildSpace.x, pointInChildSpace.y)) {
        continue;
      }
    }

    if (nullptr != childLayer->_mask) {
      if (!childLayer->_mask->hitTestPoint(x, y)) {
        continue;
      }
    }

    if (childLayer->getLayersUnderPointInternal(x, y, results)) {
      hasLayerUnderPoint = true;
    }
  }

  if (hasLayerUnderPoint) {
    results->push_back(shared_from_this());
  } else {
    auto content = getContent();
    if (nullptr != content) {
      auto layerBoundsRect = content->getBounds();
      auto localPoint = globalToLocal(Point::Make(x, y));
      if (layerBoundsRect.contains(localPoint.x, localPoint.y)) {
        results->push_back(shared_from_this());
        hasLayerUnderPoint = true;
      }
    }
  }

  return hasLayerUnderPoint;
}

bool Layer::hasValidMask() const {
  return _mask && _mask->root() == root() && _mask->bitFields.visible;
}

void Layer::updateRenderBounds(std::shared_ptr<RegionTransformer> transformer,
                               const Matrix3D* transform, bool forceDirty) {
  auto contextTransformer = transformer;
  if (!forceDirty && !bitFields.dirtyDescendents) {
    if (maxBackgroundOutset > 0 || bitFields.hasBlendMode) {
      propagateLayerState();
      if (_root->hasDirtyRegions()) {
        checkBackgroundStyles(transformer);
      }
    }
    return;
  }
  maxBackgroundOutset = 0;
  minBackgroundOutset = std::numeric_limits<float>::max();
  auto contentScale = 1.0f;
  // Ensure the 3D filter is not released during the entire function lifetime, otherwise the
  // transformer will have abnormal render bounds calculation
  auto filter3DVector = std::vector<std::shared_ptr<LayerFilter>>{};
<<<<<<< HEAD
  if (!_layerStyles.empty() || !_filters.empty() || !_matrix3DIsAffine || transform != nullptr) {
=======
  if (!_layerStyles.empty() || !_filters.empty() || !bitFields.matrix3DIsAffine) {
>>>>>>> 497c80e8
    if (transformer) {
      contentScale = transformer->getMaxScale();
    }
    // The filter and style should calculate bounds based on the original size. The externally
    // provided Transformer already contains matrix data, which will be applied to the computed size
    // at the end, including scaling, rotation, and other transformations.
<<<<<<< HEAD
    if (transform) {
      auto composeMatrix = _matrix3D;
      composeMatrix.postConcat(*transform);
      filter3DVector.push_back(Transform3DFilter::Make(composeMatrix));
    } else if (!_matrix3DIsAffine) {
=======
    if (!bitFields.matrix3DIsAffine) {
>>>>>>> 497c80e8
      filter3DVector.push_back(Transform3DFilter::Make(_matrix3D));
    }
    if (!filter3DVector.empty()) {
      transformer =
          RegionTransformer::MakeFromFilters(filter3DVector, 1.0f, std::move(transformer));
    }
    transformer = RegionTransformer::MakeFromFilters(_filters, 1.0f, std::move(transformer));
    transformer = RegionTransformer::MakeFromStyles(_layerStyles, 1.0f, std::move(transformer));
  }
  auto content = getContent();
  if (bitFields.dirtyContentBounds || (forceDirty && content)) {
    if (contentBounds) {
      _root->invalidateRect(*contentBounds);
    } else {
      contentBounds = new Rect();
    }
    if (content) {
      *contentBounds = content->getBounds();
      if (transformer) {
        transformer->transform(contentBounds);
      }
      _root->invalidateRect(*contentBounds);
    } else {
      contentBounds->setEmpty();
    }
    bitFields.dirtyContentBounds = false;
  }
  if (contentBounds) {
    renderBounds = *contentBounds;
  } else {
    renderBounds.setEmpty();
  }
  for (auto& child : _children) {
    if (!child->bitFields.visible || child->_alpha <= 0) {
      if (child->bitFields.dirtyTransform) {
        _root->invalidateRect(child->renderBounds);
        child->renderBounds = {};
      }
      child->bitFields.dirtyTransform = false;
      continue;
    }
    auto childMatrix = child->getMatrixWithScrollRect();
    std::optional<Rect> clipRect = std::nullopt;
    // If the sublayer's Matrix contains 3D transformations or projection transformations, then its
    // Matrix is considered as an identity matrix here, and its actual position is left to the
    // sublayer to calculate through the 3D filter method.
    std::shared_ptr<RegionTransformer> childTransformer = nullptr;
    std::optional<Matrix3D> childTransform = std::nullopt;
    if (transform != nullptr) {
      auto composeMatrix = _matrix3D;
      composeMatrix.postConcat(*transform);
      if (child->in3DContext()) {
        childTransformer = contextTransformer;
        childTransform = composeMatrix;
      } else {
        if (IsMatrix3DAffine(childMatrix)) {
          composeMatrix.preConcat(childMatrix);
        }
        childTransformer =
            RegionTransformer::MakeFromMatrix(GetMayLossyAffineMatrix(composeMatrix), transformer);
      }
    } else if (child->in3DContext()) {
      childTransformer = contextTransformer;
      childTransform = Matrix3D::I();
    } else if (IsMatrix3DAffine(childMatrix)) {
      childTransformer =
          RegionTransformer::MakeFromMatrix(GetMayLossyAffineMatrix(childMatrix), transformer);
    } else {
      childTransformer = transformer;
    }
    if (child->_scrollRect) {
      clipRect = *child->_scrollRect;
    }
    if (child->hasValidMask()) {
      auto maskBounds = child->_mask->getBounds(child.get());
      if (clipRect.has_value()) {
        if (!clipRect->intersect(maskBounds)) {
          if (child->bitFields.dirtyTransform) {
            _root->invalidateRect(child->renderBounds);
            child->renderBounds = {};
          }
          child->bitFields.dirtyTransform = false;
          continue;
        }
      } else {
        clipRect = maskBounds;
      }
    }
    if (clipRect.has_value()) {
      childTransformer = RegionTransformer::MakeFromClip(*clipRect, std::move(childTransformer));
    }
    auto childForceDirty = forceDirty || child->bitFields.dirtyTransform;
    auto childTransformMatrix = childTransform.has_value() ? &*childTransform : nullptr;
    child->updateRenderBounds(childTransformer, childTransformMatrix, childForceDirty);
    child->bitFields.dirtyTransform = false;
    if (!child->maskOwner) {
      renderBounds.join(child->renderBounds);
    }
  }
  auto backOutset = 0.f;
  for (auto& style : _layerStyles) {
    if (style->extraSourceType() != LayerStyleExtraSourceType::Background) {
      continue;
    }
    auto outset = style->filterBackground(Rect::MakeEmpty(), contentScale);
    backOutset = std::max(backOutset, outset.right);
    backOutset = std::max(backOutset, outset.bottom);
  }
  if (backOutset > 0) {
    maxBackgroundOutset = std::max(backOutset, maxBackgroundOutset);
    minBackgroundOutset = std::min(backOutset, minBackgroundOutset);
    updateBackgroundBounds(contentScale);
  }
  if (bitFields.blendMode != static_cast<uint8_t>(BlendMode::SrcOver)) {
    bitFields.hasBlendMode = true;
  }
  propagateLayerState();
  bitFields.dirtyDescendents = false;
}

void Layer::checkBackgroundStyles(std::shared_ptr<RegionTransformer> transformer) {
  for (auto& child : _children) {
    if (child->maxBackgroundOutset <= 0 || !child->bitFields.visible || child->_alpha <= 0) {
      continue;
    }
    auto childMatrix = child->getMatrixWithScrollRect();
    // When marking the dirty region for 3D layer background styles, the influence range of layer
    // styles acts on the final projected Bounds, which has already applied 3D matrix transformation,
    // so the identity matrix can be directly used here.
    auto affineChildMatrix =
        IsMatrix3DAffine(childMatrix) ? GetMayLossyAffineMatrix(childMatrix) : Matrix::I();
    auto childTransformer = RegionTransformer::MakeFromMatrix(affineChildMatrix, transformer);
    child->checkBackgroundStyles(childTransformer);
  }
  updateBackgroundBounds(transformer ? transformer->getMaxScale() : 1.0f);
}

void Layer::updateBackgroundBounds(float contentScale) {
  auto backgroundChanged = false;
  for (auto& style : _layerStyles) {
    if (style->extraSourceType() != LayerStyleExtraSourceType::Background) {
      continue;
    }
    if (_root->invalidateBackground(renderBounds, style.get(), contentScale)) {
      backgroundChanged = true;
    }
  }
  if (!backgroundChanged && bitFields.hasBlendMode) {
    if (_root->invalidateBackground(renderBounds, nullptr, contentScale)) {
      backgroundChanged = true;
    }
  }
  if (backgroundChanged) {
    auto layer = this;
    while (layer && !layer->bitFields.dirtyDescendents) {
      layer->rasterizedContent = nullptr;
      if (layer->maskOwner) {
        break;
      }
      layer = layer->_parent;
    }
  }
}

void Layer::propagateLayerState() {
  auto layer = _parent;
  while (layer) {
    bool change = false;
    if (layer->maxBackgroundOutset < maxBackgroundOutset) {
      layer->maxBackgroundOutset = maxBackgroundOutset;
      change = true;
    }
    if (layer->minBackgroundOutset > minBackgroundOutset) {
      layer->minBackgroundOutset = minBackgroundOutset;
      change = true;
    }
    // Only propagate hasBlendMode if this layer actually has a blend mode
    if (bitFields.hasBlendMode && !layer->bitFields.hasBlendMode) {
      layer->bitFields.hasBlendMode = true;
      change = true;
    }
    if (!change) {
      break;
    }
    layer = layer->_parent;
  }
}

bool Layer::hasBackgroundStyle() {
  if (!bitFields.dirtyDescendents && maxBackgroundOutset > 0) {
    return true;
  }
  for (const auto& style : _layerStyles) {
    if (style->extraSourceType() == LayerStyleExtraSourceType::Background) {
      return true;
    }
  }
  for (const auto& child : _children) {
    if (child->hasBackgroundStyle()) {
      return true;
    }
  }
  return false;
}

std::shared_ptr<BackgroundContext> Layer::createBackgroundContext(
    Context* context, const Rect& drawRect, const Matrix& viewMatrix, bool fullLayer,
    std::shared_ptr<ColorSpace> colorSpace) const {
  if (maxBackgroundOutset <= 0.0f) {
    return nullptr;
  }
  if (fullLayer) {
    return BackgroundContext::Make(context, drawRect, 0, 0, viewMatrix, colorSpace);
  }
  auto scale = viewMatrix.getMaxScale();
  return BackgroundContext::Make(context, drawRect, maxBackgroundOutset * scale,
                                 minBackgroundOutset * scale, viewMatrix, colorSpace);
}

Matrix3D Layer::anchorAdaptedMatrix(const Matrix3D& matrix, const Point& anchor) const {
  // In the new coordinate system defined with anchor as the anchor point and origin, the reference
  // anchor point for the matrix transformation described by the layer's _matrix is located at
  // point (-anchor.x, -anchor.y). That is, to maintain the same transformation effect, first
  // translate the anchor point to the new coordinate origin, apply the original matrix, and then
  // reverse translate the anchor point.
  auto offsetMatrix = Matrix3D::MakeTranslate(anchor.x, anchor.y, 0);
  auto invOffsetMatrix = Matrix3D::MakeTranslate(-anchor.x, -anchor.y, 0);
  return invOffsetMatrix * matrix * offsetMatrix;
}

Matrix3D Layer::calculate3DContextDepthMatrix() {
  auto minDepth = std::numeric_limits<float>::max();
  auto maxDepth = -std::numeric_limits<float>::max();

  using Item = std::tuple<Layer*, Matrix3D>;
  std::queue<Item> queue;
  queue.emplace(this, _matrix3D);
  while (!queue.empty()) {
    auto [layer, matrix] = queue.front();
    queue.pop();

    auto contentBounds = layer->getContentBounds();
    if (!contentBounds.isEmpty()) {
      auto corners = std::array<Vec3, 4>{Vec3(contentBounds.left, contentBounds.top, 0),
                                         Vec3(contentBounds.right, contentBounds.top, 0),
                                         Vec3(contentBounds.right, contentBounds.bottom, 0),
                                         Vec3(contentBounds.left, contentBounds.bottom, 0)};
      for (const auto& corner : corners) {
        auto transformedPoint = matrix.mapVec3(corner);
        minDepth = std::min(minDepth, transformedPoint.z);
        maxDepth = std::max(maxDepth, transformedPoint.z);
      }
    }

    // If the Layer's transformStyle is Preserve3D, include child layers in the 3D rendering context.
    if (layer->_transformStyle == TransformStyle::Preserve3D) {
      for (auto& child : layer->_children) {
        auto childMatrix = child->getMatrixWithScrollRect();
        auto childCumulativeMatrix = childMatrix;
        childCumulativeMatrix.postConcat(matrix);
        queue.emplace(child.get(), childCumulativeMatrix);
      }
    }
  }

  auto matrix = Matrix3D::I();
  if (FloatNearlyZero(minDepth - maxDepth)) {
    // If depth remains unchanged, keep z unchanged.
    matrix.setRow(2, {0, 0, 0, 0});
    return matrix;
  }

  matrix.setRowColumn(2, 2, 2.0f / (minDepth - maxDepth));
  matrix.setRowColumn(2, 3, -(minDepth + maxDepth) / (minDepth - maxDepth));
  return matrix;
}

bool Layer::in3DContext() const {
  if (parent() == nullptr) {
    return false;
  }

  if (parent()->_transformStyle == TransformStyle::Preserve3D &&
      static_cast<BlendMode>(parent()->bitFields.blendMode) == BlendMode::SrcOver &&
      parent()->bitFields.passThroughBackground && !parent()->bitFields.shouldRasterize &&
      parent()->_filters.empty() && !parent()->hasValidMask()) {
    return true;
  }
  if (_transformStyle == TransformStyle::Preserve3D &&
      parent()->_transformStyle == TransformStyle::Flat &&
      static_cast<BlendMode>(bitFields.blendMode) == BlendMode::SrcOver &&
      bitFields.passThroughBackground && !bitFields.shouldRasterize && _filters.empty() &&
      !hasValidMask()) {
    return true;
  }
  return false;
}

bool Layer::canExtend3DContext() const {
  return _transformStyle == TransformStyle::Preserve3D &&
         static_cast<BlendMode>(bitFields.blendMode) == BlendMode::SrcOver &&
         bitFields.passThroughBackground && bitFields.shouldRasterize && _filters.empty() &&
         hasValidMask();
}

}  // namespace tgfx<|MERGE_RESOLUTION|>--- conflicted
+++ resolved
@@ -149,8 +149,12 @@
   auto invScaleMatrix =
       Matrix3D::MakeScale(1.0f / imageMatrix->getScaleX(), 1.0f / imageMatrix->getScaleY(), 1.0f);
   adaptedMatrix = invScaleMatrix * invOffsetMatrix * adaptedMatrix * offsetMatrix * scaleMatrix;
+  // 3D layers not within a 3D rendering context ignore depth mapping to ensure layer depth
+  // remains 0, maintaining layer visibility.
+  adaptedMatrix.setRow(2, {0, 0, 0, 0});
   auto imageFilter = ImageFilter::Transform3D(adaptedMatrix);
   auto offset = Point();
+  //TOTO: Clip valid image region.
   image = image->makeWithFilter(imageFilter, &offset);
   imageMatrix->preTranslate(offset.x, offset.y);
   return image;
@@ -915,7 +919,7 @@
     // If the layer has 3D and projection transformations, the points of the current layer will be
     // projected onto the plane of the parent layer's coordinate system. The adaptation matrix
     // ensures that the Y value is not modified.
-    if (_matrix3DIsAffine) {
+    if (bitFields.matrix3DIsAffine) {
       matrix.postConcat(layer->getMatrixWithScrollRect());
     } else {
       auto selfMatrix = layer->getMatrixWithScrollRect();
@@ -1036,43 +1040,20 @@
     }
     return;
   }
-<<<<<<< HEAD
   // The matrix acts on the anchor point at the origin of the layer's local coordinate system. If
   // the w-component of this point after transformation is less than 0, it indicates the layer is
   // behind the viewer, so the layer subtree is hidden.
   if (transform != nullptr && transform->mapPoint(0, 0, 0, 1).w < 0) {
     return;
   }
-
-  if (auto rasterizedCache = getRasterizedCache(args, canvas->getMatrix())) {
-    rasterizedCache->draw(canvas, bitFields.allowsEdgeAntialiasing, alpha, blendMode, transform);
-    if (args.blurBackground) {
-      if (hasBackgroundStyle()) {
-        auto backgroundArgs = args;
-        backgroundArgs.drawMode = DrawMode::Background;
-        backgroundArgs.blurBackground = nullptr;
-        drawOffscreen(backgroundArgs, args.blurBackground->getCanvas(), alpha, blendMode,
-                      transform);
-      } else {
-        rasterizedCache->draw(args.blurBackground->getCanvas(), bitFields.allowsEdgeAntialiasing,
-                              alpha, blendMode, transform);
-      }
-    }
-  } else if (blendMode != BlendMode::SrcOver || !bitFields.passThroughBackground ||
-             (alpha < 1.0f && bitFields.allowsGroupOpacity) || bitFields.shouldRasterize ||
-             (!_filters.empty() && !args.excludeEffects) || hasValidMask() ||
-             (transform != nullptr && args.render3DContext == nullptr &&
-              _transformStyle == TransformStyle::Flat)) {
-    // Layers outside 3D render context with Flat transform style need offscreen drawing when
-    // applying 3D transformations.
-=======
   if (drawWithCache(args, canvas, alpha, blendMode, transform)) {
     return;
   }
   if (blendMode != BlendMode::SrcOver || !bitFields.passThroughBackground ||
       (alpha < 1.0f && bitFields.allowsGroupOpacity) || bitFields.shouldRasterize ||
-      (!_filters.empty() && !args.excludeEffects) || hasValidMask() || transform != nullptr) {
->>>>>>> 497c80e8
+      (!_filters.empty() && !args.excludeEffects) || hasValidMask() ||
+      (transform != nullptr && args.render3DContext == nullptr &&
+       _transformStyle == TransformStyle::Flat)) {
     drawOffscreen(args, canvas, alpha, blendMode, transform);
   } else if (_transformStyle == TransformStyle::Preserve3D &&
              _parent->_transformStyle == TransformStyle::Flat) {
@@ -1158,37 +1139,12 @@
   return MaskFilter::MakeShader(shader);
 }
 
-<<<<<<< HEAD
-std::shared_ptr<Image> Layer::getOffscreenContentImage(
-    const DrawArgs& args, const Canvas* canvas, bool passThroughBackground,
-    std::shared_ptr<BackgroundContext> subBackgroundContext, std::optional<Rect> clipBounds,
-    Matrix* imageMatrix, bool excludeChildren, const Matrix3D* transform) {
-  DEBUG_ASSERT(imageMatrix);
-  // Bounding box of layer content in local coordinate system.
-  auto localBounds = excludeChildren ? getContentBounds() : getBounds();
-  auto inputBounds = localBounds;
-  std::optional<Matrix3D> contentMatrix3D;
-  if (transform != nullptr) {
-    auto contentOrigin = Point::Make(localBounds.left, localBounds.top);
-    contentMatrix3D = anchorAdaptedMatrix(*transform, contentOrigin);
-    inputBounds = contentMatrix3D->mapRect(inputBounds);
-  } else if (!_matrix3DIsAffine) {
-    // Calculate the effective drawing area based on the layer's actual drawing area in the Canvas
-    // and the clipping region defined by clipBounds, then inversely calculate the cropping area of
-    // the original image so that the cropped part can exactly fill the effective drawing area. For
-    // 2D layers, their relative position (i.e., _matrix3D) is already considered when calculating
-    // clipBounds in the canvas, but for 3D layers, it is not and needs to be handled separately.
-    auto contentOrigin = Point::Make(localBounds.left, localBounds.top);
-    contentMatrix3D = anchorAdaptedMatrix(_matrix3D, contentOrigin);
-    inputBounds = contentMatrix3D->mapRect(inputBounds);
-=======
 static std::shared_ptr<Image> getBlendImage(const DrawArgs& args, const Canvas* canvas,
                                             Matrix* imageMatrix) {
   DEBUG_ASSERT(imageMatrix);
   if (canvas->getSurface()) {
     *imageMatrix = canvas->getMatrix();
     return canvas->getSurface()->makeImageSnapshot();
->>>>>>> 497c80e8
   }
   if (args.blendModeBackground) {
     *imageMatrix = args.blendModeBackground->backgroundMatrix();
@@ -1203,9 +1159,11 @@
 std::shared_ptr<Image> Layer::getContentImage(const DrawArgs& contentArgs, float contentScale,
                                               const std::shared_ptr<Image>& passThroughImage,
                                               const Matrix& passThroughImageMatrix,
-                                              std::optional<Rect> clipBounds, Matrix* imageMatrix) {
+                                              std::optional<Rect> clipBounds, Matrix* imageMatrix,
+                                              bool excludeChildren) {
   DEBUG_ASSERT(imageMatrix);
-  auto inputBounds = getBounds();
+  // Bounding box of layer content in local coordinate system.
+  auto inputBounds = excludeChildren ? getContentBounds() : getBounds();
   if (clipBounds.has_value()) {
     if (!contentArgs.excludeEffects) {
       // clipBounds is in local coordinate space,  so we getImageFilter with scale 1.0f.
@@ -1241,17 +1199,10 @@
     }
     auto offscreenCanvas = offscreenSurface->getCanvas();
     offscreenCanvas->translate(-surfaceRect.left, -surfaceRect.top);
-<<<<<<< HEAD
-    offscreenCanvas->drawImage(canvas->getSurface()->makeImageSnapshot());
-    offscreenCanvas->clipPath(canvas->getTotalClip());
-    offscreenCanvas->concat(currentMatrix);
-    drawDirectly(offscreenArgs, offscreenCanvas, 1.0f, nullptr, styleExtraSourceTypes,
-                 excludeChildren);
-=======
     offscreenCanvas->drawImage(passThroughImage);
     offscreenCanvas->concat(passThroughImageMatrix);
-    drawDirectly(contentArgs, offscreenCanvas, 1.0f, styleExtraSourceTypes);
->>>>>>> 497c80e8
+    drawDirectly(contentArgs, offscreenCanvas, 1.0f, nullptr, styleExtraSourceTypes,
+                 excludeChildren);
     finalImage = offscreenSurface->makeImageSnapshot();
     offscreenCanvas->getMatrix().invert(imageMatrix);
   } else {
@@ -1264,12 +1215,8 @@
       offscreenCanvas->concat(passThroughImageMatrix);
       offscreenCanvas->drawImage(passThroughImage);
     }
-<<<<<<< HEAD
-    drawDirectly(offscreenArgs, offscreenCanvas, 1.0f, nullptr, styleExtraSourceTypes,
+    drawDirectly(contentArgs, offscreenCanvas, 1.0f, nullptr, styleExtraSourceTypes,
                  excludeChildren);
-=======
-    drawDirectly(contentArgs, offscreenCanvas, 1.0f, styleExtraSourceTypes);
->>>>>>> 497c80e8
     Point offset;
     finalImage = ToImageWithOffset(recorder.finishRecordingAsPicture(), &offset, nullptr,
                                    contentArgs.dstColorSpace);
@@ -1297,17 +1244,12 @@
   return finalImage;
 }
 
-<<<<<<< HEAD
-void Layer::drawOffscreen(const DrawArgs& args, Canvas* canvas, float alpha, BlendMode blendMode,
-                          const Matrix3D* transform, bool excludeChildren) {
-=======
 bool Layer::drawWithCache(const DrawArgs& args, Canvas* canvas, float alpha, BlendMode blendMode,
                           const Matrix3D* transform) {
   if (args.drawMode != DrawMode::Normal || args.excludeEffects) {
     return false;
   }
   std::shared_ptr<MaskFilter> maskFilter = nullptr;
->>>>>>> 497c80e8
   auto contentScale = canvas->getMatrix().getMaxScale();
   RasterizedContent* cache = nullptr;
   if (auto rasterizedCache = getRasterizedCache(args, canvas->getMatrix())) {
@@ -1346,7 +1288,7 @@
 }
 
 void Layer::drawOffscreen(const DrawArgs& args, Canvas* canvas, float alpha, BlendMode blendMode,
-                          const Matrix3D* transform) {
+                          const Matrix3D* transform, bool excludeChildren) {
   if (transform != nullptr) {
     drawBackgroundLayerStyles(args, canvas, alpha, *transform);
   }
@@ -1381,20 +1323,17 @@
   }
 
   auto imageMatrix = Matrix::I();
-<<<<<<< HEAD
-  auto image = getOffscreenContentImage(args, canvas, passThroughBackground, subBackgroundContext,
-                                        clipBounds, &imageMatrix, excludeChildren, transform);
-=======
   auto image = getContentImage(contentArgs, contentScale, passthroughImage, passthroughImageMatrix,
-                               contentClipBounds, &imageMatrix);
-
->>>>>>> 497c80e8
+                               contentClipBounds, &imageMatrix, excludeChildren);
+
   auto invertImageMatrix = Matrix::I();
   if (image == nullptr || !imageMatrix.invert(&invertImageMatrix)) {
     return;
   }
 
-  image = MakeImageWithTransform(image, transform, &imageMatrix);
+  if (args.render3DContext == nullptr) {
+    image = MakeImageWithTransform(image, transform, &imageMatrix);
+  }
 
   if (args.blurBackground && !contentArgs.blurBackground) {
     image = image->makeRasterized();
@@ -1417,51 +1356,10 @@
     paint.setMaskFilter(maskFilter);
   }
 
-<<<<<<< HEAD
-  auto filterOffset = Point::Make(0, 0);
-  if (!args.excludeEffects) {
-    std::shared_ptr<ImageFilter> filter = nullptr;
-    if (transform == nullptr || args.render3DContext != nullptr) {
-      filter = getImageFilter(contentScale);
-    } else {
-      auto contentOrigin = Point::Make(imageMatrix.getTranslateX(), imageMatrix.getTranslateY());
-      auto contentTransform = anchorAdaptedMatrix(*transform, contentOrigin);
-      if (args.render3DContext != nullptr) {
-        // 3D layers within a 3D rendering context require unified depth mapping to ensure correct
-        // depth occlusion visual effects.
-        contentTransform.postConcat(args.render3DContext->depthMatrix());
-      } else {
-        // 3D layers not within a 3D rendering context ignore depth mapping to ensure layer depth
-        // remains 0, maintaining layer visibility.
-        contentTransform.setRow(2, {0, 0, 0, 0});
-      }
-      filter = getImageFilter(contentScale, &contentTransform);
-    }
-    if (filter) {
-      if (clipBounds.has_value()) {
-        clipBounds = invertImageMatrix.mapRect(*clipBounds);
-        clipBounds->roundOut();
-      }
-      // clipBounds may be smaller than the image bounds, so we need to pass it to makeWithFilter.
-      // The filter obtained for layers within a 3D rendering context does not contain matrix
-      // transformation, while clipBounds considers matrix transformation and cannot be directly
-      // clipped. The corresponding transformation matrix is applied during compositing.
-      auto filterClipBounds =
-          args.render3DContext == nullptr && clipBounds.has_value() ? &*clipBounds : nullptr;
-      image = image->makeWithFilter(filter, &filterOffset, filterClipBounds);
-    }
-  }
-  if (image == nullptr) {
-    return;
-  }
-  if (args.blurBackground && !subBackgroundContext) {
-    image = image->makeRasterized();
-  }
-
   if (args.render3DContext == nullptr) {
     AutoCanvasRestore autoRestore(canvas);
     canvas->concat(imageMatrix);
-    canvas->drawImage(image, filterOffset.x, filterOffset.y, &paint);
+    canvas->drawImage(image, &paint);
   } else {
     DEBUG_ASSERT(transform != nullptr);
     // transform describes the matrix to be applied when the current layer content is offscreen
@@ -1469,8 +1367,7 @@
     // top-left corner may not coincide with the layer origin, so the content offset value based on
     // layer description needs to be obtained through imageMatrix and adapted to the matrix.
     DEBUG_ASSERT(!FloatNearlyZero(contentScale));
-    auto imgeOrigin = Point::Make(imageMatrix.getTranslateX() + filterOffset.x / contentScale,
-                                  imageMatrix.getTranslateY() + filterOffset.y / contentScale);
+    auto imgeOrigin = Point::Make(imageMatrix.getTranslateX(), imageMatrix.getTranslateY());
     auto imageTransform = anchorAdaptedMatrix(*transform, imgeOrigin);
     // The content described by the image has been scaled relative to the layer's local coordinates.
     // The matrix adaptation rule is: project first, then scale.
@@ -1484,19 +1381,15 @@
     imageTransform.postConcat(args.render3DContext->depthMatrix());
     // Calculate the drawing offset in the compositor based on the final drawing area of the content
     // on the canvas.
+    //TODO: Decimal error.
     auto imageCanvasOrigin = imageTransform.mapRect(Rect::MakeWH(image->width(), image->height()));
-    float x = imageCanvasOrigin.left + imageMatrix.getTranslateX() * contentScale + filterOffset.x -
+    float x = imageCanvasOrigin.left + imageMatrix.getTranslateX() * contentScale -
               args.render3DContext->renderRect().left;
-    float y = imageCanvasOrigin.top + imageMatrix.getTranslateY() * contentScale + filterOffset.y -
+    float y = imageCanvasOrigin.top + imageMatrix.getTranslateY() * contentScale -
               args.render3DContext->renderRect().top;
     //TODO: Clip image with clipBounds.
     args.render3DContext->compositor()->drawImage(image, imageTransform, x, y);
   }
-=======
-  AutoCanvasRestore autoRestore(canvas);
-  canvas->concat(imageMatrix);
-  canvas->drawImage(image, &paint);
->>>>>>> 497c80e8
   if (args.blendModeBackground) {
     auto blendCanvas = args.blendModeBackground->getCanvas();
     AutoCanvasRestore autoRestoreBlend(blendCanvas);
@@ -2146,26 +2039,19 @@
   // Ensure the 3D filter is not released during the entire function lifetime, otherwise the
   // transformer will have abnormal render bounds calculation
   auto filter3DVector = std::vector<std::shared_ptr<LayerFilter>>{};
-<<<<<<< HEAD
-  if (!_layerStyles.empty() || !_filters.empty() || !_matrix3DIsAffine || transform != nullptr) {
-=======
-  if (!_layerStyles.empty() || !_filters.empty() || !bitFields.matrix3DIsAffine) {
->>>>>>> 497c80e8
+  if (!_layerStyles.empty() || !_filters.empty() || !bitFields.matrix3DIsAffine ||
+      transform != nullptr) {
     if (transformer) {
       contentScale = transformer->getMaxScale();
     }
     // The filter and style should calculate bounds based on the original size. The externally
     // provided Transformer already contains matrix data, which will be applied to the computed size
     // at the end, including scaling, rotation, and other transformations.
-<<<<<<< HEAD
     if (transform) {
       auto composeMatrix = _matrix3D;
       composeMatrix.postConcat(*transform);
       filter3DVector.push_back(Transform3DFilter::Make(composeMatrix));
-    } else if (!_matrix3DIsAffine) {
-=======
-    if (!bitFields.matrix3DIsAffine) {
->>>>>>> 497c80e8
+    } else if (!bitFields.matrix3DIsAffine) {
       filter3DVector.push_back(Transform3DFilter::Make(_matrix3D));
     }
     if (!filter3DVector.empty()) {
