/////////////////////////////////////////////////////////////////////////////////////////////////
//
//  Tencent is pleased to support the open source community by making tgfx available.
//
//  Copyright (C) 2024 Tencent. All rights reserved.
//
//  Licensed under the BSD 3-Clause License (the "License"); you may not use this file except
//  in compliance with the License. You may obtain a copy of the License at
//
//      https://opensource.org/licenses/BSD-3-Clause
//
//  unless required by applicable law or agreed to in writing, software distributed under the
//  license is distributed on an "as is" basis, without warranties or conditions of any kind,
//  either express or implied. see the license for the specific language governing permissions
//  and limitations under the license.
//
/////////////////////////////////////////////////////////////////////////////////////////////////

#include "tgfx/layers/Layer.h"
#include <atomic>
#include "contents/LayerContent.h"
#include "contents/RasterizedContent.h"
#include "core/Matrix2D.h"
#include "core/filters/Transform3DImageFilter.h"
#include "core/images/PictureImage.h"
#include "core/utils/Log.h"
#include "core/utils/MathExtra.h"
#include "layers/ContourContext.h"
#include "layers/DrawArgs.h"
#include "layers/RegionTransformer.h"
#include "layers/RootLayer.h"
#include "layers/filters/Transform3DFilter.h"
#include "tgfx/core/PictureRecorder.h"
#include "tgfx/core/Surface.h"
#include "tgfx/layers/ShapeLayer.h"

namespace tgfx {
static std::atomic_bool AllowsEdgeAntialiasing = true;
static std::atomic_bool AllowsGroupOpacity = false;

struct LayerStyleSource {
  float contentScale = 1.0f;
  std::shared_ptr<Image> content = nullptr;
  Point contentOffset = {};
  std::shared_ptr<Image> contour = nullptr;
  Point contourOffset = {};
};

// Determine if the 4*4 matrix contains only 2D affine transformations, i.e., no Z-axis related
// transformations or projection transformations
static bool IsMatrix3DAffine(const Matrix3D& matrix) {
  return FloatNearlyZero(matrix.getRowColumn(0, 2)) && FloatNearlyZero(matrix.getRowColumn(1, 2)) &&
         matrix.getRow(2) == Vec4(0, 0, 1, 0) && matrix.getRow(3) == Vec4(0, 0, 0, 1);
}

// When a 4x4 matrix does not contain Z-axis related transformations and projection transformations,
// this function returns an equivalent 2D affine transformation. Otherwise, the return value will
// lose information about Z-axis related transformations and projection transformations.
static Matrix GetMayLossyAffineMatrix(const Matrix3D& matrix) {
  auto affineMatrix = Matrix::I();
  affineMatrix.setAll(matrix.getRowColumn(0, 0), matrix.getRowColumn(0, 1),
                      matrix.getRowColumn(0, 3), matrix.getRowColumn(1, 0),
                      matrix.getRowColumn(1, 1), matrix.getRowColumn(1, 3));
  return affineMatrix;
}

std::shared_ptr<Picture> Layer::RecordPicture(DrawMode mode, float contentScale,
                                              const std::function<void(Canvas*)>& drawFunction) {
  if (drawFunction == nullptr) {
    return nullptr;
  }
  if (mode == DrawMode::Contour) {
    ContourContext contourContext;
    auto contentCanvas = Canvas(&contourContext);
    contentCanvas.scale(contentScale, contentScale);
    drawFunction(&contentCanvas);
    return contourContext.finishRecordingAsPicture();
  }
  PictureRecorder recorder = {};
  auto contentCanvas = recorder.beginRecording();
  contentCanvas->scale(contentScale, contentScale);
  drawFunction(contentCanvas);
  return recorder.finishRecordingAsPicture();
}

static std::shared_ptr<Image> ToImageWithOffset(
    std::shared_ptr<Picture> picture, Point* offset, const Rect* imageBounds = nullptr,
    std::shared_ptr<ColorSpace> colorSpace = ColorSpace::SRGB()) {
  if (picture == nullptr) {
    return nullptr;
  }
  auto bounds = imageBounds ? *imageBounds : picture->getBounds();
  bounds.roundOut();
  auto matrix = Matrix::MakeTrans(-bounds.x(), -bounds.y());
  auto image = Image::MakeFrom(std::move(picture), static_cast<int>(bounds.width()),
                               static_cast<int>(bounds.height()), &matrix, std::move(colorSpace));
  if (offset) {
    offset->x = bounds.left;
    offset->y = bounds.top;
  }
  return image;
}

static std::optional<Rect> GetClipBounds(const Canvas* canvas) {
  if (canvas == nullptr) {
    return std::nullopt;
  }
  const auto& clipPath = canvas->getTotalClip();
  auto clipRect = Rect::MakeEmpty();
  auto surface = canvas->getSurface();
  if (clipPath.isInverseFillType()) {
    if (!surface) {
      return std::nullopt;
    }
    clipRect = Rect::MakeWH(surface->width(), surface->height());
  } else {
    clipRect = clipPath.getBounds();
    if (surface && !clipRect.intersect(Rect::MakeWH(surface->width(), surface->height()))) {
      return Rect::MakeEmpty();
    }
  }
  if (clipRect.isEmpty()) {
    return Rect::MakeEmpty();
  }
  auto invert = Matrix::I();
  auto viewMatrix = canvas->getMatrix();
  if (!viewMatrix.invert(&invert)) {
    return Rect::MakeEmpty();
  }
  clipRect = invert.mapRect(clipRect);
  clipRect.roundOut();
  return clipRect;
}

static std::shared_ptr<Image> MakeImageWithTransform(std::shared_ptr<Image> image,
                                                     const Matrix3D* transform,
                                                     Matrix* imageMatrix) {
  DEBUG_ASSERT(imageMatrix);
  if (transform == nullptr) {
    return image;
  }
  auto adaptedMatrix = *transform;
  auto offsetMatrix =
      Matrix3D::MakeTranslate(imageMatrix->getTranslateX(), imageMatrix->getTranslateY(), 0);
  auto invOffsetMatrix =
      Matrix3D::MakeTranslate(-imageMatrix->getTranslateX(), -imageMatrix->getTranslateY(), 0);
  auto scaleMatrix = Matrix3D::MakeScale(imageMatrix->getScaleX(), imageMatrix->getScaleY(), 1.0f);
  auto invScaleMatrix =
      Matrix3D::MakeScale(1.0f / imageMatrix->getScaleX(), 1.0f / imageMatrix->getScaleY(), 1.0f);
  adaptedMatrix = invScaleMatrix * invOffsetMatrix * adaptedMatrix * offsetMatrix * scaleMatrix;
  auto imageFilter = ImageFilter::Transform3D(adaptedMatrix);
  auto offset = Point();
  image = image->makeWithFilter(imageFilter, &offset);
  imageMatrix->preTranslate(offset.x, offset.y);
  return image;
}

bool Layer::DefaultAllowsEdgeAntialiasing() {
  return AllowsEdgeAntialiasing;
}

void Layer::SetDefaultAllowsEdgeAntialiasing(bool value) {
  AllowsEdgeAntialiasing = value;
}

bool Layer::DefaultAllowsGroupOpacity() {
  return AllowsGroupOpacity;
}

void Layer::SetDefaultAllowsGroupOpacity(bool value) {
  AllowsGroupOpacity = value;
}

std::shared_ptr<Layer> Layer::Make() {
  return std::shared_ptr<Layer>(new Layer());
}

Layer::~Layer() {
  for (const auto& filter : _filters) {
    filter->detachFromLayer(this);
  }
  if (_mask) {
    _mask->maskOwner = nullptr;
  }
  removeChildren();
  delete contentBounds;
}

Layer::Layer() {
  memset(&bitFields, 0, sizeof(bitFields));
  bitFields.visible = true;
  bitFields.allowsEdgeAntialiasing = AllowsEdgeAntialiasing;
  bitFields.allowsGroupOpacity = AllowsGroupOpacity;
  bitFields.blendMode = static_cast<uint8_t>(BlendMode::SrcOver);
  bitFields.passThroughBackground = true;
  bitFields.matrix3DIsAffine = true;
}

void Layer::setAlpha(float value) {
  if (_alpha == value) {
    return;
  }
  _alpha = value;
  invalidateTransform();
}

void Layer::setBlendMode(BlendMode value) {
  uint8_t uValue = static_cast<uint8_t>(value);
  if (bitFields.blendMode == uValue) {
    return;
  }
  bitFields.blendMode = uValue;
  invalidateTransform();
}

void Layer::setPassThroughBackground(bool value) {
  if (bitFields.passThroughBackground == value) {
    return;
  }
  bitFields.passThroughBackground = value;
  invalidateTransform();
}

Point Layer::position() const {
  if (bitFields.matrix3DIsAffine) {
    return {_matrix3D.getRowColumn(0, 3), _matrix3D.getRowColumn(1, 3)};
  }

  auto result = matrix3D().mapVec3(Vec3(0, 0, 0));
  return {result.x, result.y};
}

void Layer::setPosition(const Point& value) {
  if (bitFields.matrix3DIsAffine) {
    if (_matrix3D.getTranslateX() == value.x && _matrix3D.getTranslateY() == value.y) {
      return;
    }
    _matrix3D.setRowColumn(0, 3, value.x);
    _matrix3D.setRowColumn(1, 3, value.y);
  } else {
    auto curPos = _matrix3D.mapVec3(Vec3(0, 0, 0));
    if (FloatNearlyEqual(curPos.x, value.x) && FloatNearlyEqual(curPos.y, value.y)) {
      return;
    }
    _matrix3D.postTranslate(value.x - curPos.x, value.y - curPos.y, 0);
  }
  invalidateTransform();
}

Matrix Layer::matrix() const {
  auto affineMatrix = Matrix::I();
  if (!bitFields.matrix3DIsAffine) {
    return Matrix::I();
  }
  affineMatrix.setAll(_matrix3D.getRowColumn(0, 0), _matrix3D.getRowColumn(0, 1),
                      _matrix3D.getRowColumn(0, 3), _matrix3D.getRowColumn(1, 0),
                      _matrix3D.getRowColumn(1, 1), _matrix3D.getRowColumn(1, 3));
  return affineMatrix;
}

void Layer::setMatrix(const Matrix& value) {
  const Matrix3D value3D(value);
  if (value3D == _matrix3D) {
    return;
  }
  _matrix3D = value3D;
  bitFields.matrix3DIsAffine = true;
  invalidateTransform();
}

void Layer::setMatrix3D(const Matrix3D& value) {
  if (value == _matrix3D) {
    return;
  }
  _matrix3D = value;
  bitFields.matrix3DIsAffine = IsMatrix3DAffine(value);
  invalidateTransform();
}

void Layer::setVisible(bool value) {
  if (bitFields.visible == value) {
    return;
  }
  bitFields.visible = value;
  invalidateTransform();
}

void Layer::setShouldRasterize(bool value) {
  if (bitFields.shouldRasterize == value) {
    return;
  }
  bitFields.shouldRasterize = value;
  invalidateTransform();
}

void Layer::setRasterizationScale(float value) {
  if (value < 0) {
    value = 0;
  }
  _rasterizationScale = value;
}

void Layer::setAllowsEdgeAntialiasing(bool value) {
  if (bitFields.allowsEdgeAntialiasing == value) {
    return;
  }
  bitFields.allowsEdgeAntialiasing = value;
  invalidateTransform();
}

void Layer::setAllowsGroupOpacity(bool value) {
  if (bitFields.allowsGroupOpacity == value) {
    return;
  }
  bitFields.allowsGroupOpacity = value;
  invalidateTransform();
}

void Layer::setFilters(std::vector<std::shared_ptr<LayerFilter>> value) {
  if (_filters.size() == value.size() &&
      std::equal(_filters.begin(), _filters.end(), value.begin())) {
    return;
  }
  for (const auto& filter : _filters) {
    filter->detachFromLayer(this);
  }
  _filters = std::move(value);
  for (const auto& filter : _filters) {
    filter->attachToLayer(this);
  }
  rasterizedContent = nullptr;
  invalidateTransform();
}

void Layer::setMask(std::shared_ptr<Layer> value) {
  if (value.get() == this) {
    return;
  }
  if (_mask == value) {
    return;
  }
  if (value && value->maskOwner) {
    value->maskOwner->setMask(nullptr);
    value->maskOwner = nullptr;
  }
  if (_mask) {
    _mask->maskOwner = nullptr;
  }
  _mask = std::move(value);
  if (_mask) {
    _mask->maskOwner = this;
  }
  invalidateTransform();
}

void Layer::setMaskType(LayerMaskType value) {
  uint8_t uValue = static_cast<uint8_t>(value);
  if (bitFields.maskType == uValue) {
    return;
  }
  bitFields.maskType = uValue;
  if (_mask) {
    invalidateTransform();
  }
}

void Layer::setScrollRect(const Rect& rect) {
  if ((_scrollRect && *_scrollRect == rect) || (!_scrollRect && rect.isEmpty())) {
    return;
  }
  if (rect.isEmpty()) {
    _scrollRect = nullptr;
  } else {
    _scrollRect = std::make_unique<Rect>(rect);
  }
  invalidateTransform();
}

Layer* Layer::root() const {
  return _root;
}

void Layer::setLayerStyles(std::vector<std::shared_ptr<LayerStyle>> value) {
  if (_layerStyles.size() == value.size() &&
      std::equal(_layerStyles.begin(), _layerStyles.end(), value.begin())) {
    return;
  }
  for (const auto& layerStyle : _layerStyles) {
    layerStyle->detachFromLayer(this);
  }
  _layerStyles = std::move(value);
  for (const auto& layerStyle : _layerStyles) {
    layerStyle->attachToLayer(this);
  }
  invalidateCache();
  invalidateTransform();
}

void Layer::setExcludeChildEffectsInLayerStyle(bool value) {
  if (value == bitFields.excludeChildEffectsInLayerStyle) {
    return;
  }
  bitFields.excludeChildEffectsInLayerStyle = value;
  invalidateTransform();
}

bool Layer::addChild(std::shared_ptr<Layer> child) {
  if (!child) {
    return false;
  }
  auto index = _children.size();
  if (child->_parent == this) {
    index--;
  }
  return addChildAt(child, static_cast<int>(index));
}

bool Layer::addChildAt(std::shared_ptr<Layer> child, int index) {
  if (!child) {
    return false;
  }
  if (child.get() == this) {
    LOGE("addChildAt() The child is the same as the parent.");
    return false;
  } else if (child->doContains(this)) {
    LOGE("addChildAt() The child is already a parent of the parent.");
    return false;
  } else if (child->_root == child.get()) {
    LOGE("A root layer cannot be added as a child to another layer.");
    return false;
  }
  if (child->_parent == this) {
    return setChildIndex(child, index);
  }
  child->removeFromParent();
  _children.insert(_children.begin() + index, child);
  child->_parent = this;
  child->onAttachToRoot(_root);
  child->invalidateTransform();
  invalidateDescendents();
  return true;
}

bool Layer::contains(std::shared_ptr<Layer> child) const {
  return doContains(child.get());
}

std::shared_ptr<Layer> Layer::getChildByName(const std::string& name) {
  for (const auto& child : _children) {
    if (child->name() == name) {
      return child;
    }
  }
  return nullptr;
}

int Layer::getChildIndex(std::shared_ptr<Layer> child) const {
  return doGetChildIndex(child.get());
}

std::vector<std::shared_ptr<Layer>> Layer::getLayersUnderPoint(float x, float y) {
  std::vector<std::shared_ptr<Layer>> results;
  getLayersUnderPointInternal(x, y, &results);
  return results;
}

void Layer::removeFromParent() {
  if (!_parent) {
    return;
  }
  _parent->removeChildAt(_parent->doGetChildIndex(this));
}

std::shared_ptr<Layer> Layer::removeChildAt(int index) {
  if (index < 0 || static_cast<size_t>(index) >= _children.size()) {
    LOGE("The supplied index is out of bounds.");
    return nullptr;
  }
  auto child = _children[static_cast<size_t>(index)];
  child->_parent = nullptr;
  child->onDetachFromRoot();
  _children.erase(_children.begin() + index);
  if (_root) {
    _root->invalidateRect(child->renderBounds);
    child->renderBounds = {};
  }
  invalidateDescendents();
  return child;
}

void Layer::removeChildren(int beginIndex, int endIndex) {
  if (_children.empty()) {
    return;
  }
  if (beginIndex < 0 || static_cast<size_t>(beginIndex) >= _children.size()) {
    LOGE("The supplied beginIndex is out of bounds.");
    return;
  }
  if (endIndex < 0 || static_cast<size_t>(endIndex) >= _children.size()) {
    endIndex = static_cast<int>(_children.size()) - 1;
  }
  for (int i = endIndex; i >= beginIndex; --i) {
    removeChildAt(i);
  }
}

bool Layer::setChildIndex(std::shared_ptr<Layer> child, int index) {
  if (index < 0 || static_cast<size_t>(index) >= _children.size()) {
    index = static_cast<int>(_children.size()) - 1;
  }
  auto oldIndex = getChildIndex(child);
  if (oldIndex < 0) {
    LOGE("The supplied layer must be a child layer of the caller.");
    return false;
  }
  if (oldIndex == index) {
    return true;
  }
  _children.erase(_children.begin() + oldIndex);
  _children.insert(_children.begin() + index, child);
  if (_root) {
    // Immediately invalidate the old render bounds, as this may affect the background of the above
    // layer styles.
    _root->invalidateRect(child->renderBounds);
    child->renderBounds = {};
  }
  child->invalidateTransform();
  invalidateDescendents();
  return true;
}

bool Layer::replaceChild(std::shared_ptr<Layer> oldChild, std::shared_ptr<Layer> newChild) {
  auto index = getChildIndex(oldChild);
  if (index < 0) {
    LOGE("The supplied layer must be a child layer of the caller.");
    return false;
  }
  if (!addChildAt(newChild, index)) {
    return false;
  }
  oldChild->removeFromParent();
  invalidateDescendents();
  return true;
}

Rect Layer::getBounds(const Layer* targetCoordinateSpace, bool computeTightBounds) {
  auto matrix = getRelativeMatrix(targetCoordinateSpace);
<<<<<<< HEAD
  return getBounds(matrix, computeTightBounds);
}

Rect Layer::getBounds(const Matrix3D& coordinateMatrix, bool computeTightBounds) {
  if (computeTightBounds || bitFields.dirtyDescendents) {
    return getBoundsInternal(coordinateMatrix, computeTightBounds);
=======
  return getBoundsInternal(matrix, computeTightBounds);
}

Rect Layer::getBoundsInternal(const Matrix3D& coordinateMatrix, bool computeTightBounds) {
  if (computeTightBounds || bitFields.dirtyDescendents) {
    return computeBounds(coordinateMatrix, computeTightBounds);
>>>>>>> d826bbf7
  }
  if (!localBounds) {
    localBounds = std::make_unique<Rect>(computeBounds(Matrix3D::I(), computeTightBounds));
  }
  auto result = coordinateMatrix.mapRect(*localBounds);
  if (!IsMatrix3DAffine(coordinateMatrix)) {
    // while the matrix is not affine, the layer will draw with a 3D filter, so the bounds should
    // round out.
    result.roundOut();
  }
  return result;
}

Rect Layer::computeBounds(const Matrix3D& coordinateMatrix, bool computeTightBounds) {

  // If the matrix only contains 2D affine transformations, directly use the equivalent 2D
  // transformation matrix to calculate the final Bounds
  bool isCoordinateMatrixAffine = IsMatrix3DAffine(coordinateMatrix);
  auto workAffineMatrix =
      isCoordinateMatrixAffine ? GetMayLossyAffineMatrix(coordinateMatrix) : Matrix::I();
  auto workMatrix3D = isCoordinateMatrixAffine ? Matrix3D(workAffineMatrix) : coordinateMatrix;

  Rect bounds = {};
  if (auto content = getContent()) {
    if (computeTightBounds) {
      bounds.join(content->getTightBounds(workAffineMatrix));
    } else {
      bounds.join(workAffineMatrix.mapRect(content->getBounds()));
    }
  }

  for (const auto& child : _children) {
    // Alpha does not need to be checked; alpha == 0 is still valid.
    if (!child->visible() || child->maskOwner) {
      continue;
    }
    auto childMatrix = child->getMatrixWithScrollRect();
    childMatrix.postConcat(workMatrix3D);
    auto childBounds = child->getBounds(childMatrix, computeTightBounds);
    if (child->_scrollRect) {
      auto relatvieScrollRect = childMatrix.mapRect(*child->_scrollRect);
      if (!childBounds.intersect(relatvieScrollRect)) {
        continue;
      }
    }
    if (child->hasValidMask()) {
      auto maskRelativeMatrix = child->_mask->getRelativeMatrix(child.get());
      maskRelativeMatrix.postConcat(childMatrix);
      auto maskBounds = child->_mask->getBounds(maskRelativeMatrix, computeTightBounds);
      if (!childBounds.intersect(maskBounds)) {
        continue;
      }
    }
    bounds.join(childBounds);
  }

  if (!_layerStyles.empty() || !_filters.empty()) {
    auto contentScale = workAffineMatrix.getMaxScale();
    auto layerBounds = bounds;
    for (auto& layerStyle : _layerStyles) {
      auto styleBounds = layerStyle->filterBounds(layerBounds, contentScale);
      bounds.join(styleBounds);
    }
    for (auto& filter : _filters) {
      bounds = filter->filterBounds(bounds, contentScale);
    }
  }

  if (isCoordinateMatrixAffine) {
    return bounds;
  }

  // If the matrix contains Z-axis transformations and projection transformations, first calculate
  // the Bounds using the identity matrix, then apply the 3D transformation to the result.
  // Otherwise, use the equivalent affine transformation matrix to calculate the Bounds.
  bounds = coordinateMatrix.mapRect(bounds);
  bounds.roundOut();
  return bounds;
}

Point Layer::globalToLocal(const Point& globalPoint) const {
  auto globalMatrix = getGlobalMatrix();
  // All vertices inside the rect have an initial z-coordinate of 0, so the third column of the 4x4
  // matrix does not affect the final transformation result and can be ignored. Additionally, since
  // we do not care about the final projected z-axis coordinate, the third row can also be ignored.
  // Therefore, the 4x4 matrix can be simplified to a 3x3 matrix.
  float values[16] = {};
  globalMatrix.getColumnMajor(values);
  auto matrix2D = Matrix2D::MakeAll(values[0], values[1], values[3], values[4], values[5],
                                    values[7], values[12], values[13], values[15]);
  Matrix2D inversedMatrix;
  if (!matrix2D.invert(&inversedMatrix)) {
    DEBUG_ASSERT(false);
    return Point::Make(0, 0);
  }
  auto result = inversedMatrix.mapVec2({globalPoint.x, globalPoint.y});
  return {result.x, result.y};
}

Point Layer::localToGlobal(const Point& localPoint) const {
  auto globalMatrix = getGlobalMatrix();
  auto result = globalMatrix.mapVec3({localPoint.x, localPoint.y, 0});
  return {result.x, result.y};
}

bool Layer::hitTestPoint(float x, float y, bool shapeHitTest) {
  if (auto content = getContent()) {
    Point localPoint = globalToLocal(Point::Make(x, y));
    if (content->hitTestPoint(localPoint.x, localPoint.y, shapeHitTest)) {
      return true;
    }
  }

  for (const auto& childLayer : _children) {
    // Alpha does not need to be checked; alpha == 0 is still valid.
    if (!childLayer->visible() || childLayer->maskOwner) {
      continue;
    }

    if (nullptr != childLayer->_scrollRect) {
      auto pointInChildSpace = childLayer->globalToLocal(Point::Make(x, y));
      if (!childLayer->_scrollRect->contains(pointInChildSpace.x, pointInChildSpace.y)) {
        continue;
      }
    }

    if (nullptr != childLayer->_mask) {
      if (!childLayer->_mask->hitTestPoint(x, y, shapeHitTest)) {
        continue;
      }
    }

    if (childLayer->hitTestPoint(x, y, shapeHitTest)) {
      return true;
    }
  }

  return false;
}

static Rect GetClippedBounds(const Rect& bounds, const Canvas* canvas) {
  DEBUG_ASSERT(canvas != nullptr);
  auto clippedBounds = bounds;
  auto clipRect = GetClipBounds(canvas);
  if (!clipRect.has_value()) {
    return clippedBounds;
  }
  if (!clippedBounds.intersect(*clipRect)) {
    return Rect::MakeEmpty();
  }
  clippedBounds.roundOut();
  return clippedBounds;
}

void Layer::draw(Canvas* canvas, float alpha, BlendMode blendMode) {
  if (canvas == nullptr || alpha <= 0) {
    return;
  }

  auto surface = canvas->getSurface();
  DrawArgs args = {};
  Context* context = nullptr;

  auto bounds = getBounds();
  auto clippedBounds = GetClippedBounds(bounds, canvas);
  if (clippedBounds.isEmpty()) {
    return;
  }
  auto localToGlobalMatrix = getGlobalMatrix();
  auto globalToLocalMatrix = Matrix3D::I();
  bool canInvert = localToGlobalMatrix.invert(&globalToLocalMatrix);

  Rect renderRect = {};
  if (_root && canInvert) {
    _root->updateRenderBounds();
    renderRect = localToGlobalMatrix.mapRect(clippedBounds);
    args.renderRect = &renderRect;
  }

  if (surface) {
    args.dstColorSpace = surface->colorSpace();
    context = surface->getContext();
    if (!(surface->renderFlags() & RenderFlags::DisableCache)) {
      args.context = context;
    }
  }

  if (context && canInvert && hasBackgroundStyle()) {
    auto scale = canvas->getMatrix().getMaxScale();
    auto backgroundRect = clippedBounds;
    backgroundRect.scale(scale, scale);
    auto backgroundMatrix = Matrix::I();
    if (IsMatrix3DAffine(globalToLocalMatrix)) {
      // If the transformation from the current layer node to the root node only contains 2D affine
      // transformations, then draw the real layer background and calculate the accurate
      // transformation matrix of the background image in the layer's local coordinate system
      backgroundMatrix = GetMayLossyAffineMatrix(globalToLocalMatrix);
    } else {
      // Otherwise, it's impossible to draw an accurate background. Only the background image
      // corresponding to the minimum bounding rectangle of the layer node subtree after drawing can
      // be drawn, and this rectangle is stretched to fill the layer area. Based on this, Calculate
      // the transformation matrix for drawing the background image within renderBounds to bounds.
      DEBUG_ASSERT(!FloatNearlyZero(renderRect.width()) && !FloatNearlyZero(renderRect.height()));
      backgroundMatrix = Matrix::MakeTrans(-renderRect.left, -renderRect.top);
      backgroundMatrix.postScale(bounds.width() / renderRect.width(),
                                 bounds.height() / renderRect.height());
      backgroundMatrix.postTranslate(bounds.left, bounds.top);
    }
    backgroundMatrix.postScale(scale, scale);
    if (auto backgroundContext =
            createBackgroundContext(context, backgroundRect, backgroundMatrix,
                                    bounds == clippedBounds, surface->colorSpace())) {
      auto backgroundCanvas = backgroundContext->getCanvas();
      auto actualMatrix = backgroundCanvas->getMatrix();
      bool isLocalToGlobalAffine = IsMatrix3DAffine(localToGlobalMatrix);
      if (isLocalToGlobalAffine) {
        // The current layer node to the root node only contains 2D affine transformations, need to
        // superimpose the transformation matrix that maps layer coordinates to the actual drawing
        // area.
        // Since the background recorder starts from the current layer, we need to pre-concatenate
        // localToGlobalMatrix to the background canvas matrix to ensure the coordinate space is
        // correct.
        actualMatrix.preConcat(GetMayLossyAffineMatrix(localToGlobalMatrix));
      } else {
        // Otherwise, need to superimpose the transformation matrix that maps the bounds to the
        // actual drawing area renderRect.
        DEBUG_ASSERT(!FloatNearlyZero(bounds.width()) && !FloatNearlyZero(bounds.height()));
        auto toBackgroundMatrix = Matrix::MakeTrans(-bounds.left, -bounds.top);
        toBackgroundMatrix.postScale(renderRect.width() / bounds.width(),
                                     renderRect.height() / bounds.height());
        toBackgroundMatrix.postTranslate(renderRect.left, renderRect.top);
        actualMatrix.preConcat(toBackgroundMatrix);
      }
      backgroundCanvas->setMatrix(actualMatrix);
      Point offset = {};
      // If there are 3D transformations or projection transformations from the current layer node
      // to the root node, it's impossible to obtain an accurate background image and stretch it
      // into a rectangle. In this case, obtain the background image corresponding to the minimum
      // bounding rectangle of the current layer subtree after drawing.
      auto image = isLocalToGlobalAffine ? getBackgroundImage(args, scale, &offset)
                                         : getBoundsBackgroundImage(args, scale, &offset);
      if (image != nullptr) {
        AutoCanvasRestore autoRestore(backgroundCanvas);
        actualMatrix.preScale(1.0f / scale, 1.0f / scale);
        backgroundCanvas->setMatrix(actualMatrix);
        backgroundCanvas->drawImage(image, offset.x, offset.y);
      }
      args.blurBackground = std::move(backgroundContext);
    }
  }
  drawLayer(args, canvas, alpha, blendMode, nullptr);
}

void Layer::invalidateContent() {
  if (bitFields.dirtyContent) {
    return;
  }
  bitFields.dirtyContent = true;
  bitFields.dirtyContentBounds = true;
  invalidateDescendents();
}

void Layer::invalidateTransform() {
  if (bitFields.dirtyTransform) {
    return;
  }
  bitFields.dirtyTransform = true;
  invalidate();
}

void Layer::invalidateDescendents() {
  if (bitFields.dirtyDescendents) {
    return;
  }
  bitFields.dirtyDescendents = true;
  invalidateCache();
  localBounds = nullptr;
  invalidate();
}

void Layer::invalidate() {
  if (_parent) {
    _parent->invalidateDescendents();
  }
  if (maskOwner) {
    maskOwner->invalidateTransform();
  }
}

void Layer::onUpdateContent(LayerRecorder*) {
}

void Layer::attachProperty(LayerProperty* property) {
  if (property) {
    property->attachToLayer(this);
  }
}

void Layer::detachProperty(LayerProperty* property) {
  if (property) {
    property->detachFromLayer(this);
  }
}

void Layer::onAttachToRoot(RootLayer* rootLayer) {
  _root = rootLayer;
  for (auto& child : _children) {
    child->onAttachToRoot(rootLayer);
  }
}

void Layer::onDetachFromRoot() {
  _root = nullptr;
  for (auto& child : _children) {
    child->onDetachFromRoot();
  }
}

int Layer::doGetChildIndex(const Layer* child) const {
  int index = 0;
  for (auto& layer : _children) {
    if (layer.get() == child) {
      return index;
    }
    index++;
  }
  return -1;
}

bool Layer::doContains(const Layer* child) const {
  auto target = child;
  while (target) {
    if (target == this) {
      return true;
    }
    target = target->_parent;
  }
  return false;
}

Matrix3D Layer::getGlobalMatrix() const {
  // The global matrix transforms the layer's local coordinate space to the coordinate space of its
  // top-level parent layer. This means the top-level parent layer's own matrix is not included in
  // the global matrix.
  Matrix3D matrix = {};
  auto layer = this;
  while (layer->_parent) {
    matrix.postConcat(layer->getMatrixWithScrollRect());
    layer = layer->_parent;
  }
  return matrix;
}

Matrix3D Layer::getMatrixWithScrollRect() const {
  auto matrix = _matrix3D;
  if (_scrollRect) {
    matrix.preTranslate(-_scrollRect->left, -_scrollRect->top, 0);
  }
  return matrix;
}

LayerContent* Layer::getContent() {
  if (bitFields.dirtyContent) {
    LayerRecorder recorder = {};
    onUpdateContent(&recorder);
    layerContent = recorder.finishRecording();
    bitFields.dirtyContent = false;
  }
  return layerContent.get();
}

std::shared_ptr<ImageFilter> Layer::getImageFilter(float contentScale) {
  if (_filters.empty()) {
    return nullptr;
  }
  std::vector<std::shared_ptr<ImageFilter>> filters;
  for (const auto& layerFilter : _filters) {
    if (auto filter = layerFilter->getImageFilter(contentScale)) {
      filters.push_back(filter);
    }
  }
  return ImageFilter::Compose(filters);
}

RasterizedContent* Layer::getRasterizedCache(const DrawArgs& args, const Matrix& renderMatrix) {
  if (!bitFields.shouldRasterize || args.context == nullptr ||
      (args.drawMode == DrawMode::Background && hasBackgroundStyle()) ||
      args.drawMode == DrawMode::Contour || args.excludeEffects) {
    return nullptr;
  }
  auto contextID = args.context->uniqueID();
  auto content = rasterizedContent.get();
  float contentScale =
      _rasterizationScale == 0.0f ? renderMatrix.getMaxScale() : _rasterizationScale;
  if (content && content->contextID() == contextID && content->contentScale() == contentScale) {
    return content;
  }
  Matrix drawingMatrix = {};
  auto image = getRasterizedImage(args, contentScale, &drawingMatrix);
  if (image == nullptr) {
    return nullptr;
  }
  image = image->makeTextureImage(args.context);
  if (image == nullptr) {
    return nullptr;
  }
  rasterizedContent =
      std::make_unique<RasterizedContent>(contextID, contentScale, std::move(image), drawingMatrix);
  return rasterizedContent.get();
}

std::shared_ptr<Image> Layer::getRasterizedImage(const DrawArgs& args, float contentScale,
                                                 Matrix* drawingMatrix) {
  DEBUG_ASSERT(drawingMatrix != nullptr);
  if (FloatNearlyZero(contentScale)) {
    return nullptr;
  }
  auto drawArgs = args;
  drawArgs.renderRect = nullptr;
  drawArgs.blurBackground = nullptr;
  auto picture = RecordPicture(drawArgs.drawMode, contentScale,
                               [&](Canvas* canvas) { drawDirectly(drawArgs, canvas, 1.0f); });
  if (!picture) {
    return nullptr;
  }
  Point offset = {};
  auto image = ToImageWithOffset(std::move(picture), &offset, nullptr, args.dstColorSpace);
  if (image == nullptr) {
    return nullptr;
  }
  auto filter = getImageFilter(contentScale);
  if (filter) {
    Point filterOffset = {};
    image = image->makeWithFilter(std::move(filter), &filterOffset);
    offset += filterOffset;
  }
  drawingMatrix->setScale(1.0f / contentScale, 1.0f / contentScale);
  drawingMatrix->preTranslate(offset.x, offset.y);
  return image;
}

void Layer::drawLayer(const DrawArgs& args, Canvas* canvas, float alpha, BlendMode blendMode,
                      const Matrix3D* transform) {
  DEBUG_ASSERT(canvas != nullptr);
  auto contentScale = canvas->getMatrix().getMaxScale();
  if (FloatNearlyZero(contentScale)) {
    return;
  }
  if (args.renderRect && !Rect::Intersects(*args.renderRect, renderBounds)) {
    if (args.blurBackground) {
      auto backgroundRect = args.blurBackground->getBackgroundRect();
      if (!Rect::Intersects(*args.renderRect, backgroundRect)) {
        return;
      }
      auto backgroundArgs = args;
      backgroundArgs.drawMode = DrawMode::Background;
      backgroundArgs.blurBackground = nullptr;
      backgroundArgs.renderRect = &backgroundRect;
      drawLayer(backgroundArgs, args.blurBackground->getCanvas(), alpha, blendMode, transform);
    }
    return;
  }
  if (drawWithCache(args, canvas, alpha, blendMode, transform)) {
    return;
  }
  if (blendMode != BlendMode::SrcOver || !bitFields.passThroughBackground ||
      (alpha < 1.0f && bitFields.allowsGroupOpacity) || bitFields.shouldRasterize ||
      (!_filters.empty() && !args.excludeEffects) || hasValidMask() || transform != nullptr) {
    drawOffscreen(args, canvas, alpha, blendMode, transform);
  } else {
    // draw directly
    drawDirectly(args, canvas, alpha);
  }
}

Matrix3D Layer::getRelativeMatrix(const Layer* targetCoordinateSpace) const {
  if (targetCoordinateSpace == nullptr || targetCoordinateSpace == this) {
    return {};
  }
  auto targetLayerMatrix = targetCoordinateSpace->getGlobalMatrix();
  Matrix3D targetLayerInverseMatrix = {};
  if (!targetLayerMatrix.invert(&targetLayerInverseMatrix)) {
    return {};
  }
  Matrix3D relativeMatrix = getGlobalMatrix();
  relativeMatrix.postConcat(targetLayerInverseMatrix);
  return relativeMatrix;
}

std::shared_ptr<MaskFilter> Layer::getMaskFilter(const DrawArgs& args, float scale,
                                                 const std::optional<Rect>& layerClipBounds) {
  auto maskArgs = args;
  auto maskType = static_cast<LayerMaskType>(bitFields.maskType);
  maskArgs.drawMode = maskType != LayerMaskType::Contour ? DrawMode::Normal : DrawMode::Contour;
  maskArgs.blurBackground = nullptr;
  std::shared_ptr<Picture> maskPicture = nullptr;
  auto relativeMatrix = _mask->getRelativeMatrix(this);
  // When the mask's transformation matrix does not contain 3D and projection transformations,
  // affineRelativeMatrix is an equivalent matrix. Otherwise, directly use the identity matrix to
  // draw the mask content, and this 3D matrix will be applied through a filter during drawing
  auto isMatrixAffine = IsMatrix3DAffine(relativeMatrix);
  auto affineRelativeMatrix =
      isMatrixAffine ? GetMayLossyAffineMatrix(relativeMatrix) : Matrix::I();
  auto maskClipBounds = layerClipBounds;
  if (layerClipBounds.has_value()) {
    auto invertedMatrix = Matrix::I();
    if (affineRelativeMatrix.invert(&invertedMatrix)) {
      maskClipBounds = invertedMatrix.mapRect(*layerClipBounds);
    }
  }
  maskPicture = RecordPicture(maskArgs.drawMode, scale, [&](Canvas* canvas) {
    if (maskClipBounds.has_value()) {
      canvas->clipRect(*maskClipBounds);
    }
    _mask->drawLayer(maskArgs, canvas, _mask->_alpha, BlendMode::SrcOver);
  });
  if (maskPicture == nullptr) {
    return nullptr;
  }
  Point maskImageOffset = {};
  auto maskContentImage =
      ToImageWithOffset(std::move(maskPicture), &maskImageOffset, nullptr, args.dstColorSpace);
  if (maskContentImage == nullptr) {
    return nullptr;
  }
  if (maskType == LayerMaskType::Luminance) {
    maskContentImage =
        maskContentImage->makeWithFilter(ImageFilter::ColorFilter(ColorFilter::Luma()));
  }
  if (!isMatrixAffine) {
    maskContentImage = maskContentImage->makeWithFilter(ImageFilter::Transform3D(relativeMatrix));
  }
  affineRelativeMatrix.preScale(1.0f / scale, 1.0f / scale);
  affineRelativeMatrix.preTranslate(maskImageOffset.x, maskImageOffset.y);
  affineRelativeMatrix.postScale(scale, scale);

  auto shader = Shader::MakeImageShader(maskContentImage, TileMode::Decal, TileMode::Decal);
  if (shader) {
    shader = shader->makeWithMatrix(affineRelativeMatrix);
  }
  return MaskFilter::MakeShader(shader);
}

std::shared_ptr<Image> Layer::getContentImage(const DrawArgs& contentArgs, float contentScale,
                                              const std::shared_ptr<Image>& passThroughImage,
                                              const Matrix& passThroughImageMatrix,
                                              std::optional<Rect> clipBounds, Matrix* imageMatrix) {
  DEBUG_ASSERT(imageMatrix);
  auto inputBounds = getBounds();
  if (clipBounds.has_value()) {
    if (!contentArgs.excludeEffects) {
      // clipBounds is in local coordinate space,  so we getImageFilter with scale 1.0f.
      auto filter = getImageFilter(1.0f);
      if (filter) {
        clipBounds = filter->filterBounds(*clipBounds, MapDirection::Reverse);
      }
    }
    if (!inputBounds.intersect(*clipBounds)) {
      return nullptr;
    }
  }

  // When drawing offscreen, if the layer contains 3D transformations, the background cannot be
  // accurately stretched to fill a rectangle, so the background is drawn separately.
  std::unordered_set<LayerStyleExtraSourceType> styleExtraSourceTypes = {
      LayerStyleExtraSourceType::None, LayerStyleExtraSourceType::Contour};
  if (bitFields.matrix3DIsAffine) {
    styleExtraSourceTypes.insert(LayerStyleExtraSourceType::Background);
  }

  std::shared_ptr<Image> finalImage = nullptr;
  auto context = contentArgs.context;
  if (context && passThroughImage) {
    auto surfaceRect = passThroughImageMatrix.mapRect(inputBounds);
    surfaceRect.roundOut();
    surfaceRect.intersect(Rect::MakeWH(passThroughImage->width(), passThroughImage->height()));
    auto offscreenSurface = Surface::Make(context, static_cast<int>(surfaceRect.width()),
                                          static_cast<int>(surfaceRect.height()), false, 1, false,
                                          0, contentArgs.dstColorSpace);
    if (!offscreenSurface) {
      return nullptr;
    }
    auto offscreenCanvas = offscreenSurface->getCanvas();
    offscreenCanvas->translate(-surfaceRect.left, -surfaceRect.top);
    offscreenCanvas->drawImage(passThroughImage);
    offscreenCanvas->concat(passThroughImageMatrix);
    drawDirectly(contentArgs, offscreenCanvas, 1.0f, styleExtraSourceTypes);
    finalImage = offscreenSurface->makeImageSnapshot();
    offscreenCanvas->getMatrix().invert(imageMatrix);
  } else {
    PictureRecorder recorder = {};
    auto offscreenCanvas = recorder.beginRecording();
    offscreenCanvas->scale(contentScale, contentScale);
    offscreenCanvas->clipRect(inputBounds);
    if (passThroughImage) {
      AutoCanvasRestore offscreenRestore(offscreenCanvas);
      offscreenCanvas->concat(passThroughImageMatrix);
      offscreenCanvas->drawImage(passThroughImage);
    }
    drawDirectly(contentArgs, offscreenCanvas, 1.0f, styleExtraSourceTypes);
    Point offset;
    finalImage = ToImageWithOffset(recorder.finishRecordingAsPicture(), &offset, nullptr,
                                   contentArgs.dstColorSpace);
    imageMatrix->setScale(1.0f / contentScale, 1.0f / contentScale);
    imageMatrix->preTranslate(offset.x, offset.y);
  }

  if (!finalImage) {
    return nullptr;
  }

  auto filterOffset = Point::Make(0, 0);
  if (!contentArgs.excludeEffects) {
    auto filter = getImageFilter(contentScale);
    if (filter) {
      std::optional<Rect> filterClipBounds = std::nullopt;
      if (clipBounds.has_value()) {
        auto invertMatrix = Matrix::I();
        imageMatrix->invert(&invertMatrix);
        filterClipBounds = invertMatrix.mapRect(*clipBounds);
        filterClipBounds->roundOut();
      }
      // clipBounds may be smaller than the image bounds, so we need to pass it to makeWithFilter.
      finalImage = finalImage->makeWithFilter(
          filter, &filterOffset, filterClipBounds.has_value() ? &*filterClipBounds : nullptr);
      imageMatrix->preTranslate(filterOffset.x, filterOffset.y);
    }
  }
  return finalImage;
}

bool Layer::shouldPassThroughBackground(BlendMode blendMode, const Matrix3D* transform) const {
  return bitFields.passThroughBackground && blendMode == BlendMode::SrcOver && _filters.empty() &&
         bitFields.hasBlendMode && transform == nullptr;
}

bool Layer::drawWithCache(const DrawArgs& args, Canvas* canvas, float alpha, BlendMode blendMode,
                          const Matrix3D* transform) {
  if (args.drawMode != DrawMode::Normal || args.excludeEffects) {
    return false;
  }
  std::shared_ptr<MaskFilter> maskFilter = nullptr;
  auto contentScale = canvas->getMatrix().getMaxScale();
  RasterizedContent* cache = nullptr;
  if (auto rasterizedCache = getRasterizedCache(args, canvas->getMatrix())) {
    cache = rasterizedCache;
  } else if (args.layerCache) {
    cache = args.layerCache->getCachedImage(this, contentScale);
    // rasterizedCache contains the background layer styles, but layer cache does not because of different
    // background logic.
    if (cache && transform != nullptr) {
      drawBackgroundLayerStyles(args, canvas, alpha, *transform);
    }
  }
  if (cache) {
    std::optional<Rect> clipBounds = std::nullopt;
    if (hasValidMask()) {
      clipBounds = GetClipBounds(args.blurBackground ? args.blurBackground->getCanvas() : canvas);
      maskFilter = getMaskFilter(args, contentScale, clipBounds);
      if (maskFilter == nullptr) {
        return true;
      }
      auto maskMatrix = Matrix::MakeScale(1.0f / contentScale, 1.0f / contentScale);
      maskFilter = maskFilter->makeWithMatrix(maskMatrix);
    }
    cache->draw(canvas, bitFields.allowsEdgeAntialiasing, alpha, maskFilter, blendMode, transform);
    if (args.blurBackground) {
      if (!hasBackgroundStyle()) {
        cache->draw(args.blurBackground->getCanvas(), bitFields.allowsEdgeAntialiasing, alpha,
                    maskFilter, blendMode, transform);
      } else {
        auto backgroundArgs = args;
        backgroundArgs.drawMode = DrawMode::Background;
        backgroundArgs.blurBackground = nullptr;
        drawOffscreen(backgroundArgs, args.blurBackground->getCanvas(), alpha, blendMode,
                      transform);
      }
    }
    return true;
  }

  if (args.renderFlags & RenderFlags::DisableCache || contentScale > 0.5f) {
    return false;
  }

  if (!args.layerCache) {
    return false;
  }

  auto maxCacheSize = static_cast<float>(args.layerCache->maxCacheContentSize());

  auto bounds = getBounds();

  auto fullFill = args.renderRect && args.renderRect->contains(renderBounds);
  if (shouldPassThroughBackground(blendMode, transform) || hasBackgroundStyle()) {
    if (!fullFill) {
      return false;
    }
  } else {
    contentScale = std::min(0.5f, maxCacheSize / std::max(bounds.width(), bounds.height()));
  }
  bounds.scale(contentScale, contentScale);
  bounds.roundOut();
  auto cacheSize = static_cast<size_t>(bounds.width() * bounds.height() * 4);
  if (args.layerCache->maxCacheSize() < args.layerCache->currentCacheSize() + cacheSize) {
    return false;
  }
  auto cacheArgs = args;
  cacheArgs.renderFlags |= RenderFlags::DisableCache;
  cacheArgs.renderRect = &renderBounds;
  if (!fullFill && args.blurBackground) {
    cacheArgs.blurBackground = cacheArgs.blurBackground->createSubContext(renderBounds, false);
  }
  drawContentOffscreen(cacheArgs, canvas, std::nullopt, contentScale, blendMode, alpha, transform,
                       true);
  return true;
}

void Layer::drawContentOffscreen(const DrawArgs& args, Canvas* canvas,
                                 std::optional<Rect> clipBounds, float contentScale,
                                 BlendMode blendMode, float alpha, const Matrix3D* transform,
                                 bool cacheContent) {

  if (transform != nullptr) {
    drawBackgroundLayerStyles(args, canvas, alpha, *transform);
  }

  auto contentArgs = args;
  auto onlyOffscreen = blendMode == BlendMode::SrcOver && !hasValidMask() && alpha == 1.0 &&
                       (_filters.empty() || args.excludeEffects) && transform == nullptr;
  if (onlyOffscreen) {
    contentArgs.blurBackground = args.blurBackground;
  } else if (args.blurBackground && hasBackgroundStyle()) {
    contentArgs.blurBackground = args.blurBackground->createSubContext(renderBounds, true);
  } else {
    contentArgs.blurBackground = nullptr;
  }

  Matrix passthroughImageMatrix = Matrix::I();
  std::shared_ptr<Image> passthroughImage = nullptr;
  if (shouldPassThroughBackground(blendMode, transform)) {
    if (canvas->getSurface()) {
      passthroughImageMatrix = canvas->getMatrix();
      passthroughImage = canvas->getSurface()->makeImageSnapshot();
    }
  }

  auto contentClipBounds = clipBounds;
  if (transform != nullptr && clipBounds.has_value()) {
    auto filter = ImageFilter::Transform3D(*transform);
    if (filter) {
      contentClipBounds = filter->filterBounds(*clipBounds, MapDirection::Reverse);
    }
  }

  auto imageMatrix = Matrix::I();
  auto image = getContentImage(contentArgs, contentScale, passthroughImage, passthroughImageMatrix,
                               contentClipBounds, &imageMatrix);

  auto invertImageMatrix = Matrix::I();
  if (image == nullptr || !imageMatrix.invert(&invertImageMatrix)) {
    return;
  }

  if (cacheContent) {
    image = image->makeRasterized();
    args.layerCache->cacheImage(this, contentScale, image, imageMatrix);
  }

  image = MakeImageWithTransform(image, transform, &imageMatrix);

  if (image == nullptr) {
    return;
  }

  Paint paint = {};
  paint.setAntiAlias(bitFields.allowsEdgeAntialiasing);
  paint.setAlpha(alpha);
  paint.setBlendMode(blendMode);

  if (hasValidMask()) {
    auto maskFilter = getMaskFilter(args, contentScale, clipBounds);
    // if mask filter is nullptr while mask is valid, that means the layer is not visible.
    if (!maskFilter) {
      return;
    }
    auto maskMatrix = Matrix::MakeScale(1.0f / contentScale, 1.0f / contentScale);
    maskMatrix.postConcat(invertImageMatrix);
    maskFilter = maskFilter->makeWithMatrix(maskMatrix);
    paint.setMaskFilter(maskFilter);
  }

  if (args.blurBackground && !contentArgs.blurBackground) {
    image = image->makeRasterized();
  }

  AutoCanvasRestore autoRestore(canvas);
  canvas->concat(imageMatrix);
  canvas->drawImage(image, &paint);
  if (args.blurBackground) {
    if (contentArgs.blurBackground) {
      if (!onlyOffscreen) {
        auto filter = getImageFilter(contentScale);
        filter = ImageFilter::Compose(filter, paint.getImageFilter());
        paint.setImageFilter(filter);
        contentArgs.blurBackground->drawToParent(Matrix::MakeScale(1.0f / contentScale), paint);
      }
    } else {
      auto backgroundCanvas = args.blurBackground->getCanvas();
      AutoCanvasRestore autoRestoreBg(backgroundCanvas);
      backgroundCanvas->concat(imageMatrix);
      backgroundCanvas->drawImage(image, &paint);
    }
  }

  // There is no scenario where LayerStyle's Position and ExtraSourceType are 'above' and
  // 'background' respectively at the same time, so no special handling is needed after drawing the
  // content.
}

void Layer::drawOffscreen(const DrawArgs& args, Canvas* canvas, float alpha, BlendMode blendMode,
                          const Matrix3D* transform) {
  auto clipBounds = GetClipBounds(args.blurBackground ? args.blurBackground->getCanvas() : canvas);
  drawContentOffscreen(args, canvas, clipBounds, canvas->getMatrix().getMaxScale(), blendMode,
                       alpha, transform, false);
}

void Layer::drawDirectly(const DrawArgs& args, Canvas* canvas, float alpha) {
  std::unordered_set<LayerStyleExtraSourceType> styleExtraSourceTypes = {
      LayerStyleExtraSourceType::None, LayerStyleExtraSourceType::Contour,
      LayerStyleExtraSourceType::Background};
  drawDirectly(args, canvas, alpha, styleExtraSourceTypes);
}

void Layer::drawDirectly(const DrawArgs& args, Canvas* canvas, float alpha,
                         const std::unordered_set<LayerStyleExtraSourceType>& extraSourceTypes) {
  auto layerStyleSource = getLayerStyleSource(args, canvas->getMatrix());
  drawContents(args, canvas, alpha, layerStyleSource.get(), nullptr, extraSourceTypes);
}

class LayerBrushModifier : public BrushModifier {
 public:
  LayerBrushModifier(bool antiAlias, float alpha) : antiAlias(antiAlias), alpha(alpha) {
  }

  Brush transform(const Brush& brush) const override {
    auto newBrush = brush;
    newBrush.color.alpha *= alpha;
    newBrush.antiAlias = antiAlias;
    return newBrush;
  }

 private:
  bool antiAlias = true;
  float alpha = 1.0f;
};

void Layer::drawContents(const DrawArgs& args, Canvas* canvas, float alpha,
                         const LayerStyleSource* layerStyleSource, const Layer* stopChild,
                         const std::unordered_set<LayerStyleExtraSourceType>& extraSourceTypes) {
  if (layerStyleSource) {
    drawLayerStyles(args, canvas, alpha, layerStyleSource, LayerStylePosition::Below,
                    extraSourceTypes);
  }
  LayerBrushModifier layerFill(bitFields.allowsEdgeAntialiasing, alpha);
  auto content = getContent();
  if (content) {
    if (args.drawMode == DrawMode::Contour) {
      content->drawContour(canvas, &layerFill);
    } else {
      content->drawDefault(canvas, &layerFill);
      if (args.blurBackground) {
        content->drawDefault(args.blurBackground->getCanvas(), &layerFill);
      }
    }
  }
  if (!drawChildren(args, canvas, alpha, stopChild)) {
    return;
  }
  if (layerStyleSource) {
    drawLayerStyles(args, canvas, alpha, layerStyleSource, LayerStylePosition::Above,
                    extraSourceTypes);
  }
  if (content && args.drawMode != DrawMode::Contour) {
    content->drawForeground(canvas, &layerFill);
    if (args.blurBackground) {
      content->drawForeground(args.blurBackground->getCanvas(), &layerFill);
    }
  }
}

bool Layer::drawChildren(const DrawArgs& args, Canvas* canvas, float alpha,
                         const Layer* stopChild) {
  int lastBackgroundLayerIndex = -1;
  if (args.forceDrawBackground) {
    lastBackgroundLayerIndex = static_cast<int>(_children.size()) - 1;
  } else if (hasBackgroundStyle()) {
    for (int i = static_cast<int>(_children.size()) - 1; i >= 0; --i) {
      if (_children[static_cast<size_t>(i)]->hasBackgroundStyle()) {
        lastBackgroundLayerIndex = i;
        break;
      }
    }
  }
  for (size_t i = 0; i < _children.size(); ++i) {
    auto& child = _children[i];
    if (child.get() == stopChild) {
      return false;
    }
    if (child->maskOwner) {
      continue;
    }
    if (!child->visible() || child->_alpha <= 0) {
      continue;
    }
    auto childArgs = args;
    if (static_cast<int>(i) < lastBackgroundLayerIndex) {
      childArgs.forceDrawBackground = true;
    } else {
      childArgs.forceDrawBackground = false;
      if (static_cast<int>(i) > lastBackgroundLayerIndex) {
        childArgs.blurBackground = nullptr;
      }
    }

    AutoCanvasRestore autoRestore(canvas);
    auto backgroundCanvas =
        childArgs.blurBackground ? childArgs.blurBackground->getCanvas() : nullptr;
    auto childMatrix = child->getMatrixWithScrollRect();
    // If the sublayer's Matrix contains 3D transformations or projection transformations, then
    // treat its Matrix as an identity matrix here, and let the sublayer handle its actual position
    // through 3D filter methods,
    const bool isChildMatrixAffine = IsMatrix3DAffine(childMatrix);
    auto childAffineMatrix =
        isChildMatrixAffine ? GetMayLossyAffineMatrix(childMatrix) : Matrix::I();
    canvas->concat(childAffineMatrix);
    auto clipChildScrollRectHandler = [&](Canvas& clipCanvas) {
      if (child->_scrollRect) {
        // If the sublayer's Matrix contains 3D transformations or projection transformations, then
        // because this matrix has been merged into the Canvas, it can be directly completed through
        // the clipping rectangle. Otherwise, the canvas will not contain this matrix information,
        // and clipping needs to be done by transforming the Path.
        if (isChildMatrixAffine) {
          clipCanvas.clipRect(*child->_scrollRect);
        } else {
          auto path = Path();
          path.addRect(*(child->_scrollRect));
          path.transform3D(childMatrix);
          clipCanvas.clipPath(path);
        }
      }
    };
    if (child->_scrollRect) {
      clipChildScrollRectHandler(*canvas);
    }
    if (backgroundCanvas) {
      backgroundCanvas->save();
      backgroundCanvas->concat(childAffineMatrix);
      clipChildScrollRectHandler(*backgroundCanvas);
    }

    auto transform = isChildMatrixAffine ? nullptr : &childMatrix;
    child->drawLayer(childArgs, canvas, child->_alpha * alpha,
                     static_cast<BlendMode>(child->bitFields.blendMode), transform);
    if (backgroundCanvas) {
      backgroundCanvas->restore();
    }
  }
  return true;
}

float Layer::drawBackgroundLayers(const DrawArgs& args, Canvas* canvas) {
  if (!_parent) {
    return _alpha;
  }
  // parent background -> parent layer styles (below) -> parent content -> sibling layers content
  auto currentAlpha = _parent->drawBackgroundLayers(args, canvas);
  auto layerStyleSource = _parent->getLayerStyleSource(args, canvas->getMatrix());
  _parent->drawContents(args, canvas, currentAlpha, layerStyleSource.get(), this);
  // If the layer's Matrix contains 3D transformations or projection transformations, since this
  // matrix has already been merged into the Canvas, clipping can be done directly through the
  // clipping rectangle. Otherwise, the canvas does not carry this matrix information, and clipping
  // needs to be performed by transforming the Path.
  if (bitFields.matrix3DIsAffine) {
    canvas->concat(GetMayLossyAffineMatrix(getMatrixWithScrollRect()));
    if (_scrollRect) {
      canvas->clipRect(*_scrollRect);
    }
  } else if (_scrollRect) {
    auto path = Path();
    path.addRect(*_scrollRect);
    path.transform3D(getMatrixWithScrollRect());
    canvas->clipPath(path);
  }
  return currentAlpha * _alpha;
}

std::unique_ptr<LayerStyleSource> Layer::getLayerStyleSource(const DrawArgs& args,
                                                             const Matrix& matrix,
                                                             bool excludeContour) {
  if (_layerStyles.empty() || args.excludeEffects) {
    return nullptr;
  }
  auto contentScale = matrix.getMaxScale();
  if (FloatNearlyZero(contentScale)) {
    return nullptr;
  }

  DrawArgs drawArgs = args;
  drawArgs.blurBackground = nullptr;
  drawArgs.excludeEffects = bitFields.excludeChildEffectsInLayerStyle;
  // Use Mode::Contour to record the contour of the content, to prevent the subsequent use of
  // AlphaThresholdFilter from turning semi-transparent pixels into opaque pixels, which would cause
  // severe aliasing.
  auto contentPicture = RecordPicture(DrawMode::Contour, contentScale, [&](Canvas* canvas) {
    drawContents(drawArgs, canvas, 1.0f);
  });
  Point contentOffset = {};
  auto content =
      ToImageWithOffset(std::move(contentPicture), &contentOffset, nullptr, args.dstColorSpace);
  if (content == nullptr) {
    return nullptr;
  }
  auto source = std::make_unique<LayerStyleSource>();
  source->contentScale = contentScale;
  source->content = std::move(content);
  source->contentOffset = contentOffset;

  auto needContour =
      excludeContour
          ? false
          : std::any_of(_layerStyles.begin(), _layerStyles.end(), [](const auto& layerStyle) {
              return layerStyle->extraSourceType() == LayerStyleExtraSourceType::Contour;
            });
  if (needContour) {
    // Child effects are always excluded when drawing the layer contour.
    drawArgs.excludeEffects = true;
    drawArgs.drawMode = DrawMode::Contour;
    auto contourPicture = RecordPicture(DrawMode::Contour, contentScale, [&](Canvas* canvas) {
      drawContents(drawArgs, canvas, 1.0f);
    });
    source->contour = ToImageWithOffset(std::move(contourPicture), &source->contourOffset, nullptr,
                                        drawArgs.dstColorSpace);
  }
  return source;
}

std::shared_ptr<Image> Layer::getBackgroundImage(const DrawArgs& args, float contentScale,
                                                 Point* offset) {
  if (args.drawMode == DrawMode::Background) {
    return nullptr;
  }
  PictureRecorder recorder = {};
  auto canvas = recorder.beginRecording();
  auto bounds = getBounds();
  bounds.scale(contentScale, contentScale);
  bounds.roundOut();
  canvas->clipRect(bounds);
  canvas->scale(contentScale, contentScale);
  auto localToGlobalMatrix = getGlobalMatrix();
  // If there are 3D transformations or projection transformations from the current layer node to
  // the root node, making it impossible to obtain an accurate background image and stretch it into
  // a rectangle, please use the getBoundsBackgroundImage interface to get the background image
  // corresponding to the minimum bounding rectangle of the current layer subtree after drawing.
  DEBUG_ASSERT(IsMatrix3DAffine(localToGlobalMatrix));
  auto affiineLocalToGlobalMatrix = GetMayLossyAffineMatrix(localToGlobalMatrix);
  Matrix affineGlobalToLocalMatrix = {};
  if (!affiineLocalToGlobalMatrix.invert(&affineGlobalToLocalMatrix)) {
    return nullptr;
  }
  canvas->concat(affineGlobalToLocalMatrix);
  drawBackgroundImage(args, *canvas);
  auto backgroundPicture = recorder.finishRecordingAsPicture();
  return ToImageWithOffset(std::move(backgroundPicture), offset, &bounds, args.dstColorSpace);
}

std::shared_ptr<Image> Layer::getBoundsBackgroundImage(const DrawArgs& args, float contentScale,
                                                       Point* offset) {
  if (args.drawMode == DrawMode::Background) {
    return nullptr;
  }

  PictureRecorder recorder = {};
  auto canvas = recorder.beginRecording();
  auto bounds = getBounds();
  bounds.scale(contentScale, contentScale);
  bounds.roundOut();
  canvas->clipRect(bounds);
  // Calculate the transformation matrix for drawing the background image within renderBounds to
  // bounds.
  auto matrix = Matrix::MakeTrans(-renderBounds.left, -renderBounds.top);
  matrix.postScale(bounds.width() * contentScale / renderBounds.width(),
                   bounds.height() * contentScale / renderBounds.height());
  matrix.postTranslate(bounds.left, bounds.top);
  canvas->setMatrix(matrix);

  drawBackgroundImage(args, *canvas);
  auto backgroundPicture = recorder.finishRecordingAsPicture();
  return ToImageWithOffset(std::move(backgroundPicture), offset, &bounds, args.dstColorSpace);
}

void Layer::drawBackgroundImage(const DrawArgs& args, Canvas& canvas) {
  if (args.blurBackground) {
    auto image = args.blurBackground->getBackgroundImage();
    auto bgMatrix = args.blurBackground->backgroundMatrix();
    canvas.concat(bgMatrix);
    canvas.drawImage(image);
  } else {
    auto drawArgs = args;
    drawArgs.excludeEffects = false;
    // Set the draw mode to Background to avoid drawing the layer styles that require background.
    drawArgs.drawMode = DrawMode::Background;
    auto backgroundRect = renderBounds;
    if (drawArgs.renderRect) {
      backgroundRect.intersect(*args.renderRect);
      drawArgs.renderRect = &backgroundRect;
    }
    auto currentAlpha = drawBackgroundLayers(drawArgs, &canvas);
    // Draw the layer styles below the content, as they are part of the background.
    auto layerStyleSource = getLayerStyleSource(drawArgs, canvas.getMatrix());
    if (layerStyleSource) {
      drawLayerStyles(drawArgs, &canvas, currentAlpha, layerStyleSource.get(),
                      LayerStylePosition::Below);
    }
  }
}

void Layer::drawLayerStyles(const DrawArgs& args, Canvas* canvas, float alpha,
                            const LayerStyleSource* source, LayerStylePosition position) {
  std::unordered_set<LayerStyleExtraSourceType> extraSourceTypes = {
      LayerStyleExtraSourceType::None, LayerStyleExtraSourceType::Contour,
      LayerStyleExtraSourceType::Background};
  drawLayerStyles(args, canvas, alpha, source, position, extraSourceTypes);
}

void Layer::drawLayerStyles(const DrawArgs& args, Canvas* canvas, float alpha,
                            const LayerStyleSource* source, LayerStylePosition position,
                            const std::unordered_set<LayerStyleExtraSourceType>& extraSourceTypes) {
  DEBUG_ASSERT(source != nullptr && !FloatNearlyZero(source->contentScale));
  auto& contour = source->contour;
  auto contourOffset = source->contourOffset - source->contentOffset;
  auto backgroundCanvas = args.blurBackground ? args.blurBackground->getCanvas() : nullptr;
  auto matrix = Matrix::MakeScale(1.f / source->contentScale, 1.f / source->contentScale);
  matrix.preTranslate(source->contentOffset.x, source->contentOffset.y);
  AutoCanvasRestore autoRestore(canvas);
  canvas->concat(matrix);
  if (backgroundCanvas) {
    backgroundCanvas->save();
    backgroundCanvas->concat(matrix);
  }
  auto clipBounds =
      args.blurBackground ? GetClipBounds(args.blurBackground->getCanvas()) : std::nullopt;
  for (const auto& layerStyle : _layerStyles) {
    if (layerStyle->position() != position ||
        extraSourceTypes.find(layerStyle->extraSourceType()) == extraSourceTypes.end()) {
      continue;
    }
    PictureRecorder recorder = {};
    auto pictureCanvas = recorder.beginRecording();
    if (clipBounds.has_value()) {
      pictureCanvas->clipRect(*clipBounds);
    }
    switch (layerStyle->extraSourceType()) {
      case LayerStyleExtraSourceType::None:
        layerStyle->draw(pictureCanvas, source->content, source->contentScale, alpha);
        break;
      case LayerStyleExtraSourceType::Background: {
        Point backgroundOffset = {};
        // If there are no 3D transformations or projection transformations from the current layer
        // node to the root node, the accurate background image can be obtained; otherwise, only the
        // background image corresponding to the minimum axis-aligned bounding rectangle after
        // projection can be obtained.
        auto background =
            IsMatrix3DAffine(getGlobalMatrix())
                ? getBackgroundImage(args, source->contentScale, &backgroundOffset)
                : getBoundsBackgroundImage(args, source->contentScale, &backgroundOffset);
        if (background != nullptr) {
          backgroundOffset = backgroundOffset - source->contentOffset;
          layerStyle->drawWithExtraSource(pictureCanvas, source->content, source->contentScale,
                                          background, backgroundOffset, alpha);
        }
        break;
      }
      case LayerStyleExtraSourceType::Contour:
        if (contour != nullptr) {
          layerStyle->drawWithExtraSource(pictureCanvas, source->content, source->contentScale,
                                          contour, contourOffset, alpha);
        }
        break;
    }
    auto picture = recorder.finishRecordingAsPicture();
    if (picture == nullptr) {
      continue;
    }
    if (!backgroundCanvas ||
        layerStyle->extraSourceType() == LayerStyleExtraSourceType::Background) {
      canvas->drawPicture(picture);
    } else if (!clipBounds.has_value()) {
      canvas->drawPicture(picture);
      backgroundCanvas->drawPicture(picture);
    } else {
      Point offset = {};
      auto image = ToImageWithOffset(std::move(picture), &offset, nullptr, args.dstColorSpace);
      if (image == nullptr) {
        continue;
      }
      image = image->makeRasterized();
      Paint paint = {};
      paint.setBlendMode(layerStyle->blendMode());
      canvas->drawImage(image, offset.x, offset.y, &paint);
      backgroundCanvas->drawImage(image, offset.x, offset.y, &paint);
    }
  }
  if (backgroundCanvas) {
    backgroundCanvas->restore();
  }
}

void Layer::drawBackgroundLayerStyles(const DrawArgs& args, Canvas* canvas, float alpha,
                                      const Matrix3D& transform) {
  auto styleSource = getLayerStyleSource(args, canvas->getMatrix(), true);
  if (styleSource == nullptr) {
    return;
  }

  // Apply an equivalent transformation to the content of StyleSource so that when used as a mask
  // for background processing, it can accurately coincide with the actual content rendering area,
  // ensuring that only the actual rendering region of the layer reveals the background.
  std::shared_ptr<ImageFilter> styleSourceFilter = nullptr;
  auto bounds = getBounds();
  auto transformedBounds = transform.mapRect(bounds);
  transformedBounds.roundOut();
  if (styleSource->content != nullptr) {
    // The object of styleSourceMatrix is Image. When drawing directly, Image doesn't care about
    // actual translation, so it can be ignored when constructing the matrix here.
    auto styleSourceAnchor = Point::Make(bounds.left, bounds.top);
    // StyleSourceMatrix acts on the content of styleSource, which is a subregion extracted from
    // within the Layer. For transformations based on the local coordinate system of this subregion,
    // anchor point adaptation is required for the matrix described based on the layer.
    auto styleSourceMatrix = anchorAdaptedMatrix(transform, styleSourceAnchor);
    styleSourceMatrix.postScale(bounds.width() / transformedBounds.width(),
                                bounds.height() / transformedBounds.height(), 1.0f);
    auto transform3DFilter = Transform3DFilter::Make(styleSourceMatrix);
    styleSourceFilter = transform3DFilter->getImageFilter(styleSource->contentScale);
    styleSource->content = styleSource->content->makeWithFilter(styleSourceFilter);
  }

  // When rendering offscreen, if the layer contains 3D transformations, since it's impossible to
  // accurately stretch and fill the background into a rectangular texture and then apply the 3D
  // matrix, we can only independently draw the background area. Then, by setting the effective
  // clipping area through the layer contour, we ensure that only the strictly projected background
  // area is correctly drawn.
  Matrix styleMatrix = {};
  Path styleClipPath = {};
  AutoCanvasRestore autoRestore(canvas);
  styleClipPath.addRect(bounds);
  styleClipPath.transform3D(transform);
  // StyleClipPath is the final clipping path based on the parent node, which must be called
  // before setting the matrix, otherwise it will be affected by the matrix.
  canvas->clipPath(styleClipPath);
  // The material sources for layer styles are all filled into the bounds. When drawing the
  // styles, it's necessary to calculate the transformation matrix that maps the bounds to the
  // actual drawing area transformedBounds.
  DEBUG_ASSERT(!FloatNearlyZero(bounds.width() * bounds.height()));
  styleMatrix = Matrix::MakeTrans(-bounds.left, -bounds.top);
  styleMatrix.postScale(transformedBounds.width() / bounds.width(),
                        transformedBounds.height() / bounds.height());
  styleMatrix.postTranslate(transformedBounds.left, transformedBounds.top);
  canvas->concat(styleMatrix);
  // When LayerStyle's ExtraSourceType is Background, its Position can only be Below, so there's no
  // need to handle the Position Above case here.
  drawLayerStyles(args, canvas, alpha, styleSource.get(), LayerStylePosition::Below,
                  {LayerStyleExtraSourceType::Background});
}

bool Layer::getLayersUnderPointInternal(float x, float y,
                                        std::vector<std::shared_ptr<Layer>>* results) {
  bool hasLayerUnderPoint = false;
  for (auto item = _children.rbegin(); item != _children.rend(); ++item) {
    const auto& childLayer = *item;
    if (!childLayer->visible()) {
      continue;
    }

    if (nullptr != childLayer->_scrollRect) {
      auto pointInChildSpace = childLayer->globalToLocal(Point::Make(x, y));
      if (!childLayer->_scrollRect->contains(pointInChildSpace.x, pointInChildSpace.y)) {
        continue;
      }
    }

    if (nullptr != childLayer->_mask) {
      if (!childLayer->_mask->hitTestPoint(x, y)) {
        continue;
      }
    }

    if (childLayer->getLayersUnderPointInternal(x, y, results)) {
      hasLayerUnderPoint = true;
    }
  }

  if (hasLayerUnderPoint) {
    results->push_back(shared_from_this());
  } else {
    auto content = getContent();
    if (nullptr != content) {
      auto layerBoundsRect = content->getBounds();
      auto localPoint = globalToLocal(Point::Make(x, y));
      if (layerBoundsRect.contains(localPoint.x, localPoint.y)) {
        results->push_back(shared_from_this());
        hasLayerUnderPoint = true;
      }
    }
  }

  return hasLayerUnderPoint;
}

bool Layer::hasValidMask() const {
  return _mask && _mask->root() == root() && _mask->bitFields.visible;
}

void Layer::updateRenderBounds(std::shared_ptr<RegionTransformer> transformer, bool forceDirty) {
  if (!forceDirty && !bitFields.dirtyDescendents) {
    if (maxBackgroundOutset > 0 || bitFields.hasBlendMode) {
      propagateLayerState();
      if (_root->hasDirtyRegions()) {
        checkBackgroundStyles(transformer);
      }
    }
    return;
  }
  maxBackgroundOutset = 0;
  minBackgroundOutset = std::numeric_limits<float>::max();
  auto contentScale = 1.0f;
  // Ensure the 3D filter is not released during the entire function lifetime, otherwise the
  // transformer will have abnormal render bounds calculation
  auto filter3DVector = std::vector<std::shared_ptr<LayerFilter>>{};
  if (!_layerStyles.empty() || !_filters.empty() || !bitFields.matrix3DIsAffine) {
    if (transformer) {
      contentScale = transformer->getMaxScale();
    }
    // The filter and style should calculate bounds based on the original size. The externally
    // provided Transformer already contains matrix data, which will be applied to the computed size
    // at the end, including scaling, rotation, and other transformations.
    if (!bitFields.matrix3DIsAffine) {
      filter3DVector.push_back(Transform3DFilter::Make(_matrix3D));
      transformer =
          RegionTransformer::MakeFromFilters(filter3DVector, 1.0f, std::move(transformer));
    }
    transformer = RegionTransformer::MakeFromFilters(_filters, 1.0f, std::move(transformer));
    transformer = RegionTransformer::MakeFromStyles(_layerStyles, 1.0f, std::move(transformer));
  }
  auto content = getContent();
  if (bitFields.dirtyContentBounds || (forceDirty && content)) {
    if (contentBounds) {
      _root->invalidateRect(*contentBounds);
    } else {
      contentBounds = new Rect();
    }
    if (content) {
      *contentBounds = content->getBounds();
      if (transformer) {
        transformer->transform(contentBounds);
      }
      _root->invalidateRect(*contentBounds);
    } else {
      contentBounds->setEmpty();
    }
    bitFields.dirtyContentBounds = false;
  }
  if (contentBounds) {
    renderBounds = *contentBounds;
  } else {
    renderBounds.setEmpty();
  }
  for (auto& child : _children) {
    if (!child->bitFields.visible || child->_alpha <= 0) {
      if (child->bitFields.dirtyTransform) {
        _root->invalidateRect(child->renderBounds);
        child->renderBounds = {};
      }
      child->bitFields.dirtyTransform = false;
      continue;
    }
    auto childMatrix = child->getMatrixWithScrollRect();
    std::optional<Rect> clipRect = std::nullopt;
    // If the sublayer's Matrix contains 3D transformations or projection transformations, then its
    // Matrix is considered as an identity matrix here, and its actual position is left to the
    // sublayer to calculate through the 3D filter method.
    auto childAffineMatrix =
        IsMatrix3DAffine(childMatrix) ? GetMayLossyAffineMatrix(childMatrix) : Matrix::I();
    auto childTransformer = RegionTransformer::MakeFromMatrix(childAffineMatrix, transformer);
    if (child->_scrollRect) {
      clipRect = *child->_scrollRect;
    }
    if (child->hasValidMask()) {
      auto maskBounds = child->_mask->getBounds(child.get());
      if (clipRect.has_value()) {
        if (!clipRect->intersect(maskBounds)) {
          if (child->bitFields.dirtyTransform) {
            _root->invalidateRect(child->renderBounds);
            child->renderBounds = {};
          }
          child->bitFields.dirtyTransform = false;
          continue;
        }
      } else {
        clipRect = maskBounds;
      }
    }
    if (clipRect.has_value()) {
      childTransformer = RegionTransformer::MakeFromClip(*clipRect, std::move(childTransformer));
    }
    auto childForceDirty = forceDirty || child->bitFields.dirtyTransform;
    child->updateRenderBounds(childTransformer, childForceDirty);
    child->bitFields.dirtyTransform = false;
    if (!child->maskOwner) {
      renderBounds.join(child->renderBounds);
    }
  }
  auto backOutset = 0.f;
  for (auto& style : _layerStyles) {
    if (style->extraSourceType() != LayerStyleExtraSourceType::Background) {
      continue;
    }
    auto outset = style->filterBackground(Rect::MakeEmpty(), contentScale);
    backOutset = std::max(backOutset, outset.right);
    backOutset = std::max(backOutset, outset.bottom);
  }
  if (backOutset > 0) {
    maxBackgroundOutset = std::max(backOutset, maxBackgroundOutset);
    minBackgroundOutset = std::min(backOutset, minBackgroundOutset);
    updateBackgroundBounds(contentScale);
  }
  if (bitFields.blendMode != static_cast<uint8_t>(BlendMode::SrcOver)) {
    bitFields.hasBlendMode = true;
  }
  propagateLayerState();
  bitFields.dirtyDescendents = false;
}

void Layer::checkBackgroundStyles(std::shared_ptr<RegionTransformer> transformer) {
  for (auto& child : _children) {
    if (child->maxBackgroundOutset <= 0 || !child->bitFields.visible || child->_alpha <= 0) {
      continue;
    }
    auto childMatrix = child->getMatrixWithScrollRect();
    // When marking the dirty region for 3D layer background styles, the influence range of layer
    // styles acts on the final projected Bounds, which has already applied 3D matrix transformation,
    // so the identity matrix can be directly used here.
    auto affineChildMatrix =
        IsMatrix3DAffine(childMatrix) ? GetMayLossyAffineMatrix(childMatrix) : Matrix::I();
    auto childTransformer = RegionTransformer::MakeFromMatrix(affineChildMatrix, transformer);
    child->checkBackgroundStyles(childTransformer);
  }
  updateBackgroundBounds(transformer ? transformer->getMaxScale() : 1.0f);
}

void Layer::updateBackgroundBounds(float contentScale) {
  auto backgroundChanged = false;
  for (auto& style : _layerStyles) {
    if (style->extraSourceType() != LayerStyleExtraSourceType::Background) {
      continue;
    }
    if (_root->invalidateBackground(renderBounds, style.get(), contentScale)) {
      backgroundChanged = true;
    }
  }
  if (!backgroundChanged && bitFields.hasBlendMode) {
    if (_root->invalidateBackground(renderBounds, nullptr, contentScale)) {
      backgroundChanged = true;
    }
  }
  if (backgroundChanged) {
    auto layer = this;
    while (layer && !layer->bitFields.dirtyDescendents) {
      layer->invalidateCache();
      if (layer->maskOwner) {
        break;
      }
      layer = layer->_parent;
    }
  }
}

void Layer::propagateLayerState() {
  auto layer = _parent;
  while (layer) {
    bool change = false;
    if (layer->maxBackgroundOutset < maxBackgroundOutset) {
      layer->maxBackgroundOutset = maxBackgroundOutset;
      change = true;
    }
    if (layer->minBackgroundOutset > minBackgroundOutset) {
      layer->minBackgroundOutset = minBackgroundOutset;
      change = true;
    }
    // Only propagate hasBlendMode if this layer actually has a blend mode
    if (bitFields.hasBlendMode && !layer->bitFields.hasBlendMode) {
      layer->bitFields.hasBlendMode = true;
      change = true;
    }
    if (!change) {
      break;
    }
    layer = layer->_parent;
  }
}

bool Layer::hasBackgroundStyle() {
  if (!bitFields.dirtyDescendents) {
    return maxBackgroundOutset > 0;
  }
  for (const auto& style : _layerStyles) {
    if (style->extraSourceType() == LayerStyleExtraSourceType::Background) {
      return true;
    }
  }
  for (const auto& child : _children) {
    if (child->hasBackgroundStyle()) {
      return true;
    }
  }
  return false;
}

std::shared_ptr<BackgroundContext> Layer::createBackgroundContext(
    Context* context, const Rect& drawRect, const Matrix& viewMatrix, bool fullLayer,
    std::shared_ptr<ColorSpace> colorSpace) const {
  if (maxBackgroundOutset <= 0.0f) {
    return nullptr;
  }
  if (fullLayer) {
    return BackgroundContext::Make(context, drawRect, 0, 0, viewMatrix, colorSpace);
  }
  auto scale = viewMatrix.getMaxScale();
  return BackgroundContext::Make(context, drawRect, maxBackgroundOutset * scale,
                                 minBackgroundOutset * scale, viewMatrix, colorSpace);
}

Matrix3D Layer::anchorAdaptedMatrix(const Matrix3D& matrix, const Point& anchor) const {
  // In the new coordinate system defined with anchor as the anchor point and origin, the reference
  // anchor point for the matrix transformation described by the layer's _matrix is located at
  // point (-anchor.x, -anchor.y). That is, to maintain the same transformation effect, first
  // translate the anchor point to the new coordinate origin, apply the original matrix, and then
  // reverse translate the anchor point.
  auto offsetMatrix = Matrix3D::MakeTranslate(anchor.x, anchor.y, 0);
  auto invOffsetMatrix = Matrix3D::MakeTranslate(-anchor.x, -anchor.y, 0);
  return invOffsetMatrix * matrix * offsetMatrix;
}

void Layer::invalidateCache() {
  rasterizedContent = nullptr;
  if (_root) {
    _root->invalidCache(this);
  }
}

}  // namespace tgfx<|MERGE_RESOLUTION|>--- conflicted
+++ resolved
@@ -545,21 +545,12 @@
 
 Rect Layer::getBounds(const Layer* targetCoordinateSpace, bool computeTightBounds) {
   auto matrix = getRelativeMatrix(targetCoordinateSpace);
-<<<<<<< HEAD
-  return getBounds(matrix, computeTightBounds);
-}
-
-Rect Layer::getBounds(const Matrix3D& coordinateMatrix, bool computeTightBounds) {
-  if (computeTightBounds || bitFields.dirtyDescendents) {
-    return getBoundsInternal(coordinateMatrix, computeTightBounds);
-=======
   return getBoundsInternal(matrix, computeTightBounds);
 }
 
 Rect Layer::getBoundsInternal(const Matrix3D& coordinateMatrix, bool computeTightBounds) {
   if (computeTightBounds || bitFields.dirtyDescendents) {
     return computeBounds(coordinateMatrix, computeTightBounds);
->>>>>>> d826bbf7
   }
   if (!localBounds) {
     localBounds = std::make_unique<Rect>(computeBounds(Matrix3D::I(), computeTightBounds));
@@ -574,7 +565,6 @@
 }
 
 Rect Layer::computeBounds(const Matrix3D& coordinateMatrix, bool computeTightBounds) {
-
   // If the matrix only contains 2D affine transformations, directly use the equivalent 2D
   // transformation matrix to calculate the final Bounds
   bool isCoordinateMatrixAffine = IsMatrix3DAffine(coordinateMatrix);
@@ -598,7 +588,7 @@
     }
     auto childMatrix = child->getMatrixWithScrollRect();
     childMatrix.postConcat(workMatrix3D);
-    auto childBounds = child->getBounds(childMatrix, computeTightBounds);
+    auto childBounds = child->getBoundsInternal(childMatrix, computeTightBounds);
     if (child->_scrollRect) {
       auto relatvieScrollRect = childMatrix.mapRect(*child->_scrollRect);
       if (!childBounds.intersect(relatvieScrollRect)) {
@@ -608,7 +598,7 @@
     if (child->hasValidMask()) {
       auto maskRelativeMatrix = child->_mask->getRelativeMatrix(child.get());
       maskRelativeMatrix.postConcat(childMatrix);
-      auto maskBounds = child->_mask->getBounds(maskRelativeMatrix, computeTightBounds);
+      auto maskBounds = child->_mask->getBoundsInternal(maskRelativeMatrix, computeTightBounds);
       if (!childBounds.intersect(maskBounds)) {
         continue;
       }
