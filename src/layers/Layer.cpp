--- conflicted
+++ resolved
@@ -1301,12 +1301,8 @@
     PictureRecorder recorder = {};
     auto offscreenCanvas = recorder.beginRecording();
     offscreenCanvas->setMatrix(contentMatrix);
-<<<<<<< HEAD
+    offscreenCanvas->clipRect(*inputBounds);
     drawDirectly(contentArgs, offscreenCanvas, 1.0f);
-=======
-    offscreenCanvas->clipRect(*inputBounds);
-    drawDirectly(contentArgs, offscreenCanvas, 1.0f, extraSourceTypes);
->>>>>>> 22680594
     Point offset = {};
     auto finalImage = ToImageWithOffset(recorder.finishRecordingAsPicture(), &offset, nullptr,
                                         contentArgs.dstColorSpace);
@@ -1322,12 +1318,8 @@
   PictureRecorder recorder = {};
   auto offscreenCanvas = recorder.beginRecording();
   offscreenCanvas->scale(contentScale, contentScale);
-<<<<<<< HEAD
+  offscreenCanvas->clipRect(*inputBounds);
   drawDirectly(contentArgs, offscreenCanvas, 1.0f);
-=======
-  offscreenCanvas->clipRect(*inputBounds);
-  drawDirectly(contentArgs, offscreenCanvas, 1.0f, extraSourceTypes);
->>>>>>> 22680594
   Point offset = {};
   auto finalImage = ToImageWithOffset(recorder.finishRecordingAsPicture(), &offset, nullptr,
                                       contentArgs.dstColorSpace);
