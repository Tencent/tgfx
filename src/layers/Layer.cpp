--- conflicted
+++ resolved
@@ -1241,7 +1241,6 @@
       !args.context) {
     return false;
   }
-<<<<<<< HEAD
 
   auto maxContentScale = contentScale * args.maxZoomScale / args.currentZoomScale;
 
@@ -1261,26 +1260,6 @@
   if (shouldPassThroughBackground(blendMode, transform) || hasBackgroundStyle()) {
     if (!fullFill || !FloatNearlyEqual(maxContentScale, contentScale)) {
       return false;
-=======
-  std::optional<Rect> clipBounds = std::nullopt;
-  if (hasValidMask()) {
-    clipBounds = GetClipBounds(args.blurBackground ? args.blurBackground->getCanvas() : canvas);
-    maskFilter = getMaskFilter(args, contentScale, clipBounds);
-    if (maskFilter == nullptr) {
-      return true;
-    }
-  }
-  cache->draw(canvas, bitFields.allowsEdgeAntialiasing, alpha, maskFilter, blendMode, transform);
-  if (args.blurBackground) {
-    if (!hasBackgroundStyle()) {
-      cache->draw(args.blurBackground->getCanvas(), bitFields.allowsEdgeAntialiasing, alpha,
-                  maskFilter, blendMode, transform);
-    } else {
-      auto backgroundArgs = args;
-      backgroundArgs.drawMode = DrawMode::Background;
-      backgroundArgs.blurBackground = nullptr;
-      drawOffscreen(backgroundArgs, args.blurBackground->getCanvas(), alpha, blendMode, transform);
->>>>>>> 926947d0
     }
   } else {
     // Use the calculated maxContentScale as the cache content scale.
@@ -1306,38 +1285,16 @@
   }
 
   auto contentArgs = args;
-<<<<<<< HEAD
-  auto onlyOffscreen = blendMode == BlendMode::SrcOver && !hasValidMask() && alpha == 1.0 &&
-                       (_filters.empty() || args.excludeEffects) && transform == nullptr;
-  if (onlyOffscreen) {
-    contentArgs.blurBackground = args.blurBackground;
-  } else if (args.blurBackground && hasBackgroundStyle()) {
-    contentArgs.blurBackground = args.blurBackground->createSubContext(renderBounds, true);
-  } else {
-    contentArgs.blurBackground = nullptr;
-  }
+  contentArgs.blurBackground = args.blurBackground && hasBackgroundStyle()
+                                   ? args.blurBackground->createSubContext(renderBounds, true)
+                                   : nullptr;
 
   Matrix passthroughImageMatrix = Matrix::I();
   std::shared_ptr<Image> passthroughImage = nullptr;
   if (shouldPassThroughBackground(blendMode, transform)) {
     if (canvas->getSurface()) {
-      passthroughImageMatrix = canvas->getMatrix();
-      passthroughImage = canvas->getSurface()->makeImageSnapshot();
-=======
-  contentArgs.blurBackground = args.blurBackground && hasBackgroundStyle()
-                                   ? args.blurBackground->createSubContext(renderBounds, true)
-                                   : nullptr;
-
-  Matrix passthroughImageMatrix = Matrix::I();
-  std::shared_ptr<Image> passthroughImage = nullptr;
-  bool shouldPassThroughBackground = bitFields.passThroughBackground &&
-                                     blendMode == BlendMode::SrcOver && _filters.empty() &&
-                                     bitFields.hasBlendMode && transform == nullptr;
-  if (shouldPassThroughBackground) {
-    if (canvas->getSurface()) {
       passthroughImage = canvas->getSurface()->makeImageSnapshot();
       passthroughImageMatrix = canvas->getMatrix();
->>>>>>> 926947d0
     }
   }
 
@@ -1377,50 +1334,24 @@
   paint.setBlendMode(blendMode);
 
   std::shared_ptr<MaskFilter> maskFilter = nullptr;
-<<<<<<< HEAD
-
-  if (hasValidMask()) {
-    maskFilter = getMaskFilter(args, contentScale, clipBounds);
-=======
   if (hasValidMask()) {
     maskFilter = getMaskFilter(args, contentScale, clipBounds);
     // if mask filter is nullptr while mask is valid, that means the layer is not visible.
->>>>>>> 926947d0
     if (!maskFilter) {
       return;
     }
     paint.setMaskFilter(maskFilter->makeWithMatrix(invertImageMatrix));
-<<<<<<< HEAD
-  }
-
-  if (args.blurBackground && !contentArgs.blurBackground) {
-    image = image->makeRasterized();
-=======
->>>>>>> 926947d0
   }
 
   AutoCanvasRestore autoRestore(canvas);
   canvas->concat(imageMatrix);
   canvas->drawImage(image, &paint);
-<<<<<<< HEAD
-
-  if (args.blurBackground) {
-    if (contentArgs.blurBackground) {
-      if (!onlyOffscreen) {
-        auto subBackgroundPaint = paint;
-        auto filter = getImageFilter(contentScale);
-        subBackgroundPaint.setImageFilter(filter);
-        subBackgroundPaint.setMaskFilter(maskFilter);
-        contentArgs.blurBackground->drawToParent(subBackgroundPaint);
-      }
-=======
   if (args.blurBackground) {
     if (contentArgs.blurBackground) {
       auto filter = getImageFilter(contentScale);
       paint.setImageFilter(filter);
       paint.setMaskFilter(maskFilter);
       contentArgs.blurBackground->drawToParent(paint);
->>>>>>> 926947d0
     } else {
       auto backgroundCanvas = args.blurBackground->getCanvas();
       AutoCanvasRestore autoRestoreBg(backgroundCanvas);
@@ -1718,17 +1649,9 @@
 
 void Layer::drawBackgroundImage(const DrawArgs& args, Canvas& canvas) {
   if (args.blurBackground) {
-<<<<<<< HEAD
-    auto image = args.blurBackground->getBackgroundImage();
-    auto bgMatrix = args.blurBackground->backgroundMatrix();
-    canvas.concat(bgMatrix);
-    canvas.drawImage(image);
-=======
-    Point bgOffset = {};
     auto image = args.blurBackground->getBackgroundImage();
     canvas.concat(args.blurBackground->backgroundMatrix());
-    canvas.drawImage(image, bgOffset.x, bgOffset.y);
->>>>>>> 926947d0
+    canvas.drawImage(image);
   } else {
     auto drawArgs = args;
     drawArgs.excludeEffects = false;
