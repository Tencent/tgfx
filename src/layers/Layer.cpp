--- conflicted
+++ resolved
@@ -967,7 +967,6 @@
   return relativeMatrix;
 }
 
-<<<<<<< HEAD
 Matrix3D Layer::getRelativeMatrix3D(const Layer* targetCoordinateSpace) const {
   if (targetCoordinateSpace == nullptr || targetCoordinateSpace == this) {
     return {};
@@ -982,11 +981,8 @@
   return relativeMatrix;
 }
 
-std::shared_ptr<MaskFilter> Layer::getMaskFilter(const DrawArgs& args, float scale) {
-=======
 std::shared_ptr<MaskFilter> Layer::getMaskFilter(const DrawArgs& args, float scale,
                                                  const std::optional<Rect>& layerClipBounds) {
->>>>>>> 68928515
   auto maskArgs = args;
   auto maskType = static_cast<LayerMaskType>(bitFields.maskType);
   maskArgs.drawMode = maskType != LayerMaskType::Contour ? DrawMode::Normal : DrawMode::Contour;
@@ -1046,7 +1042,7 @@
   auto inputBounds = clipBounds;
   if (clipBounds.has_value() && !args.excludeEffects) {
     // clipBounds is in local coordinate space,  so we getImageFilter with scale 1.0f.
-    auto filter = getImageFilter(1.0f);
+    auto filter = getImageFilter(1.0f, Rect::MakeEmpty());
     if (filter) {
       inputBounds = filter->filterBounds(*clipBounds, MapDirection::Reverse);
     }
