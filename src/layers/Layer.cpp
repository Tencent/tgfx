--- conflicted
+++ resolved
@@ -20,6 +20,7 @@
 #include <atomic>
 #include "contents/LayerContent.h"
 #include "contents/RasterizedContent.h"
+#include "core/Matrix2D.h"
 #include "core/filters/Transform3DImageFilter.h"
 #include "core/images/PictureImage.h"
 #include "core/utils/Log.h"
@@ -28,12 +29,8 @@
 #include "layers/DrawArgs.h"
 #include "layers/RegionTransformer.h"
 #include "layers/RootLayer.h"
-<<<<<<< HEAD
 #include "layers/filters/Transform3DFilter.h"
-#include "tgfx/core/Recorder.h"
-=======
 #include "tgfx/core/PictureRecorder.h"
->>>>>>> 3869374b
 #include "tgfx/core/Surface.h"
 #include "tgfx/layers/ShapeLayer.h"
 
@@ -595,11 +592,20 @@
 
 Point Layer::globalToLocal(const Point& globalPoint) const {
   auto globalMatrix = getGlobalMatrix();
-  Matrix3D inverseMatrix = {};
-  if (!globalMatrix.invert(&inverseMatrix)) {
+  // All vertices inside the rect have an initial z-coordinate of 0, so the third column of the 4x4
+  // matrix does not affect the final transformation result and can be ignored. Additionally, since
+  // we do not care about the final projected z-axis coordinate, the third row can also be ignored.
+  // Therefore, the 4x4 matrix can be simplified to a 3x3 matrix.
+  float values[16] = {};
+  globalMatrix.getColumnMajor(values);
+  auto matrix2D = Matrix2D::MakeAll(values[0], values[1], values[3], values[4], values[5],
+                                    values[7], values[12], values[13], values[15]);
+  Matrix2D inversedMatrix;
+  if (!matrix2D.invert(&inversedMatrix)) {
+    DEBUG_ASSERT(false);
     return Point::Make(0, 0);
   }
-  auto result = inverseMatrix.mapVec3({globalPoint.x, globalPoint.y, 0});
+  auto result = inversedMatrix.mapVec2({globalPoint.x, globalPoint.y});
   return {result.x, result.y};
 }
 
@@ -721,7 +727,6 @@
                                                          bounds == clippedBounds)) {
       auto backgroundCanvas = backgroundContext->getCanvas();
       auto actualMatrix = backgroundCanvas->getMatrix();
-
       bool isLocalToGlobalAffine = IsMatrix3DAffine(localToGlobalMatrix);
       if (isLocalToGlobalAffine) {
         // The current layer node to the root node only contains 2D affine transformations, need to
@@ -851,6 +856,9 @@
 }
 
 Matrix3D Layer::getGlobalMatrix() const {
+  // The global matrix transforms the layer's local coordinate space to the coordinate space of its
+  // top-level parent layer. This means the top-level parent layer's own matrix is not included in
+  // the global matrix.
   Matrix3D matrix = {};
   auto layer = this;
   while (layer->_parent) {
@@ -889,9 +897,8 @@
     }
   }
   if (!_matrix3DIsAffine) {
-    // _matrix3D describes a matrix transformation with the layer origin as the anchor point (i.e.,
-    // point (0, 0)). When applying an equivalent matrix transformation to the content, whose
-    // top-left vertex may not be at (0, 0), the matrix needs to be recalculated.
+    // Calculate the corrected affine transformation matrix using the top-left corner of the content
+    // as the new origin and anchor point.
     auto contentOrigin =
         Point::Make(contentBound.left / contentScale, contentBound.top / contentScale);
     auto contentMatrix3D = anchorAdaptedMatrix(contentOrigin);
@@ -1025,7 +1032,8 @@
   // When the mask's transformation matrix does not contain 3D and projection transformations,
   // affineRelativeMatrix is an equivalent matrix. Otherwise, directly use the identity matrix to
   // draw the mask content, and this 3D matrix will be applied through a filter during drawing
-  auto affineRelativeMatrix = GetMayLossyAffineMatrix(relativeMatrix);
+  auto isMatrixAffine = IsMatrix3DAffine(relativeMatrix);
+  auto affineRelativeMatrix = isMatrixAffine ? GetMayLossyAffineMatrix(relativeMatrix) : Matrix::I();
   auto maskClipBounds = layerClipBounds;
   if (layerClipBounds.has_value()) {
     auto invertedMatrix = Matrix::I();
@@ -1051,6 +1059,9 @@
   if (maskType == LayerMaskType::Luminance) {
     maskContentImage =
         maskContentImage->makeWithFilter(ImageFilter::ColorFilter(ColorFilter::Luma()));
+  }
+  if (!isMatrixAffine) {
+    maskContentImage = maskContentImage->makeWithFilter(ImageFilter::Transform3D(relativeMatrix));
   }
   affineRelativeMatrix.preScale(1.0f / scale, 1.0f / scale);
   affineRelativeMatrix.preTranslate(maskImageOffset.x, maskImageOffset.y);
@@ -1072,11 +1083,8 @@
   auto localBounds = getBounds();
   auto inputBounds = localBounds;
   if (!_matrix3DIsAffine) {
-    // The inputBounds passed to the filter for reverse calculation describes the target area after
-    // applying the matrix, here we need to apply 3D transformation.
-    // _matrix3D describes a matrix transformation with the layer origin as the anchor point (i.e.,
-    // point (0, 0)). When applying an equivalent matrix transformation to the content, whose
-    // top-left vertex may not be at (0, 0), the matrix needs to be recalculated.
+    // Calculate the corrected affine transformation matrix using the top-left corner of the content
+    // as the new origin and anchor point.
     auto contentOrigin = Point::Make(localBounds.left, localBounds.top);
     auto contentMatrix3D = anchorAdaptedMatrix(contentOrigin);
     inputBounds = contentMatrix3D.mapRect(inputBounds);
@@ -1545,7 +1553,7 @@
     return nullptr;
   }
 
-  Recorder recorder = {};
+  PictureRecorder recorder = {};
   auto canvas = recorder.beginRecording();
   auto bounds = getBounds();
   bounds.scale(contentScale, contentScale);
@@ -1959,6 +1967,11 @@
 }
 
 Matrix3D Layer::anchorAdaptedMatrix(const Point& anchor) const {
+  // In the new coordinate system defined with anchor as the anchor point and origin, the reference
+  // anchor point for the matrix transformation described by the layer's _matrix is located at
+  // point (-anchor.x, -anchor.y). That is, to maintain the same transformation effect, first
+  // translate the anchor point to the new coordinate origin, apply the original matrix, and then
+  // reverse translate the anchor point.
   auto offsetMatrix = Matrix3D::MakeTranslate(anchor.x, anchor.y, 0);
   auto invOffsetMatrix = Matrix3D::MakeTranslate(-anchor.x, -anchor.y, 0);
   return invOffsetMatrix * getMatrixWithScrollRect() * offsetMatrix;
