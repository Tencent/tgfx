--- conflicted
+++ resolved
@@ -55,10 +55,6 @@
   // Indicates whether to force drawing the background, even if there are no background styles.
   bool forceDrawBackground = false;
   std::shared_ptr<ColorSpace> dstColorSpace = ColorSpace::SRGB();
-<<<<<<< HEAD
-
-  // Only used while recording layer's background image.
-  std::shared_ptr<BackgroundContext> blendModeBackground = nullptr;
 
   // The 3D render context to be used during the drawing process. Note: this could be nullptr. All
   // layers within the 3D rendering context need to maintain their respective 3D states to achieve
@@ -66,8 +62,7 @@
   // not need to be drawn to the Canvas.
   std::shared_ptr<Render3DContext> render3DContext = nullptr;
 
+  // Indicates whether to clip the content by the canvas.
   bool clipContentByCanvas = false;
-=======
->>>>>>> 3a5f9946
 };
 }  // namespace tgfx