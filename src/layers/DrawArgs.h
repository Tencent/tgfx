/////////////////////////////////////////////////////////////////////////////////////////////////
//
//  Tencent is pleased to support the open source community by making tgfx available.
//
//  Copyright (C) 2024 Tencent. All rights reserved.
//
//  Licensed under the BSD 3-Clause License (the "License"); you may not use this file except
//  in compliance with the License. You may obtain a copy of the License at
//
//      https://opensource.org/licenses/BSD-3-Clause
//
//  unless required by applicable law or agreed to in writing, software distributed under the
//  license is distributed on an "as is" basis, without warranties or conditions of any kind,
//  either express or implied. see the license for the specific language governing permissions
//  and limitations under the license.
//
/////////////////////////////////////////////////////////////////////////////////////////////////

#pragma once

#include <unordered_set>
#include "Render3DContext.h"
#include "layers/BackgroundContext.h"
#include "tgfx/gpu/Context.h"
#include "tgfx/layers/layerstyles/LayerStyle.h"

namespace tgfx {

enum class DrawMode { Normal, Contour, Background };

/**
 * DrawArgs represents the arguments passed to the draw method of a Layer.
 */
class DrawArgs {
 public:
  DrawArgs() = default;

  DrawArgs(Context* context, bool excludeEffects = false, DrawMode drawMode = DrawMode::Normal,
           std::shared_ptr<ColorSpace> colorSpace = ColorSpace::SRGB())
      : context(context), excludeEffects(excludeEffects), drawMode(drawMode),
        dstColorSpace(std::move(colorSpace)) {
  }

  // The GPU context to be used during the drawing process. Note: this could be nullptr.
  Context* context = nullptr;
<<<<<<< HEAD
  // Whether to exclude effects during the drawing process. When set to true, all layer styles and
  // filters will be skipped, and styleSourceTypes will be ignored.
=======

  uint32_t renderFlags = 0;

  // Whether to exclude effects during the drawing process.
>>>>>>> 4d9c1ea9
  bool excludeEffects = false;
  // Specifies which layer style types to draw based on their extra source type. This field is only
  // effective when excludeEffects is false.
  std::unordered_set<LayerStyleExtraSourceType> styleSourceTypes = {
      LayerStyleExtraSourceType::None, LayerStyleExtraSourceType::Contour,
      LayerStyleExtraSourceType::Background};
  // Determines the draw mode of the Layer.
  DrawMode drawMode = DrawMode::Normal;
  // The rectangle area to be drawn. This is used for clipping the drawing area.
  Rect* renderRect = nullptr;

  // The background context to be used during the drawing process. Note: this could be nullptr.
  std::shared_ptr<BackgroundContext> blurBackground = nullptr;
  // Indicates whether to force drawing the background, even if there are no background styles.
  bool forceDrawBackground = false;
  std::shared_ptr<ColorSpace> dstColorSpace = ColorSpace::SRGB();

<<<<<<< HEAD
  // The 3D render context to be used during the drawing process. Note: this could be nullptr. All
  // layers within the 3D rendering context need to maintain their respective 3D states to achieve
  // per-pixel depth occlusion effects. These layers are composited through the Compositor and do
  // not need to be drawn to the Canvas.
  std::shared_ptr<Render3DContext> render3DContext = nullptr;

  // Indicates whether to clip the content by the canvas.
  bool clipContentByCanvas = false;
=======
  // The maximum cache size (single edge) for subtree layer caching. Set to 0 to disable
  // subtree layer cache.
  int subtreeCacheMaxSize = 0;
>>>>>>> 4d9c1ea9
};
}  // namespace tgfx<|MERGE_RESOLUTION|>--- conflicted
+++ resolved
@@ -43,15 +43,11 @@
 
   // The GPU context to be used during the drawing process. Note: this could be nullptr.
   Context* context = nullptr;
-<<<<<<< HEAD
-  // Whether to exclude effects during the drawing process. When set to true, all layer styles and
-  // filters will be skipped, and styleSourceTypes will be ignored.
-=======
 
   uint32_t renderFlags = 0;
 
-  // Whether to exclude effects during the drawing process.
->>>>>>> 4d9c1ea9
+  // Whether to exclude effects during the drawing process. When set to true, all layer styles and
+  // filters will be skipped, and styleSourceTypes will be ignored.
   bool excludeEffects = false;
   // Specifies which layer style types to draw based on their extra source type. This field is only
   // effective when excludeEffects is false.
@@ -69,7 +65,10 @@
   bool forceDrawBackground = false;
   std::shared_ptr<ColorSpace> dstColorSpace = ColorSpace::SRGB();
 
-<<<<<<< HEAD
+  // The maximum cache size (single edge) for subtree layer caching. Set to 0 to disable
+  // subtree layer cache.
+  int subtreeCacheMaxSize = 0;
+
   // The 3D render context to be used during the drawing process. Note: this could be nullptr. All
   // layers within the 3D rendering context need to maintain their respective 3D states to achieve
   // per-pixel depth occlusion effects. These layers are composited through the Compositor and do
@@ -78,10 +77,5 @@
 
   // Indicates whether to clip the content by the canvas.
   bool clipContentByCanvas = false;
-=======
-  // The maximum cache size (single edge) for subtree layer caching. Set to 0 to disable
-  // subtree layer cache.
-  int subtreeCacheMaxSize = 0;
->>>>>>> 4d9c1ea9
 };
 }  // namespace tgfx