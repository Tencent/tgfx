--- conflicted
+++ resolved
@@ -20,12 +20,7 @@
 #include <limits>
 #include "core/utils/DecomposeRects.h"
 #include "core/utils/Log.h"
-<<<<<<< HEAD
-#include "layers/LayerCache.h"
-#include "tgfx/layers/DisplayList.h"
-=======
 #include "layers/DrawArgs.h"
->>>>>>> 51a88ba7
 
 namespace tgfx {
 static float UnionArea(const Rect& rect1, const Rect& rect2) {
@@ -120,13 +115,6 @@
   return std::move(dirtyRects);
 }
 
-<<<<<<< HEAD
-void RootLayer::invalidCache(const Layer* layer) {
-  if (!displayList->layerCache) {
-    return;
-  }
-  displayList->layerCache->invalidateLayer(layer);
-=======
 void RootLayer::drawLayer(const DrawArgs& args, Canvas* canvas, float alpha, BlendMode blendMode,
                           const Matrix3D* transform) {
   auto color = _backgroundColor;
@@ -142,7 +130,6 @@
   _backgroundColor = color;
   invalidateContent();
   return true;
->>>>>>> 51a88ba7
 }
 
 }  // namespace tgfx