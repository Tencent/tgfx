/////////////////////////////////////////////////////////////////////////////////////////////////
//
//  Tencent is pleased to support the open source community by making tgfx available.
//
//  Copyright (C) 2025 Tencent. All rights reserved.
//
//  Licensed under the BSD 3-Clause License (the "License"); you may not use this file except
//  in compliance with the License. You may obtain a copy of the License at
//
//      https://opensource.org/licenses/BSD-3-Clause
//
//  unless required by applicable law or agreed to in writing, software distributed under the
//  license is distributed on an "as is" basis, without warranties or conditions of any kind,
//  either express or implied. see the license for the specific language governing permissions
//  and limitations under the license.
//
/////////////////////////////////////////////////////////////////////////////////////////////////

#pragma once

#include <optional>
#include "tgfx/layers/Layer.h"

namespace tgfx {
// Maximum number of dirty regions that can be tracked in the root layer.
static constexpr size_t MAX_DIRTY_REGIONS = 3;

/**
 * The RootLayer class represents the root layer of a display list. It is the top-level layer that
 * contains all other layers in the display list. The root layer cannot be added to another layer.
 * Therefore, properties like alpha, blendMode, position, matrix, visibility, scrollRect, and mask
 * have no effect on the root layer since it will never have a parent.
 */
class RootLayer : public Layer {
 public:
  /**
   * Creates a new RootLayer instance.
   */
  static std::shared_ptr<RootLayer> Make(DisplayList* displayList);

  ~RootLayer() override;

  /**
   * Invalidates a specific rectangle in the root layer. This method is used to mark a portion of
   * the layer tree as needing to be redrawn.
   */
  void invalidateRect(const Rect& rect);

  /**
   * Returns true if any existing dirty rectangle overlaps the given drawRect for the specified
   * LayerStyle, and applies LayerStyle::filterBackground() to the dirty rectangles.
   */
  bool invalidateBackground(const Rect& drawRect, LayerStyle* layerStyle, float contentScale);

  /**
   * Returns true if there are any dirty rectangles in the root layer.
   */
  bool hasDirtyRegions() const {
    return !dirtyRects.empty();
  }

  /**
   * Resets the dirty regions of the root layer and returns the list of dirty rectangles.
   */
  std::vector<Rect> updateDirtyRegions();

<<<<<<< HEAD
  void invalidCache(const Layer* layer);
=======
  /**
   * Returns the background color of the root layer.
   */
  Color backgroundColor() const {
    return _backgroundColor;
  }

  /**
   * Sets the background color of the root layer.
   * @return true if the background color is changed.
   */
  bool setBackgroundColor(const Color& color);

 protected:
  void drawLayer(const DrawArgs& args, Canvas* canvas, float alpha, BlendMode blendMode,
                 const Matrix3D* transform = nullptr) override;
>>>>>>> 51a88ba7

 private:
  std::vector<Rect> dirtyRects = {};
  std::vector<float> dirtyAreas = {};
<<<<<<< HEAD
  DisplayList* displayList = nullptr;

  explicit RootLayer(DisplayList* displayList) : displayList(displayList){};
=======
  Color _backgroundColor = Color::Transparent();
>>>>>>> 51a88ba7

  bool mergeDirtyList(bool forceMerge);

  friend class DisplayList;
};
}  // namespace tgfx<|MERGE_RESOLUTION|>--- conflicted
+++ resolved
@@ -64,9 +64,6 @@
    */
   std::vector<Rect> updateDirtyRegions();
 
-<<<<<<< HEAD
-  void invalidCache(const Layer* layer);
-=======
   /**
    * Returns the background color of the root layer.
    */
@@ -80,21 +77,16 @@
    */
   bool setBackgroundColor(const Color& color);
 
+  void invalidCache(const Layer* layer);
+
  protected:
   void drawLayer(const DrawArgs& args, Canvas* canvas, float alpha, BlendMode blendMode,
                  const Matrix3D* transform = nullptr) override;
->>>>>>> 51a88ba7
 
  private:
   std::vector<Rect> dirtyRects = {};
   std::vector<float> dirtyAreas = {};
-<<<<<<< HEAD
-  DisplayList* displayList = nullptr;
-
-  explicit RootLayer(DisplayList* displayList) : displayList(displayList){};
-=======
   Color _backgroundColor = Color::Transparent();
->>>>>>> 51a88ba7
 
   bool mergeDirtyList(bool forceMerge);
 
