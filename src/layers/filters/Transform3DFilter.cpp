/////////////////////////////////////////////////////////////////////////////////////////////////
//
//  Tencent is pleased to support the open source community by making tgfx available.
//
//  Copyright (C) 2025 Tencent. All rights reserved.
//
//  Licensed under the BSD 3-Clause License (the "License"); you may not use this file except
//  in compliance with the License. You may obtain a copy of the License at
//
//      https://opensource.org/licenses/BSD-3-Clause
//
//  unless required by applicable law or agreed to in writing, software distributed under the
//  license is distributed on an "as is" basis, without warranties or conditions of any kind,
//  either express or implied. see the license for the specific language governing permissions
//  and limitations under the license.
//
/////////////////////////////////////////////////////////////////////////////////////////////////

#include "Transform3DFilter.h"
#include "core/filters/Transform3DImageFilter.h"

namespace tgfx {

std::shared_ptr<Transform3DFilter> Transform3DFilter::Make(const Matrix3D& matrix) {
  return std::shared_ptr<Transform3DFilter>(new Transform3DFilter(matrix));
}

Transform3DFilter::Transform3DFilter(const Matrix3D& matrix) : _matrix(matrix) {
}

void Transform3DFilter::setMatrix(const Matrix3D& matrix) {
  if (_matrix == matrix) {
    return;
  }
  _matrix = matrix;
  invalidateFilter();
}

<<<<<<< HEAD
void Transform3DFilter::setOrigin(const Point& origin) {
  if (_origin == origin) {
    return;
  }
  _origin = origin;
  invalidateFilter();
}

void Transform3DFilter::setViewportSize(const Size& size) {
  if (_viewportSize == size) {
    return;
  }
  _viewportSize = size;
  invalidateFilter();
}

Transform3DFilter::Transform3DFilter(const Matrix3D& matrix, const Size& viewportSize)
    : _matrix(matrix), _viewportSize(viewportSize) {
}

std::shared_ptr<ImageFilter> Transform3DFilter::onCreateImageFilter(float) {
  auto filter = std::make_shared<Transform3DImageFilter>(_matrix, _viewportSize);
  filter->setOrigin(_origin);
  return filter;
=======
std::shared_ptr<ImageFilter> Transform3DFilter::onCreateImageFilter(float) {
  return ImageFilter::Transform3D(_matrix);
>>>>>>> 7ea2ff49
}

}  // namespace tgfx<|MERGE_RESOLUTION|>--- conflicted
+++ resolved
@@ -25,9 +25,6 @@
   return std::shared_ptr<Transform3DFilter>(new Transform3DFilter(matrix));
 }
 
-Transform3DFilter::Transform3DFilter(const Matrix3D& matrix) : _matrix(matrix) {
-}
-
 void Transform3DFilter::setMatrix(const Matrix3D& matrix) {
   if (_matrix == matrix) {
     return;
@@ -36,7 +33,6 @@
   invalidateFilter();
 }
 
-<<<<<<< HEAD
 void Transform3DFilter::setOrigin(const Point& origin) {
   if (_origin == origin) {
     return;
@@ -45,26 +41,13 @@
   invalidateFilter();
 }
 
-void Transform3DFilter::setViewportSize(const Size& size) {
-  if (_viewportSize == size) {
-    return;
-  }
-  _viewportSize = size;
-  invalidateFilter();
-}
-
-Transform3DFilter::Transform3DFilter(const Matrix3D& matrix, const Size& viewportSize)
-    : _matrix(matrix), _viewportSize(viewportSize) {
+Transform3DFilter::Transform3DFilter(const Matrix3D& matrix) : _matrix(matrix) {
 }
 
 std::shared_ptr<ImageFilter> Transform3DFilter::onCreateImageFilter(float) {
-  auto filter = std::make_shared<Transform3DImageFilter>(_matrix, _viewportSize);
+  auto filter = std::make_shared<Transform3DImageFilter>(_matrix);
   filter->setOrigin(_origin);
   return filter;
-=======
-std::shared_ptr<ImageFilter> Transform3DFilter::onCreateImageFilter(float) {
-  return ImageFilter::Transform3D(_matrix);
->>>>>>> 7ea2ff49
 }
 
 }  // namespace tgfx