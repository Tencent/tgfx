/////////////////////////////////////////////////////////////////////////////////////////////////
//
//  Tencent is pleased to support the open source community by making tgfx available.
//
//  Copyright (C) 2025 Tencent. All rights reserved.
//
//  Licensed under the BSD 3-Clause License (the "License"); you may not use this file except
//  in compliance with the License. You may obtain a copy of the License at
//
//      https://opensource.org/licenses/BSD-3-Clause
//
//  unless required by applicable law or agreed to in writing, software distributed under the
//  license is distributed on an "as is" basis, without warranties or conditions of any kind,
//  either express or implied. see the license for the specific language governing permissions
//  and limitations under the license.
//
/////////////////////////////////////////////////////////////////////////////////////////////////

#pragma once

#include "tgfx/layers/filters/LayerFilter.h"

namespace tgfx {

/**
 * Transform3DFilter is a filter that applies a perspective transformation to the input layer.
 */
class Transform3DFilter final : public LayerFilter {
 public:
  /**
   * Creates a Transform3DFilter with the specified transformation matrix.
   * The transformation matrix transforms 3D model coordinates to destination coordinates for x and
   * y before perspective division. The z value is mapped to the [-1, 1] range before perspective
   * division; content outside this z range will be clipped.
   */
  static std::shared_ptr<Transform3DFilter> Make(const Matrix3D& matrix);

  /**
   * Returns the 3D transformation matrix. This matrix maps the layer's bounding rectangle model
   * from world coordinates to clip coordinates. When mapping the layer's final coordinates to
   * window coordinates.
   */
  Matrix3D matrix() const {
    return _matrix;
  }

  void setMatrix(const Matrix3D& matrix);

<<<<<<< HEAD
  /**
   * Sets the anchor point for the layer's 3D transformation, as well as the center point observed
   * by the camera in the projection model. Valid value range is [0, 1], values outside this range
   * will be clamped.
   * Point (0, 0) represents the top-left corner of the layer, point (1, 1) represents the
   * bottom-right corner of the layer. Default value is (0.5, 0.5), which is the center point of the
   * layer.
   * Affine transformations such as rotation implied in the matrix3D are performed based on this
   * anchor point. The X and Y coordinates of the camera's position in 3D space during layer
   * projection are also determined by this origin point.
   */
  void setOrigin(const Point& origin);

  /**
   * View port size, used to map NDC coordinates to window coordinates.
   */
  Size viewportSize() const {
    return _viewportSize;
  }

  void setViewportSize(const Size& size);

=======
>>>>>>> 7ea2ff49
 private:
  explicit Transform3DFilter(const Matrix3D& matrix);

  Type type() const override {
    return Type::Transform3DFilter;
  }

  std::shared_ptr<ImageFilter> onCreateImageFilter(float scale) override;

  Matrix3D _matrix = Matrix3D::I();
<<<<<<< HEAD

  Point _origin = {0.5, 0.5};

  Size _viewportSize = {0, 0};
=======
>>>>>>> 7ea2ff49
};

}  // namespace tgfx<|MERGE_RESOLUTION|>--- conflicted
+++ resolved
@@ -46,7 +46,6 @@
 
   void setMatrix(const Matrix3D& matrix);
 
-<<<<<<< HEAD
   /**
    * Sets the anchor point for the layer's 3D transformation, as well as the center point observed
    * by the camera in the projection model. Valid value range is [0, 1], values outside this range
@@ -60,17 +59,6 @@
    */
   void setOrigin(const Point& origin);
 
-  /**
-   * View port size, used to map NDC coordinates to window coordinates.
-   */
-  Size viewportSize() const {
-    return _viewportSize;
-  }
-
-  void setViewportSize(const Size& size);
-
-=======
->>>>>>> 7ea2ff49
  private:
   explicit Transform3DFilter(const Matrix3D& matrix);
 
@@ -81,13 +69,8 @@
   std::shared_ptr<ImageFilter> onCreateImageFilter(float scale) override;
 
   Matrix3D _matrix = Matrix3D::I();
-<<<<<<< HEAD
 
   Point _origin = {0.5, 0.5};
-
-  Size _viewportSize = {0, 0};
-=======
->>>>>>> 7ea2ff49
 };
 
 }  // namespace tgfx