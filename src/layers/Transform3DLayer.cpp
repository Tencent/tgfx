--- conflicted
+++ resolved
@@ -57,14 +57,8 @@
   _content->onUpdateContent(recorder);
   auto filters = _content->filters();
   if (_matrix3D != Matrix3D::I()) {
-<<<<<<< HEAD
-    auto contentBounds = _content->getBounds();
-    auto contentSize = Size(contentBounds.width(), contentBounds.height());
-    auto transform3DFilter = Transform3DFilter::Make(_matrix3D, contentSize);
+    auto transform3DFilter = Transform3DFilter::Make(_matrix3D);
     transform3DFilter->setOrigin(_origin);
-=======
-    auto transform3DFilter = Transform3DFilter::Make(_matrix3D);
->>>>>>> 7ea2ff49
     filters.push_back(std::move(transform3DFilter));
   }
   setFilters(std::move(filters));
