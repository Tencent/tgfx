/////////////////////////////////////////////////////////////////////////////////////////////////
//
//  Tencent is pleased to support the open source community by making tgfx available.
//
//  Copyright (C) 2024 Tencent. All rights reserved.
//
//  Licensed under the BSD 3-Clause License (the "License"); you may not use this file except
//  in compliance with the License. You may obtain a copy of the License at
//
//      https://opensource.org/licenses/BSD-3-Clause
//
//  unless required by applicable law or agreed to in writing, software distributed under the
//  license is distributed on an "as is" basis, without warranties or conditions of any kind,
//  either express or implied. see the license for the specific language governing permissions
//  and limitations under the license.
//
/////////////////////////////////////////////////////////////////////////////////////////////////

#include "tgfx/layers/DisplayList.h"
#include "core/utils/DecomposeRects.h"
#include "core/utils/Log.h"
#include "core/utils/MathExtra.h"
#include "core/utils/TileSortCompareFunc.h"
#include "inspect/InspectorMark.h"
#include "layers/DrawArgs.h"
#include "layers/LayerCache.h"
#include "layers/RootLayer.h"
#include "layers/TileCache.h"
#include "tgfx/gpu/GPU.h"

namespace tgfx {
static constexpr size_t MAX_DIRTY_REGION_FRAMES = 5;
static constexpr float DIRTY_REGION_ANTIALIAS_MARGIN = 0.5f;
static constexpr int MIN_TILE_SIZE = 16;
static constexpr int MAX_TILE_SIZE = 2048;
static constexpr int FALLBACK_GRID_SIZE = 64;
static constexpr int MAX_ATLAS_SIZE = 8192;

class DrawTask {
 public:
  DrawTask(std::shared_ptr<Tile> tile, int tileSize, const Rect& drawRect = {}, float scale = 1.0f)
      : tiles({std::move(tile)}) {
    calculateRects(tileSize, drawRect, scale);
  }

  DrawTask(std::vector<std::shared_ptr<Tile>> tiles, int tileSize, const Rect& drawRect)
      : tiles(std::move(tiles)) {
    DEBUG_ASSERT(!drawRect.isEmpty());
    calculateRects(tileSize, drawRect, 1.0f);
  }

  /**
   * Returns the index of the atlas in the surface caches.
   */
  size_t sourceIndex() const {
    return tiles.front()->sourceIndex;
  }

  /**
   * Returns the source rectangle of the tile in the atlas.
   */
  const Rect& sourceRect() const {
    return _sourceRect;
  }

  /**
   * Returns the rectangle of the tile in the zoomed display list grid.
   */
  const Rect& tileRect() const {
    return _tileRect;
  }

 private:
  // Hold strong references to tiles to ensure they aren't reused by TileCache.
  std::vector<std::shared_ptr<Tile>> tiles = {};
  Rect _sourceRect = {};
  Rect _tileRect = {};

  void calculateRects(int tileSize, const Rect& drawRect, float scale) {
    DEBUG_ASSERT(!tiles.empty());
    DEBUG_ASSERT(std::all_of(tiles.begin(), tiles.end(), [&](const std::shared_ptr<Tile>& t) {
      return t->sourceIndex == tiles.front()->sourceIndex;
    }));
    auto& tile = tiles.front();
    _tileRect = drawRect.isEmpty() ? tile->getTileRect(tileSize) : drawRect;
    _sourceRect = _tileRect;
    auto offsetX = (tile->sourceX - tile->tileX) * tileSize;
    auto offsetY = (tile->sourceY - tile->tileY) * tileSize;
    _sourceRect.offset(static_cast<float>(offsetX), static_cast<float>(offsetY));
    _tileRect.scale(scale, scale);
    _tileRect.round();
  }
};

static std::vector<Rect> GetNonIntersectingRects(const Rect& a, const Rect& b) {
  std::vector<Rect> rects = {};
  auto leftRect = Rect::MakeLTRB(a.left, a.top, b.left, b.bottom);
  if (!leftRect.isEmpty()) {
    rects.emplace_back(leftRect);
  }
  auto topRect = Rect::MakeLTRB(b.left, a.top, a.right, b.top);
  if (!topRect.isEmpty()) {
    rects.emplace_back(topRect);
  }
  auto rightRect = Rect::MakeLTRB(b.right, b.top, a.right, a.bottom);
  if (!rightRect.isEmpty()) {
    rects.emplace_back(rightRect);
  }
  auto bottomRect = Rect::MakeLTRB(a.left, b.bottom, b.right, a.bottom);
  if (!bottomRect.isEmpty()) {
    rects.emplace_back(bottomRect);
  }
  return rects;
}

static float ToZoomScaleFloat(int64_t zoomScaleInt, int64_t precision) {
  if (zoomScaleInt < 0) {
    return static_cast<float>(precision) / static_cast<float>(-zoomScaleInt);
  }
  return static_cast<float>(zoomScaleInt) / static_cast<float>(precision);
}

static int64_t ToZoomScaleInt(float zoomScaleFloat, int64_t precision) {
  if (zoomScaleFloat < 0.0f || FloatNearlyZero(zoomScaleFloat)) {
    return 0;
  }
  if (zoomScaleFloat < 1.0f) {
    return -static_cast<int64_t>(std::roundf(static_cast<float>(precision) / zoomScaleFloat));
  }
  return static_cast<int64_t>(std::roundf(static_cast<float>(precision) * zoomScaleFloat));
}

static int64_t ChangeZoomScalePrecision(int64_t zoomScaleInt, int oldPrecision, int newPrecision) {
  return static_cast<int64_t>(
      std::roundf(static_cast<float>(zoomScaleInt) * static_cast<float>(newPrecision) /
                  static_cast<float>(oldPrecision)));
}

static std::vector<std::pair<int, int>> GenerateGridTiles(int startX, int endX, int startY,
                                                          int endY) {
  std::vector<std::pair<int, int>> tiles;
  for (auto tileY = startY; tileY < endY; ++tileY) {
    for (auto tileX = startX; tileX < endX; ++tileX) {
      tiles.emplace_back(tileX, tileY);
    }
  }
  return tiles;
}

static std::vector<std::pair<int, int>> GetSortedTiles(int startX, int endX, int startY, int endY,
                                                       int tileSize, const Point& mousePosition) {

  auto tiles = GenerateGridTiles(startX, endX, startY, endY);
  std::sort(tiles.begin(), tiles.end(),
            [&mousePosition, tileSize = static_cast<float>(tileSize)](
                const std::pair<int, int>& a, const std::pair<int, int>& b) {
              return TileSortCompareFunc(mousePosition, tileSize, a, b);
            });
  return tiles;
}

DisplayList::DisplayList()
    : _root(RootLayer::Make(this)), layerCache(std::make_unique<LayerCache>()) {
  _root->_root = _root.get();
  SET_DISPLAY_LIST(this);
}

DisplayList::~DisplayList() {
  resetCaches();
  // make sure layerCache is destroyed before _root
  layerCache = nullptr;
}

Layer* DisplayList::root() const {
  return _root.get();
}

float DisplayList::zoomScale() const {
  return ToZoomScaleFloat(_zoomScaleInt, _zoomScalePrecision);
}

void DisplayList::setZoomScale(float zoomScale) {
  auto zoomScaleInt = ToZoomScaleInt(zoomScale, _zoomScalePrecision);
  if (_zoomScaleInt == zoomScaleInt) {
    return;
  }
  _hasContentChanged = true;
  _zoomScaleInt = zoomScaleInt;
}

void DisplayList::setZoomScalePrecision(int precision) {
  if (precision < 1) {
    precision = 1;
  }
  if (_zoomScalePrecision == precision) {
    return;
  }
  auto oldPrecision = _zoomScalePrecision;
  _zoomScalePrecision = precision;
  _zoomScaleInt = ChangeZoomScalePrecision(_zoomScaleInt, oldPrecision, precision);
  lastZoomScaleInt = ChangeZoomScalePrecision(lastZoomScaleInt, oldPrecision, precision);
  if (!tileCaches.empty()) {
    std::unordered_map<int64_t, TileCache*> newCaches = {};
    for (auto& item : tileCaches) {
      auto zoomScaleInt = ChangeZoomScalePrecision(item.first, oldPrecision, _zoomScalePrecision);
      newCaches[zoomScaleInt] = item.second;
    }
    tileCaches = std::move(newCaches);
  }
}

void DisplayList::setContentOffset(float offsetX, float offsetY) {
  if (offsetX == _contentOffset.x && offsetY == _contentOffset.y) {
    return;
  }
  _hasContentChanged = true;
  _contentOffset.x = offsetX;
  _contentOffset.y = offsetY;
}

void DisplayList::setRenderMode(RenderMode renderMode) {
  if (_renderMode == renderMode) {
    return;
  }
  if (_renderMode != RenderMode::Direct) {
    resetCaches();
  }
  _renderMode = renderMode;
}

void DisplayList::setTileSize(int tileSize) {
  if (tileSize < MIN_TILE_SIZE) {
    tileSize = MIN_TILE_SIZE;
  }
  if (tileSize > MAX_TILE_SIZE) {
    tileSize = MAX_TILE_SIZE;
  }
  if (tileSize & (tileSize - 1)) {
    // Ensure tileSize is a power of two.
    tileSize = 1 << static_cast<int>(std::log2(tileSize));
  }
  if (_tileSize == tileSize) {
    return;
  }
  _tileSize = tileSize;
  if (_renderMode == RenderMode::Tiled) {
    resetCaches();
  }
}

void DisplayList::setMaxTileCount(int count) {
  if (count < 0) {
    count = 0;
  }
  if (_maxTileCount == count) {
    return;
  }
  _maxTileCount = count;
  resetCaches();
}

<<<<<<< HEAD
size_t DisplayList::layerCacheMaxSize() const {
  return layerCache->currentCacheSize();
}

void DisplayList::setLayerCacheMaxSize(size_t maxSize) {
  layerCache->setMaxCacheSize(maxSize);
}

int DisplayList::maxCacheContentSize() const {
  return layerCache->maxCacheContentSize();
}

void DisplayList::setMaxCacheContentSize(int maxSize) {
  layerCache->setMaxCacheContentSize(maxSize);
}

float DisplayList::maxCacheContentScale() const {
  return layerCache->maxCacheContentScale();
}

void DisplayList::setMaxCacheContentScale(float maxScale) {
  layerCache->setMaxCacheContentScale(maxScale);
=======
Color DisplayList::backgroundColor() const {
  return _root->backgroundColor();
}

void DisplayList::setBackgroundColor(const Color& color) {
  if (_root->setBackgroundColor(color)) {
    resetCaches();
  }
>>>>>>> 51a88ba7
}

void DisplayList::showDirtyRegions(bool show) {
  if (_showDirtyRegions == show) {
    return;
  }
  _showDirtyRegions = show;
  if (!_showDirtyRegions) {
    lastDirtyRegions = {};
  }
}

bool DisplayList::hasContentChanged() const {
  if (_hasContentChanged || hasZoomBlurTiles || _root->bitFields.dirtyDescendents) {
    return true;
  }
  if (!_showDirtyRegions) {
    return false;
  }
  for (auto& regions : lastDirtyRegions) {
    if (!regions.empty()) {
      return true;
    }
  }
  return false;
}

void DisplayList::render(Surface* surface, bool autoClear) {
  if (!surface) {
    return;
  }
  RENDER_VISABLE_OBJECT(surface->getContext());
  layerCache->setContext(surface->getContext());
  _hasContentChanged = false;
  auto dirtyRegions = _root->updateDirtyRegions();
  if (_zoomScaleInt == 0) {
    if (autoClear) {
      auto canvas = surface->getCanvas();
      canvas->clear();
    }
    return;
  }
  switch (_renderMode) {
    case RenderMode::Direct:
      dirtyRegions = renderDirect(surface, autoClear);
      break;
    case RenderMode::Partial:
      dirtyRegions = renderPartial(surface, autoClear, dirtyRegions);
      break;
    case RenderMode::Tiled:
      dirtyRegions = renderTiled(surface, autoClear, dirtyRegions);
      break;
  }
  if (_showDirtyRegions) {
    renderDirtyRegions(surface->getCanvas(), std::move(dirtyRegions));
  }
}

std::vector<Rect> DisplayList::renderDirect(Surface* surface, bool autoClear) const {
  auto surfaceRect = Rect::MakeWH(surface->width(), surface->height());
  drawRootLayer(surface, surfaceRect, getViewMatrix(), autoClear);
  return {Rect::MakeEmpty()};
}

static std::vector<Rect> MapDirtyRegions(const std::vector<Rect>& dirtyRegions,
                                         const Matrix& viewMatrix, bool decompose = false,
                                         const Rect* clipRect = nullptr) {
  std::vector<Rect> dirtyRects = {};
  dirtyRects.reserve(dirtyRegions.size());
  for (auto& region : dirtyRegions) {
    auto dirtyRect = viewMatrix.mapRect(region);
    if (dirtyRect.isEmpty()) {
      continue;
    }
    // Expand by 0.5 pixels to preserve antialiasing results.
    dirtyRect.outset(DIRTY_REGION_ANTIALIAS_MARGIN, DIRTY_REGION_ANTIALIAS_MARGIN);
    // Snap to pixel boundaries to avoid subpixel clipping artifacts.
    dirtyRect.roundOut();
    if (!clipRect || dirtyRect.intersect(*clipRect)) {
      dirtyRects.push_back(dirtyRect);
    }
  }
  if (decompose) {
    DecomposeRects(dirtyRects.data(), dirtyRects.size());
  }
  return dirtyRects;
}
std::vector<Rect> DisplayList::renderPartial(Surface* surface, bool autoClear,
                                             const std::vector<Rect>& dirtyRegions) {
  auto context = surface->getContext();
  bool cacheChanged = false;
  auto partialCache = surfaceCaches.empty() ? nullptr : surfaceCaches.front();
  if (partialCache == nullptr || partialCache->getContext() != context ||
      partialCache->width() != surface->width() || partialCache->height() != surface->height() ||
      !ColorSpace::Equals(partialCache->colorSpace().get(), surface->colorSpace().get())) {
    partialCache = Surface::Make(context, surface->width(), surface->height(), ColorType::RGBA_8888,
                                 1, false, surface->renderFlags(), surface->colorSpace());
    if (partialCache == nullptr) {
      LOGE("DisplayList::renderPartial: Failed to create partial cache surface.");
      return renderDirect(surface, autoClear);
    }
    surfaceCaches.push_back(partialCache);
    cacheChanged = true;
  }
  auto viewMatrix = getViewMatrix();
  auto surfaceRect = Rect::MakeWH(surface->width(), surface->height());
  std::vector<Rect> drawRects = {};
  if (cacheChanged || lastZoomScaleInt != _zoomScaleInt || lastContentOffset != _contentOffset) {
    drawRects = {surfaceRect};
    lastZoomScaleInt = _zoomScaleInt;
    lastContentOffset = _contentOffset;
  } else {
    drawRects = MapDirtyRegions(dirtyRegions, viewMatrix, true, &surfaceRect);
  }
  auto canvas = surface->getCanvas();
  for (auto& drawRect : drawRects) {
    drawRootLayer(partialCache.get(), drawRect, viewMatrix, true);
  }
  AutoCanvasRestore restore(canvas);
  canvas->resetMatrix();
  Paint paint = {};
  paint.setAntiAlias(false);
  if (autoClear) {
    paint.setBlendMode(BlendMode::Src);
  }
  static SamplingOptions sampling(FilterMode::Nearest);
  canvas->drawImage(partialCache->makeImageSnapshot(), sampling, &paint);
  return drawRects;
}

std::vector<Rect> DisplayList::renderTiled(Surface* surface, bool autoClear,
                                           const std::vector<Rect>& dirtyRegions) {
  if (!surfaceCaches.empty() && surfaceCaches.front()->getContext() != surface->getContext()) {
    resetCaches();
  }
  checkTileCount(surface);
  auto tileTasks = invalidateTileCaches(dirtyRegions);
  auto screenTasks = collectScreenTasks(surface, &tileTasks);
  if (screenTasks.empty()) {
    return renderDirect(surface, autoClear);
  }
  std::vector<Rect> dirtyRects = {};
  auto surfaceRect = Rect::MakeWH(surface->width(), surface->height());
  for (auto& task : tileTasks) {
    drawTileTask(task);
    auto dirtyRect = task.tileRect();
    dirtyRect.offset(roundf(_contentOffset.x), roundf(_contentOffset.y));
    if (dirtyRect.intersect(surfaceRect)) {
      dirtyRects.emplace_back(dirtyRect);
    }
  }
  drawScreenTasks(std::move(screenTasks), surface, autoClear);
  return dirtyRects;
}

void DisplayList::checkTileCount(Surface* renderSurface) {
  DEBUG_ASSERT(renderSurface != nullptr);
  auto tileCountX =
      ceilf(static_cast<float>(renderSurface->width()) / static_cast<float>(_tileSize));
  auto tileCountY =
      ceilf(static_cast<float>(renderSurface->height()) / static_cast<float>(_tileSize));
  auto minTileCount = static_cast<int>(tileCountX + 1) * static_cast<int>(tileCountY + 1);
  if (totalTileCount > 0) {
    if (totalTileCount >= minTileCount) {
      return;
    }
    resetCaches();
  }
  totalTileCount = std::max(minTileCount, _maxTileCount);
  auto maxTileCountPerAtlas = getMaxTileCountPerAtlas(renderSurface->getContext());
  if (maxTileCountPerAtlas <= 0) {
    return;
  }
  auto remainingTileCount = totalTileCount % maxTileCountPerAtlas;
  totalTileCount -= remainingTileCount;
  int width = static_cast<int>(sqrtf(static_cast<float>(remainingTileCount)));
  int height =
      static_cast<int>(ceilf(static_cast<float>(remainingTileCount) / static_cast<float>(width)));
  totalTileCount += width * height;
}

std::vector<DrawTask> DisplayList::invalidateTileCaches(const std::vector<Rect>& dirtyRegions) {
  if (dirtyRegions.empty()) {
    return {};
  }
  std::vector<DrawTask> tileTasks = {};
  std::vector<int64_t> emptyScales = {};
  for (auto& [scaleInt, tileCache] : tileCaches) {
    if (scaleInt == _zoomScaleInt) {
      invalidateCurrentTileCache(tileCache, dirtyRegions, &tileTasks);
      continue;
    }
    auto zoomMatrix = Matrix::MakeScale(ToZoomScaleFloat(scaleInt, _zoomScalePrecision));
    auto dirtyRects = MapDirtyRegions(dirtyRegions, zoomMatrix);
    for (auto& dirtyRect : dirtyRects) {
      auto tiles = tileCache->getTilesUnderRect(dirtyRect);
      for (auto& tile : tiles) {
        tileCache->removeTile(tile->tileX, tile->tileY);
      }
      emptyTiles.insert(emptyTiles.end(), tiles.begin(), tiles.end());
    }
    if (tileCache->empty()) {
      emptyScales.push_back(scaleInt);
    }
  }
  for (auto& scale : emptyScales) {
    auto result = tileCaches.find(scale);
    if (result != tileCaches.end()) {
      delete result->second;
      tileCaches.erase(result);
    }
  }
  return tileTasks;
}

void DisplayList::invalidateCurrentTileCache(const TileCache* tileCache,
                                             const std::vector<Rect>& dirtyRegions,
                                             std::vector<DrawTask>* tileTasks) const {
  auto zoomMatrix = Matrix::MakeScale(ToZoomScaleFloat(_zoomScaleInt, _zoomScalePrecision));
  auto dirtyRects = MapDirtyRegions(dirtyRegions, zoomMatrix, true);
  for (auto& dirtyRect : dirtyRects) {
    bool continuous = false;
    auto tiles = tileCache->getTilesUnderRect(dirtyRect, false, &continuous);
    if (continuous) {
      tileTasks->emplace_back(std::move(tiles), _tileSize, dirtyRect);
    } else {
      for (auto& tile : tiles) {
        auto drawRect = tile->getTileRect(_tileSize);
        if (drawRect.intersect(dirtyRect)) {
          tileTasks->emplace_back(tile, _tileSize, drawRect);
        }
      }
    }
  }
}

std::vector<DrawTask> DisplayList::collectScreenTasks(const Surface* surface,
                                                      std::vector<DrawTask>* tileTasks) {
  auto maxRefinedCount = _maxTilesRefinedPerFrame;
  if (lastContentOffset != _contentOffset || lastZoomScaleInt != _zoomScaleInt) {
    updateMousePosition();
    lastContentOffset = _contentOffset;
    lastZoomScaleInt = _zoomScaleInt;
    // To ensure smooth user interactions, we skip refinement when the offset or zoom scale is
    // changing.
    maxRefinedCount = 0;
  }
  hasZoomBlurTiles = false;
  TileCache* currentTileCache = nullptr;
  auto result = tileCaches.find(_zoomScaleInt);
  if (result != tileCaches.end()) {
    currentTileCache = result->second;
  } else {
    currentTileCache = new TileCache(_tileSize);
    tileCaches[_zoomScaleInt] = currentTileCache;
  }
  auto renderRect = Rect::MakeWH(surface->width(), surface->height());
  renderRect.offset(-_contentOffset.x, -_contentOffset.y);

  auto renderBounds = _root->renderBounds;
  auto zoomScale = ToZoomScaleFloat(_zoomScaleInt, _zoomScalePrecision);
  renderBounds.scale(zoomScale, zoomScale);
  renderBounds.roundOut();
  if (!renderRect.intersect(renderBounds)) {
    return {};
  }
  int startX = static_cast<int>(floorf(renderRect.left / static_cast<float>(_tileSize)));
  int startY = static_cast<int>(floorf(renderRect.top / static_cast<float>(_tileSize)));
  int endX = static_cast<int>(ceilf(renderRect.right / static_cast<float>(_tileSize)));
  int endY = static_cast<int>(ceilf(renderRect.bottom / static_cast<float>(_tileSize)));

  if (startX >= endX || startY >= endY) {
    return {};
  }

  std::vector<DrawTask> screenTasks = {};
  std::vector<std::pair<int, int>> dirtyGrids = {};
  auto tileCount = static_cast<size_t>(endX - startX) * static_cast<size_t>(endY - startY);
  screenTasks.reserve(tileCount);
  dirtyGrids.reserve(tileCount);
  auto sortedCaches = getSortedTileCaches();
  auto fallbackTileCaches = getFallbackTileCaches(sortedCaches);
  auto sortedTiles = GetSortedTiles(startX, endX, startY, endY, _tileSize, mousePosition);
  for (const auto& [tileX, tileY] : sortedTiles) {
    auto tile = currentTileCache->getTile(tileX, tileY);
    if (tile != nullptr) {
      auto tileRect = tile->getTileRect(_tileSize, &renderRect);
      screenTasks.emplace_back(tile, _tileSize, tileRect);
    } else {
      if (_allowZoomBlur) {
        auto fallbackTasks = getFallbackDrawTasks(tileX, tileY, fallbackTileCaches);
        if (!fallbackTasks.empty()) {
          if (maxRefinedCount <= 0) {
            screenTasks.insert(screenTasks.end(), fallbackTasks.begin(), fallbackTasks.end());
            hasZoomBlurTiles = true;
            continue;
          }
          maxRefinedCount--;
        }
      }
      dirtyGrids.emplace_back(tileX, tileY);
    }
  }
  std::vector<std::shared_ptr<Tile>> freeTiles = {};
  bool continuous = false;
  if (screenTasks.empty()) {
    freeTiles = createContinuousTiles(surface, endX - startX, endY - startY);
    continuous = !freeTiles.empty();
    dirtyGrids = GenerateGridTiles(startX, endX, startY, endY);
  }
  if (freeTiles.empty()) {
    freeTiles = getFreeTiles(surface, dirtyGrids.size(), sortedCaches);
  }
  if (dirtyGrids.size() != freeTiles.size()) {
    DEBUG_ASSERT(freeTiles.size() < dirtyGrids.size());
    LOGE("DisplayList::collectRenderTiles() Not enough free tiles available.");
    return {};
  }
  size_t tileIndex = 0;
  std::vector<std::shared_ptr<Tile>> taskTiles = {};
  for (auto& grid : dirtyGrids) {
    auto& tile = freeTiles[tileIndex++];
    tile->tileX = grid.first;
    tile->tileY = grid.second;
    taskTiles.push_back(tile);
    auto tileRect = tile->getTileRect(_tileSize, &renderRect);
    screenTasks.emplace_back(tile, _tileSize, tileRect);
    currentTileCache->addTile(tile);
  }
  if (continuous && !hasZoomBlurTiles) {
    // If we have continuous tiles, we can draw a single rectangle for the entire area.
    auto drawRect = Rect::MakeXYWH(startX * _tileSize, startY * _tileSize,
                                   (endX - startX) * _tileSize, (endY - startY) * _tileSize);
    tileTasks->emplace_back(std::move(freeTiles), _tileSize, drawRect);
  } else {
    for (auto& tile : taskTiles) {
      tileTasks->emplace_back(tile, _tileSize);
    }
  }
  return screenTasks;
}

static float ScaleRatio(float scaleA, float zoomScale) {
  auto ratio = fabsf(scaleA / zoomScale);
  if (ratio < 1.0f) {
    ratio = 1.0f / ratio;
  }
  return ratio;
}

std::vector<std::pair<float, TileCache*>> DisplayList::getSortedTileCaches() const {
  std::vector<std::pair<float, TileCache*>> sortedTileCaches;
  sortedTileCaches.reserve(tileCaches.size());
  for (auto& [scaleInt, tileCache] : tileCaches) {
    auto zoomScale = ToZoomScaleFloat(scaleInt, _zoomScalePrecision);
    sortedTileCaches.emplace_back(zoomScale, tileCache);
  }
  std::sort(sortedTileCaches.begin(), sortedTileCaches.end(),
            [](const std::pair<float, TileCache*>& a, const std::pair<float, TileCache*>& b) {
              return a.first < b.first;
            });
  return sortedTileCaches;
}

std::vector<std::pair<float, TileCache*>> DisplayList::getFallbackTileCaches(
    const std::vector<std::pair<float, TileCache*>>& sortedCaches) const {
  if (!_allowZoomBlur) {
    return {};
  }
  auto currentZoomScale = ToZoomScaleFloat(_zoomScaleInt, _zoomScalePrecision);
  DEBUG_ASSERT(currentZoomScale != 0.0f);
  auto cacheCount = sortedCaches.size();
  std::vector<std::pair<float, TileCache*>> fallbackCaches = {};
  fallbackCaches.reserve(cacheCount);
  size_t firstGreaterIndex = 0;
  for (auto& item : sortedCaches) {
    if (item.first < currentZoomScale) {
      firstGreaterIndex++;
    } else {
      fallbackCaches.push_back(item);
    }
  }
  for (size_t index = firstGreaterIndex; index > 0; index--) {
    auto& item = sortedCaches[index - 1];
    fallbackCaches.push_back(item);
  }
  return fallbackCaches;
}

std::vector<DrawTask> DisplayList::getFallbackDrawTasks(
    int tileX, int tileY, const std::vector<std::pair<float, TileCache*>>& fallbackCaches) const {
  auto currentZoomScale = ToZoomScaleFloat(_zoomScaleInt, _zoomScalePrecision);
  DEBUG_ASSERT(currentZoomScale != 0.0f);
  auto gridCount = std::max(_tileSize / FALLBACK_GRID_SIZE, 1);
  auto gridSize = _tileSize / gridCount;
  auto tileStartX = tileX * _tileSize;
  auto tileStartY = tileY * _tileSize;
  std::vector<DrawTask> tasks = {};
  auto renderBounds = _root->renderBounds;
  renderBounds.scale(currentZoomScale, currentZoomScale);
  renderBounds.roundOut();
  for (int gridX = 0; gridX < gridCount; gridX++) {
    for (int gridY = 0; gridY < gridCount; gridY++) {
      auto gridStartX = tileStartX + gridX * gridSize;
      auto gridStartY = tileStartY + gridY * gridSize;
      bool found = false;
      auto gridRect = Rect::MakeXYWH(gridStartX, gridStartY, gridSize, gridSize);
      if (!gridRect.intersect(renderBounds)) {
        continue;
      }
      for (auto& [scale, tileCache] : fallbackCaches) {
        if (scale == currentZoomScale || tileCache->empty()) {
          continue;
        }
        auto scaleRatio = scale / currentZoomScale;
        DEBUG_ASSERT(scaleRatio != 0.0f);
        auto zoomedRect = gridRect;
        zoomedRect.scale(scaleRatio, scaleRatio);
        auto tiles = tileCache->getTilesUnderRect(zoomedRect, true);
        if (tiles.empty()) {
          continue;
        }
        for (auto& tile : tiles) {
          auto drawRect = tile->getTileRect(_tileSize);
          if (drawRect.intersect(zoomedRect)) {
            tasks.emplace_back(tile, _tileSize, drawRect, 1.0f / scaleRatio);
          }
        }
        found = true;
        break;
      }
      if (!found) {
        return {};
      }
    }
  }
  return tasks;
}

std::vector<std::shared_ptr<Tile>> DisplayList::getFreeTiles(
    const Surface* renderSurface, size_t tileCount,
    const std::vector<std::pair<float, TileCache*>>& sortedCaches) {
  std::vector<std::shared_ptr<Tile>> tiles = {};
  tiles.reserve(tileCount);
  while (emptyTiles.size() < tileCount) {
    if (!createEmptyTiles(renderSurface)) {
      break;
    }
  }
  if (emptyTiles.size() >= tileCount) {
    tiles.insert(tiles.end(), emptyTiles.end() - static_cast<int>(tileCount), emptyTiles.end());
    emptyTiles.resize(emptyTiles.size() - tileCount);
    return tiles;
  }
  tiles.insert(tiles.end(), emptyTiles.begin(), emptyTiles.end());
  emptyTiles.clear();
  auto currentZoomScale = ToZoomScaleFloat(_zoomScaleInt, _zoomScalePrecision);
  DEBUG_ASSERT(currentZoomScale != 0.0f);
  // Reverse iterate through sorted caches to get the farest tiles first.
  for (size_t i = 0, j = sortedCaches.size(); i < j;) {
    auto& [scaleS, tileCacheS] = sortedCaches.at(i);
    auto& [scaleL, tileCacheL] = sortedCaches.at(j - 1);
    auto scale = scaleS;
    auto tileCache = tileCacheS;
    if (ScaleRatio(scaleS, currentZoomScale) < ScaleRatio(scaleL, currentZoomScale)) {
      scale = scaleL;
      tileCache = tileCacheL;
      j--;
    } else {
      i++;
    }
    auto centerX = static_cast<float>(renderSurface->width()) * 0.5f - _contentOffset.x;
    auto centerY = static_cast<float>(renderSurface->height()) * 0.5f - _contentOffset.y;
    centerX *= scale / currentZoomScale;
    centerY *= scale / currentZoomScale;
    auto reusableTiles = tileCache->getReusableTiles(centerX, centerY);
    for (auto& tile : reusableTiles) {
      tileCache->removeTile(tile->tileX, tile->tileY);
      tiles.push_back(std::move(tile));
      if (tiles.size() >= tileCount) {
        break;
      }
    }
    if (tiles.size() >= tileCount) {
      break;
    }
  }
  if (tiles.size() < tileCount) {
    emptyTiles = std::move(tiles);
    return {};
  }
  return tiles;
}

std::vector<std::shared_ptr<Tile>> DisplayList::createContinuousTiles(const Surface* renderSurface,
                                                                      int requestCountX,
                                                                      int requestCountY) {
  DEBUG_ASSERT(renderSurface != nullptr);
  auto context = renderSurface->getContext();
  auto tileCount = nextSurfaceTileCount(context);
  if (tileCount <= 0) {
    return {};
  }
  auto requestCount = requestCountX * requestCountY;
  if (tileCount < requestCount) {
    return {};
  }
  int countX = static_cast<int>(sqrtf(static_cast<float>(tileCount)));
  int countY = static_cast<int>(ceilf(static_cast<float>(tileCount) / static_cast<float>(countX)));
  if (countX < requestCountX) {
    countX = requestCountX;
    countY = static_cast<int>(ceilf(static_cast<float>(tileCount) / static_cast<float>(countX)));
  } else if (countY < requestCountY) {
    countY = requestCountY;
    countX = static_cast<int>(ceilf(static_cast<float>(tileCount) / static_cast<float>(countY)));
  }
  auto surface =
      Surface::Make(context, countX * _tileSize, countY * _tileSize, ColorType::RGBA_8888, 1, false,
                    renderSurface->renderFlags(), renderSurface->colorSpace());
  if (surface == nullptr) {
    return {};
  }
  surfaceCaches.push_back(std::move(surface));
  auto surfaceIndex = surfaceCaches.size() - 1;
  auto emptyCount = countX * countY - requestCount;
  emptyTiles.reserve(emptyTiles.size() + static_cast<size_t>(emptyCount));
  std::vector<std::shared_ptr<Tile>> renderTiles = {};
  renderTiles.reserve(static_cast<size_t>(requestCount));
  for (int y = 0; y < countY; ++y) {
    for (int x = 0; x < countX; ++x) {
      auto tile = std::make_shared<Tile>();
      tile->sourceIndex = surfaceIndex;
      tile->sourceX = x;
      tile->sourceY = y;
      if (x < requestCountX && y < requestCountY) {
        renderTiles.push_back(std::move(tile));
      } else {
        emptyTiles.push_back(std::move(tile));
      }
    }
  }
  return renderTiles;
}

bool DisplayList::createEmptyTiles(const Surface* renderSurface) {
  DEBUG_ASSERT(renderSurface != nullptr);
  auto context = renderSurface->getContext();
  auto tileCount = nextSurfaceTileCount(context);
  if (tileCount <= 0) {
    return false;
  }
  int countX = static_cast<int>(sqrtf(static_cast<float>(tileCount)));
  int countY = static_cast<int>(ceilf(static_cast<float>(tileCount) / static_cast<float>(countX)));
  auto surface =
      Surface::Make(context, countX * _tileSize, countY * _tileSize, ColorType::RGBA_8888, 1, false,
                    renderSurface->renderFlags(), renderSurface->colorSpace());
  if (surface == nullptr) {
    return false;
  }
  surfaceCaches.push_back(std::move(surface));
  auto surfaceIndex = surfaceCaches.size() - 1;
  emptyTiles.reserve(emptyTiles.size() + static_cast<size_t>(countX * countY));
  for (int y = 0; y < countY; ++y) {
    for (int x = 0; x < countX; ++x) {
      auto tile = std::make_shared<Tile>();
      tile->sourceIndex = surfaceIndex;
      tile->sourceX = x;
      tile->sourceY = y;
      emptyTiles.push_back(std::move(tile));
    }
  }
  return !emptyTiles.empty();
}

int DisplayList::nextSurfaceTileCount(Context* context) const {
  DEBUG_ASSERT(context != nullptr);
  int surfaceTileCount = 0;
  for (auto& surface : surfaceCaches) {
    auto tileCountX = surface->width() / _tileSize;
    auto tileCountY = surface->height() / _tileSize;
    surfaceTileCount += tileCountX * tileCountY;
  }
  if (surfaceTileCount >= totalTileCount) {
    return 0;
  }
  auto maxTileCountPerAtlas = getMaxTileCountPerAtlas(context);
  return std::min(totalTileCount - surfaceTileCount, maxTileCountPerAtlas);
}

int DisplayList::getMaxTileCountPerAtlas(Context* context) const {
  auto maxTextureSize = std::min(context->gpu()->limits()->maxTextureDimension2D, MAX_ATLAS_SIZE);
  return (maxTextureSize / _tileSize) * (maxTextureSize / _tileSize);
}

void DisplayList::drawTileTask(const DrawTask& task) const {
  auto surface = surfaceCaches[task.sourceIndex()].get();
  DEBUG_ASSERT(surface != nullptr);
  auto canvas = surface->getCanvas();
  AutoCanvasRestore autoRestore(canvas);
  auto currentZoomScale = ToZoomScaleFloat(_zoomScaleInt, _zoomScalePrecision);
  DEBUG_ASSERT(currentZoomScale != 0.0f);
  auto viewMatrix = Matrix::MakeScale(currentZoomScale);
  auto& tileRect = task.tileRect();
  auto& sourceRect = task.sourceRect();
  auto offsetX = sourceRect.left - tileRect.left;
  auto offsetY = sourceRect.top - tileRect.top;
  viewMatrix.postTranslate(offsetX, offsetY);
  auto clipRect = tileRect;
  clipRect.offset(offsetX, offsetY);
  drawRootLayer(surface, clipRect, viewMatrix, true);
}

void DisplayList::drawScreenTasks(std::vector<DrawTask> screenTasks, Surface* surface,
                                  bool autoClear) const {
  // Sort tasks by surface index to ensure they are drawn in batches.
  std::sort(screenTasks.begin(), screenTasks.end(),
            [](const DrawTask& a, const DrawTask& b) { return a.sourceIndex() < b.sourceIndex(); });
  auto canvas = surface->getCanvas();
  AutoCanvasRestore autoRestore(canvas);
  Paint paint = {};
  paint.setAntiAlias(false);
  if (autoClear) {
    paint.setBlendMode(BlendMode::Src);
  }
  static SamplingOptions sampling(FilterMode::Nearest, MipmapMode::None);
  canvas->setMatrix(Matrix::MakeTrans(_contentOffset.x, _contentOffset.y));
  Rect tileRect = {};
  for (auto& task : screenTasks) {
    auto surfaceCache = surfaceCaches[task.sourceIndex()];
    DEBUG_ASSERT(surfaceCache != nullptr);
    auto image = surfaceCache->makeImageSnapshot();
    canvas->drawImageRect(image, task.sourceRect(), task.tileRect(), sampling, &paint,
                          SrcRectConstraint::Strict);
    tileRect.join(task.tileRect());
  }

  auto screenRect = Rect::MakeWH(surface->width(), surface->height());
  screenRect.offset(-_contentOffset.x, -_contentOffset.y);
  screenRect.roundOut();
  if (tileRect.contains(screenRect)) {
    return;
  }

  paint.setColor(_root->backgroundColor());
  auto backgroundRect = GetNonIntersectingRects(screenRect, tileRect);
  for (auto& rect : backgroundRect) {
    canvas->drawRect(rect, paint);
  }
}

void DisplayList::renderDirtyRegions(Canvas* canvas, std::vector<Rect> dirtyRegions) {
  if (lastDirtyRegions.empty()) {
    for (size_t i = 0; i < MAX_DIRTY_REGION_FRAMES; ++i) {
      lastDirtyRegions.emplace_back();
    }
  }
  lastDirtyRegions.push_back(std::move(dirtyRegions));
  lastDirtyRegions.pop_front();
  Paint dirtyPaint = {};
  dirtyPaint.setAntiAlias(false);
  dirtyPaint.setColor(Color::Red());
  dirtyPaint.setAlpha(0.15f);
  AutoCanvasRestore autoRestore(canvas);
  canvas->resetMatrix();
  for (auto& regions : lastDirtyRegions) {
    for (auto& region : regions) {
      canvas->drawRect(region, dirtyPaint);
    }
  }
}

Matrix DisplayList::getViewMatrix() const {
  auto viewMatrix = Matrix::MakeScale(ToZoomScaleFloat(_zoomScaleInt, _zoomScalePrecision));
  viewMatrix.postTranslate(_contentOffset.x, _contentOffset.y);
  return viewMatrix;
}

void DisplayList::resetCaches() {
  for (auto& item : tileCaches) {
    delete item.second;
  }
  tileCaches = {};
  surfaceCaches = {};
  totalTileCount = 0;
  emptyTiles.clear();
}

void DisplayList::drawRootLayer(Surface* surface, const Rect& drawRect, const Matrix& viewMatrix,
                                bool autoClear) const {
  DEBUG_ASSERT(surface != nullptr);
  auto canvas = surface->getCanvas();
  auto context = surface->getContext();
  AutoCanvasRestore autoRestore(canvas);
  auto surfaceRect = Rect::MakeWH(surface->width(), surface->height());
  bool fullScreen = drawRect == surfaceRect;
  if (!fullScreen) {
    canvas->clipRect(drawRect);
  }
  if (autoClear) {
    canvas->clear();
  }
  canvas->setMatrix(viewMatrix);
  DrawArgs args(context);
  DEBUG_ASSERT(viewMatrix.invertible());
  Matrix inverse = Matrix::I();
  viewMatrix.invert(&inverse);
  auto renderRect = inverse.mapRect(drawRect);
  renderRect.roundOut();
  args.renderRect = &renderRect;
  args.blurBackground =
      _root->createBackgroundContext(context, drawRect, viewMatrix, false, args.dstColorSpace);
  args.dstColorSpace = surface->colorSpace();
  args.layerCache = layerCache.get();
  _root->drawLayer(args, canvas, 1.0f, BlendMode::SrcOver);
}

void DisplayList::updateMousePosition() {
  if (lastZoomScaleInt == _zoomScaleInt) {
    mousePosition += (lastContentOffset - _contentOffset);
    return;
  }

  const auto scale = ToZoomScaleFloat(_zoomScaleInt, _zoomScalePrecision) /
                     ToZoomScaleFloat(lastZoomScaleInt, _zoomScalePrecision);
  DEBUG_ASSERT(scale != 1.0f);
  const auto invScaleFactor = 1.0f / (1.0f - scale);
  mousePosition = (_contentOffset - lastContentOffset * scale) * invScaleFactor;
  mousePosition -= _contentOffset;
}

}  // namespace tgfx<|MERGE_RESOLUTION|>--- conflicted
+++ resolved
@@ -259,30 +259,6 @@
   resetCaches();
 }
 
-<<<<<<< HEAD
-size_t DisplayList::layerCacheMaxSize() const {
-  return layerCache->currentCacheSize();
-}
-
-void DisplayList::setLayerCacheMaxSize(size_t maxSize) {
-  layerCache->setMaxCacheSize(maxSize);
-}
-
-int DisplayList::maxCacheContentSize() const {
-  return layerCache->maxCacheContentSize();
-}
-
-void DisplayList::setMaxCacheContentSize(int maxSize) {
-  layerCache->setMaxCacheContentSize(maxSize);
-}
-
-float DisplayList::maxCacheContentScale() const {
-  return layerCache->maxCacheContentScale();
-}
-
-void DisplayList::setMaxCacheContentScale(float maxScale) {
-  layerCache->setMaxCacheContentScale(maxScale);
-=======
 Color DisplayList::backgroundColor() const {
   return _root->backgroundColor();
 }
@@ -291,7 +267,6 @@
   if (_root->setBackgroundColor(color)) {
     resetCaches();
   }
->>>>>>> 51a88ba7
 }
 
 void DisplayList::showDirtyRegions(bool show) {
