--- conflicted
+++ resolved
@@ -178,32 +178,6 @@
     }
   } else if (!Rect::Intersects(renderBounds, backgroundRect)) {
     return nullptr;
-<<<<<<< HEAD
-  }
-
-  auto canvas = getCanvas();
-  auto parentCanvasMatrix = canvas->getMatrix();
-
-  // Use imageMatrix inverse (world -> surface) to calculate child surface bounds.
-  Matrix baseSurfaceMatrix = Matrix::I();
-  if (!imageMatrix.invert(&baseSurfaceMatrix)) {
-    return nullptr;
-  }
-
-  // Map childWorldRect to parent surface coordinates using baseSurfaceMatrix.
-  auto childSurfaceRect = baseSurfaceMatrix.mapRect(childWorldRect);
-  childSurfaceRect.roundOut();
-
-  // surfaceOffset: position of child surface origin in parent surface coordinates.
-  auto childSurfaceOffset = Point::Make(childSurfaceRect.x(), childSurfaceRect.y());
-
-  // Build child's surfaceMatrix: world -> child surface.
-  // childSurfaceMatrix = Translate(-childSurfaceOffset) * baseSurfaceMatrix
-  auto childSurfaceMatrix = baseSurfaceMatrix;
-  childSurfaceMatrix.postTranslate(-childSurfaceOffset.x, -childSurfaceOffset.y);
-
-  // Child's imageMatrix: child surface -> world.
-=======
   }
 
   auto canvas = getCanvas();
@@ -217,26 +191,12 @@
   auto childSurfaceOffset = Point::Make(childSurfaceRect.x(), childSurfaceRect.y());
   auto childSurfaceMatrix = baseSurfaceMatrix;
   childSurfaceMatrix.postTranslate(-childSurfaceOffset.x, -childSurfaceOffset.y);
->>>>>>> 926947d0
   Matrix childImageMatrix = Matrix::I();
   if (!childSurfaceMatrix.invert(&childImageMatrix)) {
     return nullptr;
   }
-<<<<<<< HEAD
-
-  // Child's backgroundRect in world coordinates.
-  // Map child surface bounds (0, 0, w, h) through childImageMatrix.
   auto childBackgroundRect = Rect::MakeWH(childSurfaceRect.width(), childSurfaceRect.height());
   childImageMatrix.mapRect(&childBackgroundRect);
-
-  // Calculate child canvas matrix.
-  // childCanvasMatrix = childSurfaceMatrix * imageMatrix * parentCanvasMatrix
-  // This transforms: layer local -> parent surface -> world -> child surface
-  // = layer local -> child surface
-=======
-  auto childBackgroundRect = Rect::MakeWH(childSurfaceRect.width(), childSurfaceRect.height());
-  childImageMatrix.mapRect(&childBackgroundRect);
->>>>>>> 926947d0
   auto childCanvasMatrix = childSurfaceMatrix;
   childCanvasMatrix.preConcat(imageMatrix);
   childCanvasMatrix.preConcat(parentCanvasMatrix);
@@ -246,18 +206,9 @@
   if (!child) {
     return nullptr;
   }
-<<<<<<< HEAD
-
-  auto childCanvas = child->getCanvas();
-  childCanvas->clear();
-  // Use childCanvasMatrix which inherits from parentCanvasMatrix.
-  childCanvas->setMatrix(childCanvasMatrix);
-
-=======
   auto childCanvas = child->getCanvas();
   childCanvas->clear();
   childCanvas->setMatrix(childCanvasMatrix);
->>>>>>> 926947d0
   child->parent = this;
   child->surfaceOffset = childSurfaceOffset;
   return child;
