/////////////////////////////////////////////////////////////////////////////////////////////////
//
//  Tencent is pleased to support the open source community by making tgfx available.
//
//  Copyright (C) 2024 THL A29 Limited, a Tencent company. All rights reserved.
//
//  Licensed under the BSD 3-Clause License (the "License"); you may not use this file except
//  in compliance with the License. You may obtain a copy of the License at
//
//      https://opensource.org/licenses/BSD-3-Clause
//
//  unless required by applicable law or agreed to in writing, software distributed under the
//  license is distributed on an "as is" basis, without warranties or conditions of any kind,
//  either express or implied. see the license for the specific language governing permissions
//  and limitations under the license.
//
/////////////////////////////////////////////////////////////////////////////////////////////////

#pragma once

#include "tgfx/layers/LayerContent.h"

namespace tgfx {
class RasterizedContent : public LayerContent {
 public:
  RasterizedContent(uint32_t contextID, std::shared_ptr<Image> image, const Matrix& matrix)
      : _contextID(contextID), image(std::move(image)), matrix(matrix) {
  }

  LayerContentType Type() const override {
    return LayerContentType::RasterizedContent;
  }

  /**
   * Returns the unique ID of the associated GPU device.
   */
  uint32_t contextID() const {
    return _contextID;
  }

  Rect getBounds() const override;

  void draw(Canvas* canvas, const Paint& paint) const override;

  bool hitTestPoint(float localX, float localY, bool pixelHitTest) override;

  std::shared_ptr<Image> getImage() const {
    return image;
  }

  Matrix getMatrix() const {
    return matrix;
  }

 private:
  uint32_t _contextID = 0;
  std::shared_ptr<Image> image = nullptr;
<<<<<<< HEAD
  Matrix matrix = Matrix::I();
  friend class LayerContentSerialization;
=======
  Matrix matrix = {};
>>>>>>> 6fac7e4c
};
}  // namespace tgfx<|MERGE_RESOLUTION|>--- conflicted
+++ resolved
@@ -55,11 +55,7 @@
  private:
   uint32_t _contextID = 0;
   std::shared_ptr<Image> image = nullptr;
-<<<<<<< HEAD
-  Matrix matrix = Matrix::I();
+  Matrix matrix = {};
   friend class LayerContentSerialization;
-=======
-  Matrix matrix = {};
->>>>>>> 6fac7e4c
 };
 }  // namespace tgfx