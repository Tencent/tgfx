/////////////////////////////////////////////////////////////////////////////////////////////////
//
//  Tencent is pleased to support the open source community by making tgfx available.
//
//  Copyright (C) 2024 Tencent. All rights reserved.
//
//  Licensed under the BSD 3-Clause License (the "License"); you may not use this file except
//  in compliance with the License. You may obtain a copy of the License at
//
//      https://opensource.org/licenses/BSD-3-Clause
//
//  unless required by applicable law or agreed to in writing, software distributed under the
//  license is distributed on an "as is" basis, without warranties or conditions of any kind,
//  either express or implied. see the license for the specific language governing permissions
//  and limitations under the license.
//
/////////////////////////////////////////////////////////////////////////////////////////////////

#pragma once

#include "tgfx/core/Canvas.h"

namespace tgfx {
class RasterizedContent {
 public:
  RasterizedContent(uint32_t contextID, float contentScale, std::shared_ptr<Image> image,
                    const Matrix& matrix)
      : _contextID(contextID), _contentScale(contentScale), image(std::move(image)),
        matrix(matrix) {
  }

  /**
   * Returns the unique ID of the associated GPU device.
   */
  uint32_t contextID() const {
    return _contextID;
  }

  float contentScale() const {
    return _contentScale;
  }

  std::shared_ptr<Image> getImage() const {
    return image;
  }

  Matrix getMatrix() const {
    return matrix;
  }

<<<<<<< HEAD
  void draw(Canvas* canvas, bool antiAlias, float alpha, const std::shared_ptr<MaskFilter>& mask,
            BlendMode blendMode = BlendMode::SrcOver) const;
=======
  void draw(Canvas* canvas, bool antiAlias, float alpha, BlendMode blendMode = BlendMode::SrcOver,
            const Matrix3D* transform = nullptr) const;
>>>>>>> 3528a883

 private:
  uint32_t _contextID = 0;
  float _contentScale = 0.0f;
  std::shared_ptr<Image> image = nullptr;
  Matrix matrix = {};
};
}  // namespace tgfx<|MERGE_RESOLUTION|>--- conflicted
+++ resolved
@@ -48,13 +48,8 @@
     return matrix;
   }
 
-<<<<<<< HEAD
   void draw(Canvas* canvas, bool antiAlias, float alpha, const std::shared_ptr<MaskFilter>& mask,
-            BlendMode blendMode = BlendMode::SrcOver) const;
-=======
-  void draw(Canvas* canvas, bool antiAlias, float alpha, BlendMode blendMode = BlendMode::SrcOver,
-            const Matrix3D* transform = nullptr) const;
->>>>>>> 3528a883
+            BlendMode blendMode = BlendMode::SrcOver, const Matrix3D* transform = nullptr) const;
 
  private:
   uint32_t _contextID = 0;
