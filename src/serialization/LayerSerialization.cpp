/////////////////////////////////////////////////////////////////////////////////////////////////
//
//  Tencent is pleased to support the open source community by making tgfx available.
//
//  Copyright (C) 2025 THL A29 Limited, a Tencent company. All rights reserved.
//
//  Licensed under the BSD 3-Clause License (the "License"); you may not use this file except
//  in compliance with the License. You may obtain a copy of the License at
//
//      https://opensource.org/licenses/BSD-3-Clause
//
//  unless required by applicable law or agreed to in writing, software distributed under the
//  license is distributed on an "as is" basis, without warranties or conditions of any kind,
//  either express or implied. see the license for the specific language governing permissions
//  and limitations under the license.
//
/////////////////////////////////////////////////////////////////////////////////////////////////
#include "layers/contents/TextContent.h"
#ifdef TGFX_USE_INSPECTOR

#include "LayerSerialization.h"
#include <tgfx/layers/ImageLayer.h>
#include <tgfx/layers/ShapeLayer.h>
#include <tgfx/layers/SolidLayer.h>
#include <tgfx/layers/TextLayer.h>
#include "LayerFilterSerialization.h"
#include "core/utils/Log.h"
#include "tgfx/layers/Layer.h"

namespace tgfx {
extern const std::string HighLightLayerName;

std::shared_ptr<Data> LayerSerialization::SerializeLayer(const Layer* layer,
                                                         SerializeUtils::ComplexObjSerMap* map,
                                                         SerializeUtils::RenderableObjSerMap* rosMap,
                                                         const std::string& typeName) {
  DEBUG_ASSERT(layer != nullptr)
  flexbuffers::Builder fbb;
  size_t startMap;
  size_t contentMap;
  SerializeUtils::SerializeBegin(fbb, typeName, startMap, contentMap);
  auto type = layer->type();
  switch (type) {
    case LayerType::Image:
      SerializeImageLayerImpl(fbb, layer, map, rosMap);
      break;
    case LayerType::Shape:
      SerializeShapeLayerImpl(fbb, layer, map, rosMap);
      break;
    case LayerType::Text:
      SerializeTextLayerImpl(fbb, layer, map, rosMap);
      break;
    case LayerType::Solid:
      SerializeSolidLayerImpl(fbb, layer, map, rosMap);
      break;
    case LayerType::Layer:
    case LayerType::Gradient:
      SerializeBasicLayerImpl(fbb, layer, map, rosMap);
      break;
    default:
      LOGE("Unknown layer type!");
  }
  SerializeUtils::SerializeEnd(fbb, startMap, contentMap);
  return Data::MakeWithCopy(fbb.GetBuffer().data(), fbb.GetBuffer().size());
}

std::shared_ptr<Data> LayerSerialization::SerializeTreeNode(
    std::shared_ptr<Layer> layer,
    std::unordered_map<uint64_t, std::shared_ptr<tgfx::Layer>>& layerMap) {
  flexbuffers::Builder fbb;
  size_t startMap = fbb.StartMap();
  fbb.Key("Type");
  fbb.String("LayerTree");
  fbb.Key("Content");
  SerializeTreeNodeImpl(fbb, layer, layerMap);
  fbb.EndMap(startMap);
  fbb.Finish();
  return Data::MakeWithCopy(fbb.GetBuffer().data(), fbb.GetBuffer().size());
}

void LayerSerialization::SerializeTreeNodeImpl(
    flexbuffers::Builder& fbb, std::shared_ptr<Layer> layer,
    std::unordered_map<uint64_t, std::shared_ptr<tgfx::Layer>>& layerMap) {
  auto startMap = fbb.StartMap();
  fbb.Key("LayerType");
  fbb.String(SerializeUtils::LayerTypeToString(layer->type()));
  fbb.Key("Address");
  fbb.UInt(reinterpret_cast<uint64_t>(layer.get()));
  fbb.Key("Children");
  auto startVector = fbb.StartVector();
  std::vector<std::shared_ptr<Layer>> children = layer->children();
  for (const auto& child : children) {
    if (child->name() != HighLightLayerName) {
      SerializeTreeNodeImpl(fbb, child, layerMap);
    }
  }
  fbb.EndVector(startVector, false, false);
  fbb.EndMap(startMap);
  layerMap.insert({reinterpret_cast<uint64_t>(layer.get()), layer});
}

void LayerSerialization::SerializeBasicLayerImpl(flexbuffers::Builder& fbb, const Layer* layer,
                                                 SerializeUtils::ComplexObjSerMap* map, SerializeUtils::RenderableObjSerMap* rosMap) {
  SerializeUtils::SetFlexBufferMap(fbb, "type", SerializeUtils::LayerTypeToString(layer->type()));
  SerializeUtils::SetFlexBufferMap(fbb, "visible", layer->visible());
  SerializeUtils::SetFlexBufferMap(fbb, "shouldRasterize", layer->shouldRasterize());
  SerializeUtils::SetFlexBufferMap(fbb, "allowsEdgeAntialiasing", layer->allowsEdgeAntialiasing());
  SerializeUtils::SetFlexBufferMap(fbb, "allowsGroupOpacity", layer->allowsGroupOpacity());
  SerializeUtils::SetFlexBufferMap(fbb, "excludeChildEffectsInLayerStyle",
                                   layer->excludeChildEffectsInLayerStyle());
  SerializeUtils::SetFlexBufferMap(fbb, "blendMode",
                                   SerializeUtils::BlendModeToString(layer->blendMode()));
  SerializeUtils::SetFlexBufferMap(fbb, "name", layer->name());
  SerializeUtils::SetFlexBufferMap(fbb, "alpha", layer->alpha());

  auto matID = SerializeUtils::GetObjID();
  auto matrix = layer->matrix();
  SerializeUtils::SetFlexBufferMap(fbb, "matrix", "", false, true, matID);
  SerializeUtils::FillComplexObjSerMap(matrix, matID, map);

  auto posID = SerializeUtils::GetObjID();
  auto position = layer->position();
  SerializeUtils::SetFlexBufferMap(fbb, "position", "", false, true, posID);
  SerializeUtils::FillComplexObjSerMap(position, posID, map);

  SerializeUtils::SetFlexBufferMap(fbb, "rasterizationScale", layer->rasterizationScale());

  auto filters = layer->filters();
  auto filterSize = static_cast<unsigned int>(filters.size());
  auto filtersID = SerializeUtils::GetObjID();
  SerializeUtils::SetFlexBufferMap(fbb, "filters", filterSize, false, filterSize, filtersID);
  SerializeUtils::FillComplexObjSerMap(filters, filtersID, map);

  auto mask = layer->mask();
  auto maskID = SerializeUtils::GetObjID();
  SerializeUtils::SetFlexBufferMap(fbb, "mask", reinterpret_cast<uint64_t>(mask.get()), true,
                                   mask != nullptr, maskID);
  SerializeUtils::FillComplexObjSerMap(mask, maskID, map, rosMap);

  auto scrollRectID = SerializeUtils::GetObjID();
  auto scrollRect = layer->scrollRect();
  SerializeUtils::SetFlexBufferMap(fbb, "scrollRect", "", false, true, scrollRectID);
  SerializeUtils::FillComplexObjSerMap(scrollRect, scrollRectID, map);

  auto rootID = SerializeUtils::GetObjID();
  std::shared_ptr<Layer> root = layer->root() ? layer->root()->shared_from_this() : nullptr;
  SerializeUtils::SetFlexBufferMap(fbb, "root", reinterpret_cast<uint64_t>(root.get()), true,
                                   root != nullptr, rootID);
  SerializeUtils::FillComplexObjSerMap(root, rootID, map, rosMap);

  auto parentID = SerializeUtils::GetObjID();
  auto parent = layer->parent();
  SerializeUtils::SetFlexBufferMap(fbb, "parent", reinterpret_cast<uint64_t>(parent), true,
                                   parent != nullptr, parentID);
<<<<<<< HEAD
  SerializeUtils::FillComplexObjSerMap(parent, parentID, map, rosMap);
=======
  SerializeUtils::FillMap(parent->shared_from_this(), parentID, map);
>>>>>>> 7ff35d8b

  auto childrenID = SerializeUtils::GetObjID();
  auto children = layer->children();
  auto childrenSize = static_cast<unsigned int>(children.size());
  SerializeUtils::SetFlexBufferMap(fbb, "children", childrenSize, false, childrenSize, childrenID);
  SerializeUtils::FillComplexObjSerMap(children, childrenID, map, rosMap);

  auto layerStylesID = SerializeUtils::GetObjID();
  auto layerStyles = layer->layerStyles();
  auto layerStylesSize = static_cast<unsigned int>(layerStyles.size());
  SerializeUtils::SetFlexBufferMap(fbb, "layerStyles", layerStylesSize, false, layerStylesSize,
                                   layerStylesID);
  SerializeUtils::FillComplexObjSerMap(layerStyles, layerStylesID, map);

  SerializeUtils::SetFlexBufferMap(fbb, "dirtyContent", layer->bitFields.dirtyContent);
  SerializeUtils::SetFlexBufferMap(fbb, "dirtyDescendents", layer->bitFields.dirtyDescendents);
  SerializeUtils::SetFlexBufferMap(fbb, "dirtyTransform", layer->bitFields.dirtyTransform);
  SerializeUtils::SetFlexBufferMap(fbb, "hasBackgroundStyle", layer->bitFields.hasBackgroundStyle);

  auto maskOwnerID = SerializeUtils::GetObjID();
  std::shared_ptr<Layer> maskOwner =
      layer->maskOwner ? layer->maskOwner->shared_from_this() : nullptr;
  SerializeUtils::SetFlexBufferMap(fbb, "maskOwner", reinterpret_cast<uint64_t>(maskOwner.get()),
                                   true, maskOwner != nullptr, maskOwnerID);
  SerializeUtils::FillComplexObjSerMap(maskOwner, maskOwnerID, map, rosMap);

  auto renderBoundsID = SerializeUtils::GetObjID();
  auto renderBounds = layer->renderBounds;
  SerializeUtils::SetFlexBufferMap(fbb, "renderBounds", "", false, true, renderBoundsID);
  SerializeUtils::FillComplexObjSerMap(renderBounds, renderBoundsID, map);
}

void LayerSerialization::SerializeImageLayerImpl(flexbuffers::Builder& fbb, const Layer* layer,
                                                 SerializeUtils::ComplexObjSerMap* map, SerializeUtils::RenderableObjSerMap* rosMap) {
  SerializeBasicLayerImpl(fbb, layer, map, rosMap);
  const ImageLayer* imageLayer = static_cast<const ImageLayer*>(layer);

  auto samplingID = SerializeUtils::GetObjID();
  auto sampling = imageLayer->sampling();
  SerializeUtils::SetFlexBufferMap(fbb, "sampling", "", false, true, samplingID);
  SerializeUtils::FillComplexObjSerMap(sampling, samplingID, map);

  auto imageID = SerializeUtils::GetObjID();
  auto image = imageLayer->image();
  SerializeUtils::SetFlexBufferMap(fbb, "image", reinterpret_cast<uint64_t>(image.get()), true,
                                   image != nullptr, imageID, image != nullptr);
  SerializeUtils::FillComplexObjSerMap(image, imageID, map);
    SerializeUtils::FillRenderableObjSerMap(image, imageID, rosMap);
}

void LayerSerialization::SerializeShapeLayerImpl(flexbuffers::Builder& fbb, const Layer* layer,
                                                 SerializeUtils::ComplexObjSerMap* map, SerializeUtils::RenderableObjSerMap* rosMap) {
  SerializeBasicLayerImpl(fbb, layer, map, rosMap);
  const ShapeLayer* shapeLayer = static_cast<const ShapeLayer*>(layer);

  auto shapeID = SerializeUtils::GetObjID();
  auto shape = shapeLayer->shape();
  SerializeUtils::SetFlexBufferMap(fbb, "shape", reinterpret_cast<uint64_t>(shape.get()), true,
                                   shape != nullptr, shapeID, shape != nullptr);
  SerializeUtils::FillComplexObjSerMap(shape, shapeID, map, rosMap);
    SerializeUtils::FillRenderableObjSerMap(shape, shapeID, rosMap);

  auto fillStylesID = SerializeUtils::GetObjID();
  auto fillStyles = shapeLayer->fillStyles();
  auto fillStylesSize = static_cast<unsigned int>(fillStyles.size());
  SerializeUtils::SetFlexBufferMap(fbb, "fillStyles", fillStylesSize, false, fillStylesSize,
                                   fillStylesID);
  SerializeUtils::FillComplexObjSerMap(fillStyles, fillStylesID, map, rosMap);

  auto strokeStylesID = SerializeUtils::GetObjID();
  auto strokeStyles = shapeLayer->strokeStyles();
  auto strokeStylesSize = static_cast<unsigned int>(strokeStyles.size());
  SerializeUtils::SetFlexBufferMap(fbb, "strokeStyles", strokeStylesSize, false, strokeStylesSize,
                                   strokeStylesID);
  SerializeUtils::FillComplexObjSerMap(strokeStyles, strokeStylesID, map, rosMap);

  SerializeUtils::SetFlexBufferMap(fbb, "lineCap",
                                   SerializeUtils::LineCapToString(shapeLayer->lineCap()));
  SerializeUtils::SetFlexBufferMap(fbb, "lineJoin",
                                   SerializeUtils::LineJoinToString(shapeLayer->lineJoin()));
  SerializeUtils::SetFlexBufferMap(fbb, "miterLimit", shapeLayer->miterLimit());
  SerializeUtils::SetFlexBufferMap(fbb, "lineWidth", shapeLayer->lineWidth());

  auto lineDashPatternID = SerializeUtils::GetObjID();
  auto lineDashPattern = shapeLayer->lineDashPattern();
  auto lineDashPatternSize = static_cast<unsigned int>(lineDashPattern.size());
  SerializeUtils::SetFlexBufferMap(fbb, "lineDashPattern", lineDashPatternSize, false,
                                   lineDashPatternSize, lineDashPatternID);
  SerializeUtils::FillComplexObjSerMap(lineDashPattern, lineDashPatternID, map);

  SerializeUtils::SetFlexBufferMap(fbb, "lineDashPhase", shapeLayer->lineDashPhase());
  SerializeUtils::SetFlexBufferMap(fbb, "strokeStart", shapeLayer->strokeStart());
  SerializeUtils::SetFlexBufferMap(fbb, "strokeEnd", shapeLayer->strokeEnd());
  SerializeUtils::SetFlexBufferMap(fbb, "lineDashAdaptive", shapeLayer->lineDashAdaptive());
  SerializeUtils::SetFlexBufferMap(fbb, "strokeAlign",
                                   SerializeUtils::StrokeAlignToString(shapeLayer->strokeAlign()));
  SerializeUtils::SetFlexBufferMap(fbb, "strokeOnTop", shapeLayer->strokeOnTop());
}

void LayerSerialization::SerializeSolidLayerImpl(flexbuffers::Builder& fbb, const Layer* layer,
                                                 SerializeUtils::ComplexObjSerMap* map, SerializeUtils::RenderableObjSerMap* rosMap) {
  SerializeBasicLayerImpl(fbb, layer, map, rosMap);
  const SolidLayer* solidLayer = static_cast<const SolidLayer*>(layer);

  auto colorID = SerializeUtils::GetObjID();
  auto color = solidLayer->color();
  SerializeUtils::SetFlexBufferMap(fbb, "color", "", false, true, colorID);
  SerializeUtils::FillComplexObjSerMap(color, colorID, map);

  SerializeUtils::SetFlexBufferMap(fbb, "width", solidLayer->width());
  SerializeUtils::SetFlexBufferMap(fbb, "height", solidLayer->height());
  SerializeUtils::SetFlexBufferMap(fbb, "radiusX", solidLayer->radiusX());
  SerializeUtils::SetFlexBufferMap(fbb, "radiusY", solidLayer->radiusY());
}

void LayerSerialization::SerializeTextLayerImpl(flexbuffers::Builder& fbb, const Layer* layer,
                                                SerializeUtils::ComplexObjSerMap* map, SerializeUtils::RenderableObjSerMap* rosMap) {
  SerializeBasicLayerImpl(fbb, layer, map, rosMap);
  const TextLayer* textLayer = static_cast<const TextLayer*>(layer);
  SerializeUtils::SetFlexBufferMap(fbb, "text", textLayer->text());

  auto textColorID = SerializeUtils::GetObjID();
  auto textColor = textLayer->textColor();
  SerializeUtils::SetFlexBufferMap(fbb, "textColor", "", false, true, textColorID);
  SerializeUtils::FillComplexObjSerMap(textColor, textColorID, map);

  auto fontID = SerializeUtils::GetObjID();
  auto font = textLayer->font();
  SerializeUtils::SetFlexBufferMap(fbb, "font", "", false, true, fontID);
  SerializeUtils::FillComplexObjSerMap(font, fontID, map);

  SerializeUtils::SetFlexBufferMap(fbb, "width", textLayer->width());
  SerializeUtils::SetFlexBufferMap(fbb, "height", textLayer->height());
  SerializeUtils::SetFlexBufferMap(fbb, "textAlign",
                                   SerializeUtils::TextAlignToString(textLayer->textAlign()));
  SerializeUtils::SetFlexBufferMap(fbb, "autoWrap", textLayer->autoWrap());

    if(textLayer->layerContent != nullptr) {
        auto textLayerContent = static_cast<TextContent*>(textLayer->layerContent.get());
        if(textLayerContent != nullptr) {
            auto textBlob = textLayerContent->textBlob;
            auto textBlobID = SerializeUtils::GetObjID();
            SerializeUtils::SetFlexBufferMap(fbb, "textBlob", reinterpret_cast<uint64_t>(textBlob.get()),
                true, textBlob != nullptr, textBlobID, textBlob != nullptr);
            SerializeUtils::FillComplexObjSerMap(textBlob, textBlobID, map, rosMap);
            SerializeUtils::FillRenderableObjSerMap(textBlob, textBlobID, rosMap);
        }
    }
}
}  // namespace tgfx
#endif<|MERGE_RESOLUTION|>--- conflicted
+++ resolved
@@ -15,7 +15,6 @@
 //  and limitations under the license.
 //
 /////////////////////////////////////////////////////////////////////////////////////////////////
-#include "layers/contents/TextContent.h"
 #ifdef TGFX_USE_INSPECTOR
 
 #include "LayerSerialization.h"
@@ -26,6 +25,7 @@
 #include "LayerFilterSerialization.h"
 #include "core/utils/Log.h"
 #include "tgfx/layers/Layer.h"
+#include "layers/contents/TextContent.h"
 
 namespace tgfx {
 extern const std::string HighLightLayerName;
@@ -152,11 +152,7 @@
   auto parent = layer->parent();
   SerializeUtils::SetFlexBufferMap(fbb, "parent", reinterpret_cast<uint64_t>(parent), true,
                                    parent != nullptr, parentID);
-<<<<<<< HEAD
-  SerializeUtils::FillComplexObjSerMap(parent, parentID, map, rosMap);
-=======
-  SerializeUtils::FillMap(parent->shared_from_this(), parentID, map);
->>>>>>> 7ff35d8b
+  SerializeUtils::FillComplexObjSerMap(parent->shared_from_this(), parentID, map, rosMap);
 
   auto childrenID = SerializeUtils::GetObjID();
   auto children = layer->children();
