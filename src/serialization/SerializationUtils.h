/////////////////////////////////////////////////////////////////////////////////////////////////
//
//  Tencent is pleased to support the open source community by making tgfx available.
//
//  Copyright (C) 2025 THL A29 Limited, a Tencent company. All rights reserved.
//
//  Licensed under the BSD 3-Clause License (the "License"); you may not use this file except
//  in compliance with the License. You may obtain a copy of the License at
//
//      https://opensource.org/licenses/BSD-3-Clause
//
//  unless required by applicable law or agreed to in writing, software distributed under the
//  license is distributed on an "as is" basis, without warranties or conditions of any kind,
//  either express or implied. see the license for the specific language governing permissions
//  and limitations under the license.
//
/////////////////////////////////////////////////////////////////////////////////////////////////

#pragma once

#include <core/utils/Types.h>
#include <flatbuffers/flexbuffers.h>
#include <tgfx/core/GradientType.h>
#include <tgfx/layers/Layer.h>
#include <tgfx/layers/ShapeLayer.h>
#include <tgfx/layers/TextAlign.h>
#include <tgfx/gpu/Context.h>
#include <string>

namespace tgfx {
class SerializeUtils {
 public:
  using ComplexObjSerMap = std::unordered_map<uint64_t, std::function<std::shared_ptr<Data>()>>;
  using RenderableObjSerMap = std::unordered_map<uint64_t, std::function<std::shared_ptr<Data>(Context*)>>;

  static std::string LayerTypeToString(LayerType type);

  static std::string BlendModeToString(BlendMode mode);

  static std::string StrokeAlignToString(StrokeAlign align);

  static std::string TextAlignToString(TextAlign align);

  static std::string TileModeToString(TileMode tileMode);

  static std::string ImageTypeToString(Types::ImageType type);

  static std::string FilterModeToString(FilterMode mode);

  static std::string MipmapModeToString(MipmapMode mode);

  static std::string ShapeTypeToString(Types::ShapeType type);

  static std::string ShaderTypeToString(Types::ShaderType type);

  static std::string LineCapToString(LineCap lineCap);

  static std::string LineJoinToString(LineJoin lineJoin);

  static std::string ImageFilterTypeToString(Types::ImageFilterType type);

  static std::string ColorFilterTypeToString(Types::ColorFilterType type);

  static std::string LayerFilterTypeToString(Types::LayerFilterType type);

  static std::string LayerStyleTypeToString(LayerStyleType type);

  static std::string LayerStylePositionToString(LayerStylePosition position);

  static std::string LayerStyleExtraSourceTypeToString(LayerStyleExtraSourceType type);

  static std::string ShapeStyleTypeToString(Types::ShapeStyleType type);

  static std::string GradientTypeToString(GradientType type);

  static std::string PathFillTypeToString(PathFillType type);

  static void SerializeBegin(flexbuffers::Builder& fbb, const std::string& type, size_t& mapStart,
                             size_t& contentStart);

  static void SerializeEnd(flexbuffers::Builder& fbb, size_t mapStart, size_t contentStart);

  static uint64_t GetObjID();

  static void SetFlexBufferMap(flexbuffers::Builder& fbb, const char* key, const char* value,
                               bool isAddress = false, bool isExpandable = false,
                               std::optional<uint64_t> objID = std::nullopt, bool isRenderableObj = false);

  static void SetFlexBufferMap(flexbuffers::Builder& fbb, const char* key, std::string value,
                               bool isAddress = false, bool isExpandable = false,
                               std::optional<uint64_t> objID = std::nullopt, bool isRenderableObj = false);

  static void SetFlexBufferMap(flexbuffers::Builder& fbb, const char* key, int value,
                               bool isAddress = false, bool isExpandable = false,
                               std::optional<uint64_t> objID = std::nullopt, bool isRenderableObj = false);

  static void SetFlexBufferMap(flexbuffers::Builder& fbb, const char* key, unsigned int value,
                               bool isAddress = false, bool isExpandable = false,
                               std::optional<uint64_t> objID = std::nullopt, bool isRenderableObj = false);

  static void SetFlexBufferMap(flexbuffers::Builder& fbb, const char* key, uint64_t value,
                               bool isAddress = false, bool isExpandable = false,
                               std::optional<uint64_t> objID = std::nullopt, bool isRenderableObj = false);

  static void SetFlexBufferMap(flexbuffers::Builder& fbb, const char* key, float value,
                               bool isAddress = false, bool isExpandable = false,
                               std::optional<uint64_t> objID = std::nullopt, bool isRenderableObj = false);

  static void SetFlexBufferMap(flexbuffers::Builder& fbb, const char* key, double value,
                               bool isAddress = false, bool isExpandable = false,
                               std::optional<uint64_t> objID = std::nullopt, bool isRenderableObj = false);

  static void SetFlexBufferMap(flexbuffers::Builder& fbb, const char* key, bool value,
                               bool isAddress = false, bool isExpandable = false,
                               std::optional<uint64_t> objID = std::nullopt, bool isRenderableObj = false);

  static void FillComplexObjSerMap(const Matrix& matrix, uint64_t objID, ComplexObjSerMap* map);

  static void FillComplexObjSerMap(const Point& point, uint64_t objID, ComplexObjSerMap* map);

  static void FillComplexObjSerMap(const Rect& rect, uint64_t objID, ComplexObjSerMap* map);

  static void FillComplexObjSerMap(const SamplingOptions& sampling, uint64_t objID, ComplexObjSerMap* map);

  static void FillComplexObjSerMap(const Color& color, uint64_t objID, ComplexObjSerMap* map);

  static void FillComplexObjSerMap(const Font& font, uint64_t objID, ComplexObjSerMap* map);

  static void FillComplexObjSerMap(const FontMetrics& fontMetrics, uint64_t objID, ComplexObjSerMap* map);

  static void FillComplexObjSerMap(const GlyphRun& glyphRun, uint64_t objID, ComplexObjSerMap* map);

  static void FillComplexObjSerMap(const Path& path, uint64_t objID, ComplexObjSerMap* map);

  static void FillComplexObjSerMap(const std::shared_ptr<LayerFilter>& layerFilter, uint64_t objID, ComplexObjSerMap* map);

  static void FillComplexObjSerMap(const std::shared_ptr<Layer>& layer, uint64_t objID, ComplexObjSerMap* map, RenderableObjSerMap* renderMap);

  static void FillComplexObjSerMap(const std::shared_ptr<LayerStyle>& layerStyle, uint64_t objID, ComplexObjSerMap* map);

  static void FillComplexObjSerMap(const std::shared_ptr<Image>& image, uint64_t objID, ComplexObjSerMap* map);

  static void FillComplexObjSerMap(const std::shared_ptr<Shape>& shape, uint64_t objID, ComplexObjSerMap* map, RenderableObjSerMap* rosMap);

  static void FillComplexObjSerMap(const std::shared_ptr<ShapeStyle>& shapeStyle, uint64_t objID, ComplexObjSerMap* map, RenderableObjSerMap* rosMap);

  static void FillComplexObjSerMap(const std::shared_ptr<ColorFilter>& colorFilter, uint64_t objID, ComplexObjSerMap* map);

  static void FillComplexObjSerMap(const std::shared_ptr<Typeface>& typeFace, uint64_t objID, ComplexObjSerMap* map);

<<<<<<< HEAD
  static void FillComplexObjSerMap(const std::shared_ptr<GlyphFace>& glyphFace, uint64_t objID, ComplexObjSerMap* map);

  static void FillComplexObjSerMap(const std::shared_ptr<ImageFilter>& imageFilter, uint64_t objID, ComplexObjSerMap* map);
=======
  static void FillMap(const std::shared_ptr<ImageFilter>& imageFilter, uint64_t objID, Map* map);
>>>>>>> ea3ec3dc

  static void FillComplexObjSerMap(const std::shared_ptr<RuntimeEffect>& runtimeEffect, uint64_t objID,
                      ComplexObjSerMap* map);

  static void FillComplexObjSerMap(const std::shared_ptr<Shader>& shader, uint64_t objID, ComplexObjSerMap* map, RenderableObjSerMap* rosMap);

    static void FillComplexObjSerMap(const std::shared_ptr<TextBlob>& textBlob, uint64_t objID, ComplexObjSerMap* map, RenderableObjSerMap* rosMap);

  static void FillComplexObjSerMap(const std::vector<std::shared_ptr<LayerFilter>>& filters, uint64_t objID,
                      ComplexObjSerMap* map);

  static void FillComplexObjSerMap(const std::vector<std::shared_ptr<Layer>>& children, uint64_t objID,
                      ComplexObjSerMap* map, RenderableObjSerMap* renderMap);

  static void FillComplexObjSerMap(const std::vector<std::shared_ptr<LayerStyle>>& layerStyles, uint64_t objID,
                      ComplexObjSerMap* map);

  static void FillComplexObjSerMap(const std::vector<std::shared_ptr<ShapeStyle>>& shapeStyles, uint64_t objID,
                      ComplexObjSerMap* map, RenderableObjSerMap* rosMap);

  static void FillComplexObjSerMap(const std::vector<float>& floatVec, uint64_t objID, ComplexObjSerMap* map);

  static void FillComplexObjSerMap(const std::array<float, 20>& matrix, uint64_t objID, ComplexObjSerMap* map);

  static void FillComplexObjSerMap(const std::vector<GlyphRun>& glyphRuns, uint64_t objID, ComplexObjSerMap* map);

  static void FillComplexObjSerMap(const std::vector<GlyphID>& glyphs, uint64_t objID, ComplexObjSerMap* map);

  static void FillComplexObjSerMap(const std::vector<Point>& points, uint64_t objID, ComplexObjSerMap* map);

  static void FillComplexObjSerMap(const std::vector<std::shared_ptr<ImageFilter>>& imageFilters, uint64_t objID,
                      ComplexObjSerMap* map);

  static void FillComplexObjSerMap(const std::vector<Color>& colors, uint64_t objID, ComplexObjSerMap* map);

  static bool CreateGLTexture(Context* context, int width, int height, GLTextureInfo* texture);

  static void FillRenderableObjSerMap(const std::shared_ptr<Shape>& shape, uint64_t objID, RenderableObjSerMap* map);

  static void FillRenderableObjSerMap(const std::shared_ptr<Image>& image, uint64_t objID, RenderableObjSerMap* map);

  static void FillRenderableObjSerMap(const Path& path, uint64_t objID, RenderableObjSerMap* map);

    static void FillRenderableObjSerMap(const std::shared_ptr<TextBlob>& textBlob, uint64_t objID, RenderableObjSerMap* map);
};
}  // namespace tgfx<|MERGE_RESOLUTION|>--- conflicted
+++ resolved
@@ -148,13 +148,7 @@
 
   static void FillComplexObjSerMap(const std::shared_ptr<Typeface>& typeFace, uint64_t objID, ComplexObjSerMap* map);
 
-<<<<<<< HEAD
-  static void FillComplexObjSerMap(const std::shared_ptr<GlyphFace>& glyphFace, uint64_t objID, ComplexObjSerMap* map);
-
   static void FillComplexObjSerMap(const std::shared_ptr<ImageFilter>& imageFilter, uint64_t objID, ComplexObjSerMap* map);
-=======
-  static void FillMap(const std::shared_ptr<ImageFilter>& imageFilter, uint64_t objID, Map* map);
->>>>>>> ea3ec3dc
 
   static void FillComplexObjSerMap(const std::shared_ptr<RuntimeEffect>& runtimeEffect, uint64_t objID,
                       ComplexObjSerMap* map);
