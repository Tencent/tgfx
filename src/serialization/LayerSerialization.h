/////////////////////////////////////////////////////////////////////////////////////////////////
//
//  Tencent is pleased to support the open source community by making tgfx available.
//
//  Copyright (C) 2025 THL A29 Limited, a Tencent company. All rights reserved.
//
//  Licensed under the BSD 3-Clause License (the "License"); you may not use this file except
//  in compliance with the License. You may obtain a copy of the License at
//
//      https://opensource.org/licenses/BSD-3-Clause
//
//  unless required by applicable law or agreed to in writing, software distributed under the
//  license is distributed on an "as is" basis, without warranties or conditions of any kind,
//  either express or implied. see the license for the specific language governing permissions
//  and limitations under the license.
//
/////////////////////////////////////////////////////////////////////////////////////////////////

#pragma once

#include <tgfx/core/Data.h>
#include <functional>
#include <variant>
#include "SerializationUtils.h"
#include "flatbuffers/flatbuffers.h"
#include "flatbuffers/flexbuffers.h"

namespace tgfx {
class Layer;

class LayerSerialization {
 public:
  static std::shared_ptr<Data> SerializeTreeNode(
      std::shared_ptr<Layer> layer,
      std::unordered_map<uint64_t, std::shared_ptr<tgfx::Layer>>& layerMap);

  static std::shared_ptr<Data> SerializeLayer(const Layer* layer,
                                              SerializeUtils::ComplexObjSerMap* map,
                                              SerializeUtils::RenderableObjSerMap* rosMap,
                                              const std::string& typeName = "LayerSubAttribute");

 private:
  static void SerializeTreeNodeImpl(
      flexbuffers::Builder& fbb, std::shared_ptr<Layer> layer,
      std::unordered_map<uint64_t, std::shared_ptr<tgfx::Layer>>& layerMap);

  static void SerializeBasicLayerImpl(flexbuffers::Builder& fbb, const Layer* layer,
<<<<<<< HEAD
                                      SerializeUtils::ComplexObjSerMap* map, SerializeUtils::RenderableObjSerMap* rosMap);
=======
                                      SerializeUtils::ComplexObjSerMap* map,
                                      SerializeUtils::RenderableObjSerMap* rosMap);

  static void SerializeImageLayerImpl(flexbuffers::Builder& fbb, const Layer* layer,
                                      SerializeUtils::ComplexObjSerMap* map,
                                      SerializeUtils::RenderableObjSerMap* rosMap);

  static void SerializeShapeLayerImpl(flexbuffers::Builder& fbb, const Layer* layer,
                                      SerializeUtils::ComplexObjSerMap* map,
                                      SerializeUtils::RenderableObjSerMap* rosMap);

  static void SerializeSolidLayerImpl(flexbuffers::Builder& fbb, const Layer* layer,
                                      SerializeUtils::ComplexObjSerMap* map,
                                      SerializeUtils::RenderableObjSerMap* rosMap);

  static void SerializeTextLayerImpl(flexbuffers::Builder& fbb, const Layer* layer,
                                     SerializeUtils::ComplexObjSerMap* map,
                                     SerializeUtils::RenderableObjSerMap* rosMap);
>>>>>>> 47768bfa
};
}  // namespace tgfx<|MERGE_RESOLUTION|>--- conflicted
+++ resolved
@@ -45,27 +45,6 @@
       std::unordered_map<uint64_t, std::shared_ptr<tgfx::Layer>>& layerMap);
 
   static void SerializeBasicLayerImpl(flexbuffers::Builder& fbb, const Layer* layer,
-<<<<<<< HEAD
                                       SerializeUtils::ComplexObjSerMap* map, SerializeUtils::RenderableObjSerMap* rosMap);
-=======
-                                      SerializeUtils::ComplexObjSerMap* map,
-                                      SerializeUtils::RenderableObjSerMap* rosMap);
-
-  static void SerializeImageLayerImpl(flexbuffers::Builder& fbb, const Layer* layer,
-                                      SerializeUtils::ComplexObjSerMap* map,
-                                      SerializeUtils::RenderableObjSerMap* rosMap);
-
-  static void SerializeShapeLayerImpl(flexbuffers::Builder& fbb, const Layer* layer,
-                                      SerializeUtils::ComplexObjSerMap* map,
-                                      SerializeUtils::RenderableObjSerMap* rosMap);
-
-  static void SerializeSolidLayerImpl(flexbuffers::Builder& fbb, const Layer* layer,
-                                      SerializeUtils::ComplexObjSerMap* map,
-                                      SerializeUtils::RenderableObjSerMap* rosMap);
-
-  static void SerializeTextLayerImpl(flexbuffers::Builder& fbb, const Layer* layer,
-                                     SerializeUtils::ComplexObjSerMap* map,
-                                     SerializeUtils::RenderableObjSerMap* rosMap);
->>>>>>> 47768bfa
 };
 }  // namespace tgfx