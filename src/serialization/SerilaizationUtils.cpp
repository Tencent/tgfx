--- conflicted
+++ resolved
@@ -16,7 +16,6 @@
 //
 /////////////////////////////////////////////////////////////////////////////////////////////////
 
-#include "TextBlobSerialization.h"
 #ifdef TGFX_USE_INSPECTOR
 #include "ColorFilterSerialization.h"
 #include "ColorSerialization.h"
@@ -38,6 +37,7 @@
 #include "ShapeSerialization.h"
 #include "ShapeStyleSerialization.h"
 #include "TypeFaceSerialization.h"
+#include "TextBlobSerialization.h"
 #include "core/images/FilterImage.h"
 #include "glyphRunSerialization.h"
 #include "tgfx/gpu/opengl/GLFunctions.h"
@@ -139,10 +139,11 @@
 std::string SerializeUtils::ShapeTypeToString(Types::ShapeType type) {
   static std::unordered_map<Types::ShapeType, const char*> m = {
       {Types::ShapeType::Append, "Append"}, {Types::ShapeType::Effect, "Effect"},
-      {Types::ShapeType::Glyph, "Glyph"},   {Types::ShapeType::Inverse, "Inverse"},
+      {Types::ShapeType::Text, "Text"},     {Types::ShapeType::Inverse, "Inverse"},
       {Types::ShapeType::Matrix, "Matrix"}, {Types::ShapeType::Merge, "Merge"},
       {Types::ShapeType::Path, "Path"},     {Types::ShapeType::Provider, "Provider"},
-      {Types::ShapeType::Stroke, "Stroke"}};
+      {Types::ShapeType::Stroke, "Stroke"}, {Types::ShapeType::Glyph, "Glyph"},
+  };
   return m[type];
 }
 
@@ -441,21 +442,8 @@
   (*map)[objID] = [typeFace]() { return TypeFaceSerialization::Serialize(typeFace.get()); };
 }
 
-<<<<<<< HEAD
-void SerializeUtils::FillComplexObjSerMap(const std::shared_ptr<GlyphFace>& glyphFace, uint64_t objID,
-                             ComplexObjSerMap* map) {
-  if (glyphFace == nullptr) {
-    return;
-  }
-  (*map)[objID] = [glyphFace]() { return GlyphFaceSerialization::Serialize(glyphFace.get()); };
-}
-
 void SerializeUtils::FillComplexObjSerMap(const std::shared_ptr<ImageFilter>& imageFilter, uint64_t objID,
                              ComplexObjSerMap* map) {
-=======
-void SerializeUtils::FillMap(const std::shared_ptr<ImageFilter>& imageFilter, uint64_t objID,
-                             Map* map) {
->>>>>>> ea3ec3dc
   if (imageFilter == nullptr) {
     return;
   }
