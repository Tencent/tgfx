/////////////////////////////////////////////////////////////////////////////////////////////////
//
//  Tencent is pleased to support the open source community by making tgfx available.
//
//  Copyright (C) 2023 THL A29 Limited, a Tencent company. All rights reserved.
//
//  Licensed under the BSD 3-Clause License (the "License"); you may not use this file except
//  in compliance with the License. You may obtain a copy of the License at
//
//      https://opensource.org/licenses/BSD-3-Clause
//
//  unless required by applicable law or agreed to in writing, software distributed under the
//  license is distributed on an "as is" basis, without warranties or conditions of any kind,
//  either express or implied. see the license for the specific language governing permissions
//  and limitations under the license.
//
/////////////////////////////////////////////////////////////////////////////////////////////////

#include "WebMask.h"
#include "WebTypeface.h"
#include "core/GlyphRunList.h"
#include "core/utils/ApplyStrokeToBound.h"
#include "core/utils/Log.h"
#include "platform/web/WebImageBuffer.h"
#include "platform/web/WebImageStream.h"

using namespace emscripten;

namespace tgfx {
std::shared_ptr<Mask> Mask::Make(int width, int height, bool) {
  auto canvas = val::module_property("tgfx").call<val>("createCanvas2D", width, height);
  if (!canvas.as<bool>()) {
    return nullptr;
  }
  auto buffer = WebImageBuffer::MakeAdopted(canvas);
  auto webMaskClass = val::module_property("WebMask");
  if (!webMaskClass.as<bool>()) {
    return nullptr;
  }
  auto webMask = webMaskClass.call<val>("create", canvas);
  if (!webMask.as<bool>()) {
    return nullptr;
  }
  auto stream = WebImageStream::MakeFrom(canvas, width, height, true);
  if (stream == nullptr) {
    return nullptr;
  }
  return std::make_shared<WebMask>(std::move(buffer), std::move(stream), webMask);
}

WebMask::WebMask(std::shared_ptr<ImageBuffer> buffer, std::shared_ptr<WebImageStream> stream,
                 emscripten::val webMask)
    : buffer(std::move(buffer)), stream(std::move(stream)), webMask(webMask) {
}

void WebMask::clear() {
  aboutToFill();
  stream->markContentDirty(Rect::MakeWH(width(), height()));
  webMask.call<void>("clear");
}

static void Iterator(PathVerb verb, const Point points[4], void* info) {
  auto path2D = reinterpret_cast<val*>(info);
  switch (verb) {
    case PathVerb::Move:
      path2D->call<void>("moveTo", points[0].x, points[0].y);
      break;
    case PathVerb::Line:
      path2D->call<void>("lineTo", points[1].x, points[1].y);
      break;
    case PathVerb::Quad:
      path2D->call<void>("quadraticCurveTo", points[1].x, points[1].y, points[2].x, points[2].y);
      break;
    case PathVerb::Cubic:
      path2D->call<void>("bezierCurveTo", points[1].x, points[1].y, points[2].x, points[2].y,
                         points[3].x, points[3].y);
      break;
    case PathVerb::Close:
      path2D->call<void>("closePath");
      break;
  }
}

void WebMask::onFillPath(const Path& path, const Matrix& matrix, bool /*antiAlias*/, bool) {
  // The antiAlias parameter is ignored because the canvas2d API does not support anti-aliasing.
  if (path.isEmpty()) {
    return;
  }
  auto path2DClass = val::global("Path2D");
  if (!path2DClass.as<bool>()) {
    return;
  }
  aboutToFill();
  auto finalPath = path;
  finalPath.transform(matrix);
  stream->markContentDirty(finalPath.getBounds());
  auto path2D = path2DClass.new_();
  finalPath.decompose(Iterator, &path2D);
  webMask.call<void>("fillPath", path2D, path.getFillType());
}

static void GetTextsAndPositions(const GlyphRun* glyphRun, std::vector<std::string>* texts,
                                 std::vector<Point>* points) {
  auto typeface = std::static_pointer_cast<WebTypeface>(glyphRun->font.getTypeface());
  auto& glyphIDs = glyphRun->glyphs;
  auto& positions = glyphRun->positions;
  for (size_t i = 0; i < glyphIDs.size(); ++i) {
    texts->push_back(typeface->getText(glyphIDs[i]));
    points->push_back(positions[i]);
  }
}

bool WebMask::onFillText(const GlyphRunList* glyphRunList, const Stroke* stroke,
                         const Matrix& matrix, bool) {
  aboutToFill();
  auto bounds = glyphRunList->getBounds(matrix.getMaxScale());
  if (bounds.isEmpty()) {
    return false;
  }
  if (stroke) {
    ApplyStrokeToBounds(*stroke, &bounds);
  }
  matrix.mapRect(&bounds);
  stream->markContentDirty(bounds);
  for (auto& glyphRun : glyphRunList->glyphRuns()) {
    std::vector<std::string> texts = {};
    std::vector<Point> points = {};
    auto typeface = glyphRun.font.getTypeface();
<<<<<<< HEAD
    if (!typeface || typeface->uniqueID() != typeface->getCacheID()) {
      return false;
    }
    GetTextsAndPositions(&glyphRun, &texts, &points);
=======
    if (!typeface || typeface->isCustom()) {
      return false;
    }
    GetTextsAndPositions(&glyphRun, &texts, &points);
    auto& font = glyphRun.font;
>>>>>>> f82d7ee6
    auto webFont = val::object();
    webFont.set("name", typeface->fontFamily());
    webFont.set("style", typeface->fontStyle());
    webFont.set("size", glyphRun.font.getSize());
    webFont.set("bold", glyphRun.font.isFauxBold());
    webFont.set("italic", glyphRun.font.isFauxItalic());
    if (stroke) {
      webMask.call<void>("strokeText", webFont, *stroke, texts, points, matrix);
    } else {
      webMask.call<void>("fillText", webFont, texts, points, matrix);
    }
  }
  return true;
}

void WebMask::aboutToFill() {
  if (buffer.use_count() == 1) {
    return;
  }
  auto canvas = val::module_property("tgfx").call<val>("createCanvas2D", width(), height());
  if (!canvas.as<bool>()) {
    ABORT("WebMask::aboutToFill() : Failed to create new Canvas2D!");
    return;
  }
  buffer = WebImageBuffer::MakeAdopted(canvas);
  webMask.call<void>("updateCanvas", canvas);
  stream->source = canvas;
}
}  // namespace tgfx<|MERGE_RESOLUTION|>--- conflicted
+++ resolved
@@ -126,24 +126,17 @@
     std::vector<std::string> texts = {};
     std::vector<Point> points = {};
     auto typeface = glyphRun.font.getTypeface();
-<<<<<<< HEAD
-    if (!typeface || typeface->uniqueID() != typeface->getCacheID()) {
-      return false;
-    }
-    GetTextsAndPositions(&glyphRun, &texts, &points);
-=======
     if (!typeface || typeface->isCustom()) {
       return false;
     }
     GetTextsAndPositions(&glyphRun, &texts, &points);
     auto& font = glyphRun.font;
->>>>>>> f82d7ee6
     auto webFont = val::object();
     webFont.set("name", typeface->fontFamily());
     webFont.set("style", typeface->fontStyle());
-    webFont.set("size", glyphRun.font.getSize());
-    webFont.set("bold", glyphRun.font.isFauxBold());
-    webFont.set("italic", glyphRun.font.isFauxItalic());
+    webFont.set("size", font.getSize());
+    webFont.set("bold", font.isFauxBold());
+    webFont.set("italic", font.isFauxItalic());
     if (stroke) {
       webMask.call<void>("strokeText", webFont, *stroke, texts, points, matrix);
     } else {
