--- conflicted
+++ resolved
@@ -118,11 +118,7 @@
     return false;
   }
   if (stroke) {
-<<<<<<< HEAD
-    ApplyStrokeToBounds(*stroke, &bounds, true);
-=======
     ApplyStrokeToBounds(*stroke, &bounds);
->>>>>>> 6eb59713
   }
   matrix.mapRect(&bounds);
   stream->markContentDirty(bounds);
