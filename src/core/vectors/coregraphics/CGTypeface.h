/////////////////////////////////////////////////////////////////////////////////////////////////
//
//  Tencent is pleased to support the open source community by making tgfx available.
//
//  Copyright (C) 2023 Tencent. All rights reserved.
//
//  Licensed under the BSD 3-Clause License (the "License"); you may not use this file except
//  in compliance with the License. You may obtain a copy of the License at
//
//      https://opensource.org/licenses/BSD-3-Clause
//
//  unless required by applicable law or agreed to in writing, software distributed under the
//  license is distributed on an "as is" basis, without warranties or conditions of any kind,
//  either express or implied. see the license for the specific language governing permissions
//  and limitations under the license.
//
/////////////////////////////////////////////////////////////////////////////////////////////////

#pragma once

#include <CoreText/CoreText.h>
#include "tgfx/core/Stream.h"
#include "tgfx/core/Typeface.h"

namespace tgfx {
class CGTypeface : public Typeface {
 public:
  static std::shared_ptr<CGTypeface> Make(CTFontRef ctFont, std::shared_ptr<Data> data = nullptr);

  ~CGTypeface() override;

  CTFontRef getCTFont() const {
    return ctFont;
  }

  uint32_t uniqueID() const override {
    return _uniqueID;
  }

  std::string fontFamily() const override;

  std::string fontStyle() const override;

  size_t glyphsCount() const override {
    return static_cast<size_t>(CTFontGetGlyphCount(ctFont));
  }

  int unitsPerEm() const override;

  bool hasColor() const override {
    return _hasColor;
  }

  bool hasOutlines() const override {
    return _hasOutlines;
  }

  GlyphID getGlyphID(Unichar unichar) const override;

  std::unique_ptr<Stream> openStream() const override;

  std::shared_ptr<Data> copyTableData(FontTableTag tag) const override;

  static std::string StringFromCFString(CFStringRef src);

 protected:
<<<<<<< HEAD
#ifdef TGFX_USE_GLYPH_TO_UNICODE
  const std::vector<Unichar>& getGlyphToUnicodeMap() const override;
#endif

=======
>>>>>>> 78176561
#ifdef TGFX_USE_ADVANCED_TYPEFACE_PROPERTY
  AdvancedTypefaceInfo getAdvancedInfo() const override;
#endif

  std::shared_ptr<ScalerContext> onCreateScalerContext(float size) const override;

 private:
  CGTypeface(CTFontRef ctFont, std::shared_ptr<Data> data);

  uint32_t _uniqueID = 0;
  CTFontRef ctFont = nullptr;
  bool _hasColor = false;
  bool _hasOutlines = true;
  std::shared_ptr<Data> data;
#ifdef TGFX_USE_GLYPH_TO_UNICODE
  mutable std::vector<Unichar> glyphToUnicodeCache = {};
#endif

#ifdef TGFX_USE_GLYPH_TO_UNICODE
  std::vector<Unichar> onCreateGlyphToUnicodeMap() const override;
#endif

  friend class CGScalerContext;
};
}  // namespace tgfx<|MERGE_RESOLUTION|>--- conflicted
+++ resolved
@@ -64,13 +64,6 @@
   static std::string StringFromCFString(CFStringRef src);
 
  protected:
-<<<<<<< HEAD
-#ifdef TGFX_USE_GLYPH_TO_UNICODE
-  const std::vector<Unichar>& getGlyphToUnicodeMap() const override;
-#endif
-
-=======
->>>>>>> 78176561
 #ifdef TGFX_USE_ADVANCED_TYPEFACE_PROPERTY
   AdvancedTypefaceInfo getAdvancedInfo() const override;
 #endif
@@ -85,9 +78,6 @@
   bool _hasColor = false;
   bool _hasOutlines = true;
   std::shared_ptr<Data> data;
-#ifdef TGFX_USE_GLYPH_TO_UNICODE
-  mutable std::vector<Unichar> glyphToUnicodeCache = {};
-#endif
 
 #ifdef TGFX_USE_GLYPH_TO_UNICODE
   std::vector<Unichar> onCreateGlyphToUnicodeMap() const override;
