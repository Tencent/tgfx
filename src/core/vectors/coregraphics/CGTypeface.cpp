/////////////////////////////////////////////////////////////////////////////////////////////////
//
//  Tencent is pleased to support the open source community by making tgfx available.
//
//  Copyright (C) 2023 Tencent. All rights reserved.
//
//  Licensed under the BSD 3-Clause License (the "License"); you may not use this file except
//  in compliance with the License. You may obtain a copy of the License at
//
//      https://opensource.org/licenses/BSD-3-Clause
//
//  unless required by applicable law or agreed to in writing, software distributed under the
//  license is distributed on an "as is" basis, without warranties or conditions of any kind,
//  either express or implied. see the license for the specific language governing permissions
//  and limitations under the license.
//
/////////////////////////////////////////////////////////////////////////////////////////////////

#include "CGTypeface.h"
#include <CoreFoundation/CoreFoundation.h>
#include "CGScalerContext.h"
#include "core/utils/UniqueID.h"
#include "tgfx/core/FontStyle.h"
#include "tgfx/core/Rect.h"
#include "tgfx/core/Typeface.h"
#include "tgfx/core/UTF.h"

namespace tgfx {

template <typename CFRef>
struct CFReleaseDeleter {
  void operator()(CFTypeRef ref) const {
    if (ref) {
      CFRelease(ref);
    }
  }
};

template <typename CFRef>
using UniqueCFRef = std::unique_ptr<std::remove_pointer_t<CFRef>, CFReleaseDeleter<CFRef>>;

std::string CGTypeface::StringFromCFString(CFStringRef src) {
  static const CFIndex kCStringSize = 128;
  char temporaryCString[kCStringSize];
  bzero(temporaryCString, kCStringSize);
  CFStringGetCString(src, temporaryCString, kCStringSize, kCFStringEncodingUTF8);
  return {temporaryCString};
}

std::shared_ptr<Typeface> Typeface::MakeFromName(const std::string& fontFamily,
                                                 const std::string& fontStyle) {

  CFMutableDictionaryRef cfAttributes = CFDictionaryCreateMutable(
      kCFAllocatorDefault, 0, &kCFTypeDictionaryKeyCallBacks, &kCFTypeDictionaryValueCallBacks);
  if (!fontFamily.empty()) {
    auto cfFontName =
        CFStringCreateWithCString(kCFAllocatorDefault, fontFamily.c_str(), kCFStringEncodingUTF8);
    if (cfFontName) {
      CFDictionaryAddValue(cfAttributes, kCTFontFamilyNameAttribute, cfFontName);
      CFRelease(cfFontName);
    }
  }
  if (!fontStyle.empty()) {
    auto cfStyleName =
        CFStringCreateWithCString(kCFAllocatorDefault, fontStyle.c_str(), kCFStringEncodingUTF8);
    if (cfStyleName) {
      CFDictionaryAddValue(cfAttributes, kCTFontStyleNameAttribute, cfStyleName);
      CFRelease(cfStyleName);
    }
  }
  std::shared_ptr<CGTypeface> typeface;
  auto cfDesc = CTFontDescriptorCreateWithAttributes(cfAttributes);
  if (cfDesc) {
    auto ctFont = CTFontCreateWithFontDescriptor(cfDesc, 0, nullptr);
    if (ctFont) {
      typeface = CGTypeface::Make(ctFont);
      CFRelease(ctFont);
    }
    CFRelease(cfDesc);
  }
  CFRelease(cfAttributes);
  return typeface;
}

static constexpr std::array<float, 11> FontWeightMap = {-1.0f, -0.6f, -0.5f, -0.4f, 0.0f, 0.23f,
                                                        0.3f,  0.4f,  0.56f, 0.62f, 0.7f};

static constexpr std::array<float, 9> FontWidthMap = {-0.8f, -0.6f, -0.4f, -0.2f, 0.0f,
                                                      0.2f,  0.4f,  0.6f,  0.8f};

static constexpr std::array<float, 3> FontSlantMap = {-1.0f, 0.0f, 1.0f};

std::shared_ptr<Typeface> Typeface::MakeFromName(const std::string& fontFamily,
                                                 const FontStyle& fontStyle) {

  CFMutableDictionaryRef cfAttributes = CFDictionaryCreateMutable(
      kCFAllocatorDefault, 0, &kCFTypeDictionaryKeyCallBacks, &kCFTypeDictionaryValueCallBacks);
  if (!fontFamily.empty()) {
    const auto* cfFontName =
        CFStringCreateWithCString(kCFAllocatorDefault, fontFamily.c_str(), kCFStringEncodingUTF8);
    if (cfFontName) {
      CFDictionaryAddValue(cfAttributes, kCTFontFamilyNameAttribute, cfFontName);
      CFRelease(cfFontName);
    }
  }

  CFMutableDictionaryRef cfTraits = CFDictionaryCreateMutable(
      kCFAllocatorDefault, 0, &kCFTypeDictionaryKeyCallBacks, &kCFTypeDictionaryValueCallBacks);
  if (cfTraits) {
    float fontWeight = FontWeightMap[static_cast<size_t>(fontStyle.weight())];
    CFNumberRef cfWeight = CFNumberCreate(kCFAllocatorDefault, kCFNumberFloatType, &fontWeight);
    if (cfWeight) {
      CFDictionaryAddValue(cfTraits, kCTFontWeightTrait, cfWeight);
      CFRelease(cfWeight);
    }

    float fontWidth = FontWidthMap[static_cast<size_t>(fontStyle.width())];
    CFNumberRef cfWidth = CFNumberCreate(kCFAllocatorDefault, kCFNumberFloatType, &fontWidth);
    if (cfWidth) {
      CFDictionaryAddValue(cfTraits, kCTFontWidthTrait, cfWidth);
      CFRelease(cfWidth);
    }

    float fontSlant = FontSlantMap[static_cast<size_t>(fontStyle.slant())];
    CFNumberRef cfSlant = CFNumberCreate(kCFAllocatorDefault, kCFNumberFloatType, &fontSlant);
    if (cfSlant) {
      CFDictionaryAddValue(cfTraits, kCTFontSlantTrait, cfSlant);
      CFRelease(cfSlant);
    }

    CFDictionaryAddValue(cfAttributes, kCTFontTraitsAttribute, cfTraits);
    CFRelease(cfTraits);
  }

  std::shared_ptr<CGTypeface> typeface;
  const auto* cfDesc = CTFontDescriptorCreateWithAttributes(cfAttributes);
  if (cfDesc) {
    const auto* ctFont = CTFontCreateWithFontDescriptor(cfDesc, 0, nullptr);
    if (ctFont) {
      typeface = CGTypeface::Make(ctFont);
      CFRelease(ctFont);
    }
    CFRelease(cfDesc);
  }
  CFRelease(cfAttributes);
  return typeface;
}

std::shared_ptr<Typeface> Typeface::MakeFromPath(const std::string& fontPath, int) {
  CGDataProviderRef cgDataProvider = CGDataProviderCreateWithFilename(fontPath.c_str());
  if (cgDataProvider == nullptr) {
    return nullptr;
  }
  std::shared_ptr<CGTypeface> typeface;
  auto cgFont = CGFontCreateWithDataProvider(cgDataProvider);
  if (cgFont) {
    auto ctFont = CTFontCreateWithGraphicsFont(cgFont, 0, nullptr, nullptr);
    if (ctFont) {
      typeface = CGTypeface::Make(ctFont);
      CFRelease(ctFont);
    }
    CFRelease(cgFont);
  }
  CGDataProviderRelease(cgDataProvider);
  return typeface;
}

std::shared_ptr<Typeface> Typeface::MakeFromBytes(const void* bytes, size_t length, int ttcIndex) {
  auto data = Data::MakeWithCopy(bytes, length);
  return MakeFromData(std::move(data), ttcIndex);
}

std::shared_ptr<Typeface> Typeface::MakeFromData(std::shared_ptr<Data> data, int) {
  if (data == nullptr || data->empty()) {
    return nullptr;
  }
  auto cfData =
      CFDataCreateWithBytesNoCopy(kCFAllocatorDefault, static_cast<const UInt8*>(data->data()),
                                  static_cast<CFIndex>(data->size()), kCFAllocatorNull);
  if (cfData == nullptr) {
    return nullptr;
  }
  std::shared_ptr<CGTypeface> typeface;
  auto cfDesc = CTFontManagerCreateFontDescriptorFromData(cfData);
  if (cfDesc) {
    auto ctFont = CTFontCreateWithFontDescriptor(cfDesc, 0, nullptr);
    if (ctFont) {
      typeface = CGTypeface::Make(ctFont, std::move(data));
      CFRelease(ctFont);
    }
    CFRelease(cfDesc);
  }
  CFRelease(cfData);
  return typeface;
}

std::shared_ptr<CGTypeface> CGTypeface::Make(CTFontRef ctFont, std::shared_ptr<Data> data) {
  if (ctFont == nullptr) {
    return nullptr;
  }
  auto typeface = std::shared_ptr<CGTypeface>(new CGTypeface(ctFont, std::move(data)));
  typeface->weakThis = typeface;
  return typeface;
}

static bool HasOutlines(CTFontRef ctFont) {
  auto fontFormat = CTFontCopyAttribute(ctFont, kCTFontFormatAttribute);
  if (!fontFormat) {
    return false;
  }
  SInt16 format;
  CFNumberGetValue(static_cast<CFNumberRef>(fontFormat), kCFNumberSInt16Type, &format);
  CFRelease(fontFormat);
  if (format == kCTFontFormatUnrecognized || format == kCTFontFormatBitmap) {
    return false;
  }
  return true;
}

CGTypeface::CGTypeface(CTFontRef ctFont, std::shared_ptr<Data> data)
    : _uniqueID(UniqueID::Next()), ctFont(ctFont), data(std::move(data)) {
  CFRetain(ctFont);
  CTFontSymbolicTraits traits = CTFontGetSymbolicTraits(ctFont);
  _hasColor = static_cast<bool>(traits & kCTFontTraitColorGlyphs);
  _hasOutlines = HasOutlines(ctFont);
}

CGTypeface::~CGTypeface() {
  if (ctFont) {
    CFRelease(ctFont);
  }
}

std::string CGTypeface::fontFamily() const {
  std::string familyName;
  auto ctFamilyName = CTFontCopyName(ctFont, kCTFontFamilyNameKey);
  if (ctFamilyName != nullptr) {
    familyName = StringFromCFString(ctFamilyName);
    CFRelease(ctFamilyName);
  }
  return familyName;
}

std::string CGTypeface::fontStyle() const {
  std::string styleName;
  auto ctStyleName = CTFontCopyName(ctFont, kCTFontStyleNameKey);
  if (ctStyleName != nullptr) {
    styleName = StringFromCFString(ctStyleName);
    CFRelease(ctStyleName);
  }
  return styleName;
}

int CGTypeface::unitsPerEm() const {
  auto cgFont = CTFontCopyGraphicsFont(ctFont, nullptr);
  auto ret = CGFontGetUnitsPerEm(cgFont);
  CGFontRelease(cgFont);
  return ret;
}

static size_t ToUTF16(int32_t uni, uint16_t utf16[2]) {
  if ((uint32_t)uni > 0x10FFFF) {
    return 0;
  }
  int extra = (uni > 0xFFFF);
  if (utf16) {
    if (extra) {
      utf16[0] = (uint16_t)((0xD800 - 64) + (uni >> 10));
      utf16[1] = (uint16_t)(0xDC00 | (uni & 0x3FF));
    } else {
      utf16[0] = (uint16_t)uni;
    }
  }
  return static_cast<size_t>(1 + extra);
}

GlyphID CGTypeface::getGlyphID(Unichar unichar) const {
  UniChar utf16[2] = {0, 0};
  auto srcCount = ToUTF16(unichar, utf16);
  GlyphID macGlyphs[2] = {0, 0};
  CTFontGetGlyphsForCharacters(ctFont, utf16, macGlyphs, static_cast<CFIndex>(srcCount));
  return macGlyphs[0];
}

std::shared_ptr<Data> CGTypeface::getBytes() const {
  return data;
}

std::shared_ptr<Data> CGTypeface::copyTableData(FontTableTag tag) const {
  auto cfData =
      CTFontCopyTable(ctFont, static_cast<CTFontTableTag>(tag), kCTFontTableOptionNoOptions);
  if (cfData == nullptr) {
    auto cgFont = CTFontCopyGraphicsFont(ctFont, nullptr);
    cfData = CGFontCopyTableForTag(cgFont, tag);
    CGFontRelease(cgFont);
  }
  if (cfData == nullptr) {
    return nullptr;
  }
  const auto* bytePtr = CFDataGetBytePtr(cfData);
  auto length = static_cast<size_t>(CFDataGetLength(cfData));
  return Data::MakeAdopted(
      bytePtr, length, [](const void*, void* context) { CFRelease((CFDataRef)context); },
      (void*)cfData);
}

#ifdef TGFX_USE_GLYPH_TO_UNICODE

static std::vector<Unichar> GetGlyphMapByChar(CTFontRef ctFont, CFIndex glyphCount) {
  std::vector<Unichar> returnMap(static_cast<size_t>(glyphCount), 0);
  UniChar unichar = 0;
  while (glyphCount > 0) {
    CGGlyph glyph;
    if (CTFontGetGlyphsForCharacters(ctFont, &unichar, &glyph, 1)) {
      if (returnMap[glyph] == 0) {
        returnMap[glyph] = unichar;
        --glyphCount;
      }
    }
    if (++unichar == 0) {
      break;
    }
  }
  return returnMap;
}

static constexpr uint16_t PLANE_SIZE = 1 << 13;

static void GetGlyphMapByPlane(const uint8_t* bits, CTFontRef ctFont, std::vector<Unichar>& map,
                               uint8_t planeIndex) {
  Unichar planeOrigin = planeIndex << 16;  // top half of codepoint.
  for (uint16_t i = 0; i < PLANE_SIZE; i++) {
    uint8_t mask = bits[i];
    if (!mask) {
      continue;
    }
    for (uint8_t j = 0; j < 8; j++) {
      if (0 == (mask & (static_cast<uint8_t>(1) << j))) {
        continue;
      }
      auto planeOffset = static_cast<uint16_t>((i << 3) | j);
      Unichar codepoint = planeOrigin | static_cast<Unichar>(planeOffset);
      uint16_t utf16[2] = {planeOffset, 0};
      size_t count = 1;
      if (planeOrigin != 0) {
        count = ToUTF16(codepoint, utf16);
      }
      CGGlyph glyphs[2] = {0, 0};
      if (CTFontGetGlyphsForCharacters(ctFont, utf16, glyphs, static_cast<CFIndex>(count))) {
        if (map[glyphs[0]] < 0x20) {
          map[glyphs[0]] = codepoint;
        }
      }
    }
  }
}

std::vector<Unichar> CGTypeface::getGlyphToUnicodeMap() const {
  auto glyphCount = CTFontGetGlyphCount(ctFont);

  const auto* charSet = CTFontCopyCharacterSet(ctFont);
  if (!charSet) {
    return GetGlyphMapByChar(ctFont, glyphCount);
  }

  const auto* bitmap = CFCharacterSetCreateBitmapRepresentation(nullptr, charSet);
  if (!bitmap) {
    return {};
  }

  CFIndex dataLength = CFDataGetLength(bitmap);
  if (dataLength == 0) {
    return {};
  }

  std::vector<Unichar> returnMap(static_cast<size_t>(glyphCount), 0);
  const auto* bits = CFDataGetBytePtr(bitmap);
  GetGlyphMapByPlane(bits, ctFont, returnMap, 0);
  /*
    A CFData object that specifies the bitmap representation of the Unicode
    character points the for the new character set. The bitmap representation could
    contain all the Unicode character range starting from BMP to Plane 16. The
    first 8KiB (8192 bytes) of the data represent the BMP range. The BMP range 8KiB
    can be followed by zero to sixteen 8KiB bitmaps, each prepended with the plane
    index byte. For example, the bitmap representing the BMP and Plane 2 has the
    size of 16385 bytes (8KiB for BMP, 1 byte index, and a 8KiB bitmap for Plane
    2). The plane index byte, in this case, contains the integer value two.
    */

  if (dataLength <= PLANE_SIZE) {
    return returnMap;
  }
  auto extraPlaneCount = (dataLength - PLANE_SIZE) / (1 + PLANE_SIZE);
  while (extraPlaneCount-- > 0) {
    bits += PLANE_SIZE;
    uint8_t planeIndex = *bits++;
    GetGlyphMapByPlane(bits, ctFont, returnMap, planeIndex);
  }
  return returnMap;
}
#endif

<<<<<<< HEAD
std::shared_ptr<Data> CGTypeface::openData() const {
  return data;
};

=======
std::shared_ptr<ScalerContext> CGTypeface::onCreateScalerContext(float size) const {
  return std::make_shared<CGScalerContext>(weakThis.lock(), size);
}
>>>>>>> 80c3de39
}  // namespace tgfx<|MERGE_RESOLUTION|>--- conflicted
+++ resolved
@@ -400,14 +400,11 @@
 }
 #endif
 
-<<<<<<< HEAD
 std::shared_ptr<Data> CGTypeface::openData() const {
   return data;
 };
 
-=======
 std::shared_ptr<ScalerContext> CGTypeface::onCreateScalerContext(float size) const {
   return std::make_shared<CGScalerContext>(weakThis.lock(), size);
 }
->>>>>>> 80c3de39
 }  // namespace tgfx