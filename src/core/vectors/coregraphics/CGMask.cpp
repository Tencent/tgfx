--- conflicted
+++ resolved
@@ -191,12 +191,7 @@
     if (typeface == nullptr || glyphRun.font.isFauxBold()) {
       return false;
     }
-<<<<<<< HEAD
-    //Custom typeface
-    if (typeface->uniqueID() != typeface->getCacheID()) {
-=======
     if (typeface->isCustom()) {
->>>>>>> f82d7ee6
       return false;
     }
   }
