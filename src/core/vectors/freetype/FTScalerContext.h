--- conflicted
+++ resolved
@@ -65,11 +65,9 @@
 
   FTTypeface* ftTypeface() const;
 
-<<<<<<< HEAD
+  bool loadOutlineGlyph(FT_Face face, GlyphID glyphID, bool fauxBold, bool fauxItalic) const;
+
   bool isOpentypeFontDataStandardFormat() const;
-=======
-  bool loadOutlineGlyph(FT_Face face, GlyphID glyphID, bool fauxBold, bool fauxItalic) const;
->>>>>>> 80c3de39
 
   float textScale = 1.0f;
   Point extraScale = Point::Make(1.f, 1.f);
