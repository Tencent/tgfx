/////////////////////////////////////////////////////////////////////////////////////////////////
//
//  Tencent is pleased to support the open source community by making tgfx available.
//
//  Copyright (C) 2023 Tencent. All rights reserved.
//
//  Licensed under the BSD 3-Clause License (the "License"); you may not use this file except
//  in compliance with the License. You may obtain a copy of the License at
//
//      https://opensource.org/licenses/BSD-3-Clause
//
//  unless required by applicable law or agreed to in writing, software distributed under the
//  license is distributed on an "as is" basis, without warranties or conditions of any kind,
//  either express or implied. see the license for the specific language governing permissions
//  and limitations under the license.
//
/////////////////////////////////////////////////////////////////////////////////////////////////

#include "FTTypeface.h"
#include "FTLibrary.h"
#include "tgfx/core/Data.h"
#include "tgfx/core/Typeface.h"
#include FT_TRUETYPE_TABLES_H
#include FT_FONT_FORMATS_H
#include FT_TYPE1_TABLES_H
#include "FTScalerContext.h"
#include "SystemFont.h"
#include "core/utils/UniqueID.h"
#include "tgfx/core/UTF.h"

namespace tgfx {
std::shared_ptr<Typeface> Typeface::MakeFromName(const std::string& fontFamily,
                                                 const std::string& fontStyle) {
  return SystemFont::MakeFromName(fontFamily, fontStyle);
}

std::shared_ptr<Typeface> Typeface::MakeFromName(const std::string& fontFamily,
                                                 const FontStyle& fontStyle) {
  return SystemFont::MakeFromName(fontFamily, fontStyle);
}

std::shared_ptr<Typeface> Typeface::MakeFromPath(const std::string& fontPath, int ttcIndex) {
  return FTTypeface::Make(FTFontData(fontPath, ttcIndex));
}

std::shared_ptr<Typeface> Typeface::MakeFromBytes(const void* bytes, size_t length, int ttcIndex) {
  auto data = Data::MakeWithCopy(bytes, length);
  return MakeFromData(std::move(data), ttcIndex);
}

std::shared_ptr<Typeface> Typeface::MakeFromData(std::shared_ptr<Data> data, int ttcIndex) {
  if (data == nullptr || data->empty()) {
    return nullptr;
  }
  return FTTypeface::Make(FTFontData(std::move(data), ttcIndex));
}

static std::mutex& FTMutex() {
  static std::mutex& mutex = *new std::mutex;
  return mutex;
}

static FT_Face CreateFTFace(const FTFontData& data) {
  std::lock_guard<std::mutex> autoLock(FTMutex());
  FT_Open_Args args;
  memset(&args, 0, sizeof(args));
  if (data.data) {
    args.flags = FT_OPEN_MEMORY;
    args.memory_base = static_cast<const FT_Byte*>(data.data->data());
    args.memory_size = static_cast<FT_Long>(data.data->size());
  } else if (!data.path.empty()) {
    args.flags = FT_OPEN_PATHNAME;
    args.pathname = const_cast<FT_String*>(data.path.c_str());
  } else {
    return nullptr;
  }
  FT_Face face = nullptr;
  auto ftLibrary = FTLibrary::Get();
  auto err = FT_Open_Face(ftLibrary, &args, data.ttcIndex, &face);
  if (err || !face->family_name) {
    return nullptr;
  }
  if (!face->charmap) {
    FT_Select_Charmap(face, FT_ENCODING_MS_SYMBOL);
  }
  return face;
}

std::shared_ptr<FTTypeface> FTTypeface::Make(FTFontData data) {
  auto face = CreateFTFace(data);
  if (face == nullptr) {
    return nullptr;
  }
  auto typeface = std::shared_ptr<FTTypeface>(new FTTypeface(std::move(data), face));
  typeface->weakThis = typeface;
  return typeface;
}

FTTypeface::FTTypeface(FTFontData data, FT_Face face)
    : _uniqueID(UniqueID::Next()), data(std::move(data)), face(std::move(face)) {
}

FTTypeface::~FTTypeface() {
  std::lock_guard<std::mutex> autoLock(FTMutex());
  FT_Done_Face(face);
}

std::string FTTypeface::fontFamily() const {
  std::lock_guard<std::mutex> autoLock(locker);
  return face->family_name ? face->family_name : "";
}

std::string FTTypeface::fontStyle() const {
  std::lock_guard<std::mutex> autoLock(locker);
  return face->style_name ? face->style_name : "";
}

size_t FTTypeface::glyphsCount() const {
  std::lock_guard<std::mutex> autoLock(locker);
  return static_cast<size_t>(face->num_glyphs);
}

int FTTypeface::unitsPerEm() const {
  std::lock_guard<std::mutex> autoLock(locker);
  return unitsPerEmInternal();
}

int FTTypeface::unitsPerEmInternal() const {
  auto upem = face->units_per_EM;
  // At least some versions of FreeType set face->units_per_EM to 0 for bitmap only fonts.
  if (upem == 0) {
    auto* ttHeader = static_cast<TT_Header*>(FT_Get_Sfnt_Table(face, FT_SFNT_HEAD));
    if (ttHeader) {
      upem = ttHeader->Units_Per_EM;
    }
  }
  return upem;
}

bool FTTypeface::hasColor() const {
  std::lock_guard<std::mutex> autoLock(locker);
  return FT_HAS_COLOR(face);
}

bool FTTypeface::hasOutlines() const {
  std::lock_guard<std::mutex> autoLock(locker);
  return FT_IS_SCALABLE(face);
}

GlyphID FTTypeface::getGlyphID(Unichar unichar) const {
  std::lock_guard<std::mutex> autoLock(locker);
  return static_cast<GlyphID>(FT_Get_Char_Index(face, static_cast<FT_ULong>(unichar)));
}

std::shared_ptr<Data> FTTypeface::getBytes() const {
  return data.data;
}

std::shared_ptr<Data> FTTypeface::copyTableData(FontTableTag tag) const {
  std::lock_guard<std::mutex> autoLock(locker);
  FT_ULong tableLength = 0;
  auto error = FT_Load_Sfnt_Table(face, tag, 0, nullptr, &tableLength);
  if (error) {
    return nullptr;
  }
  auto tableData = new (std::nothrow) uint8_t[tableLength];
  if (tableData == nullptr) {
    return nullptr;
  }
  error = FT_Load_Sfnt_Table(face, tag, 0, reinterpret_cast<FT_Byte*>(tableData), &tableLength);
  if (error) {
    delete[] tableData;
    return nullptr;
  }
  return Data::MakeAdopted(tableData, tableLength);
}

#ifdef TGFX_USE_GLYPH_TO_UNICODE
std::vector<Unichar> FTTypeface::getGlyphToUnicodeMap() const {
  auto numGlyphs = static_cast<size_t>(face->num_glyphs);
  std::vector<Unichar> returnMap(numGlyphs, 0);

  FT_UInt glyphIndex = 0;
  auto charCode = FT_Get_First_Char(face, &glyphIndex);
  while (glyphIndex) {
    if (0 == returnMap[glyphIndex]) {
      returnMap[glyphIndex] = static_cast<Unichar>(charCode);
    }
    charCode = FT_Get_Next_Char(face, charCode, &glyphIndex);
  }
  return returnMap;
}
#endif

<<<<<<< HEAD
std::shared_ptr<Data> FTTypeface::openData() const {
  if (data.data) {
    return data.data;
  } else if (!data.path.empty()) {
    return Data::MakeFromFile(data.path);
  }
  return nullptr;
}

=======
std::shared_ptr<ScalerContext> FTTypeface::onCreateScalerContext(float size) const {
  return std::make_shared<FTScalerContext>(weakThis.lock(), size);
}
>>>>>>> 80c3de39
}  // namespace tgfx<|MERGE_RESOLUTION|>--- conflicted
+++ resolved
@@ -192,7 +192,6 @@
 }
 #endif
 
-<<<<<<< HEAD
 std::shared_ptr<Data> FTTypeface::openData() const {
   if (data.data) {
     return data.data;
@@ -202,9 +201,8 @@
   return nullptr;
 }
 
-=======
 std::shared_ptr<ScalerContext> FTTypeface::onCreateScalerContext(float size) const {
   return std::make_shared<FTScalerContext>(weakThis.lock(), size);
 }
->>>>>>> 80c3de39
+
 }  // namespace tgfx