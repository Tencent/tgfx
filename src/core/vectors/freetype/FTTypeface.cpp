/////////////////////////////////////////////////////////////////////////////////////////////////
//
//  Tencent is pleased to support the open source community by making tgfx available.
//
//  Copyright (C) 2023 Tencent. All rights reserved.
//
//  Licensed under the BSD 3-Clause License (the "License"); you may not use this file except
//  in compliance with the License. You may obtain a copy of the License at
//
//      https://opensource.org/licenses/BSD-3-Clause
//
//  unless required by applicable law or agreed to in writing, software distributed under the
//  license is distributed on an "as is" basis, without warranties or conditions of any kind,
//  either express or implied. see the license for the specific language governing permissions
//  and limitations under the license.
//
/////////////////////////////////////////////////////////////////////////////////////////////////

#include "FTTypeface.h"
#include "FTLibrary.h"
<<<<<<< HEAD
#include "core/AdvancedTypefaceInfo.h"
#include "tgfx/core/Data.h"
#include "tgfx/core/Typeface.h"
=======
#include "tgfx/core/Stream.h"
>>>>>>> 84eb4e75
#include FT_TRUETYPE_TABLES_H
#include FT_FONT_FORMATS_H
#include FT_TYPE1_TABLES_H
#include <array>
#include "FTScalerContext.h"
#include "SystemFont.h"
#include "core/utils/UniqueID.h"
#include "tgfx/core/Stream.h"

namespace tgfx {
std::shared_ptr<Typeface> Typeface::MakeFromName(const std::string& fontFamily,
                                                 const std::string& fontStyle) {
  return SystemFont::MakeFromName(fontFamily, fontStyle);
}

std::shared_ptr<Typeface> Typeface::MakeFromName(const std::string& fontFamily,
                                                 const FontStyle& fontStyle) {
  return SystemFont::MakeFromName(fontFamily, fontStyle);
}

std::shared_ptr<Typeface> Typeface::MakeFromPath(const std::string& fontPath, int ttcIndex) {
  return FTTypeface::Make(FTFontData(fontPath, ttcIndex));
}

std::shared_ptr<Typeface> Typeface::MakeFromBytes(const void* bytes, size_t length, int ttcIndex) {
  auto data = Data::MakeWithCopy(bytes, length);
  return MakeFromData(std::move(data), ttcIndex);
}

std::shared_ptr<Typeface> Typeface::MakeFromData(std::shared_ptr<Data> data, int ttcIndex) {
  if (data == nullptr || data->empty()) {
    return nullptr;
  }
  return FTTypeface::Make(FTFontData(std::move(data), ttcIndex));
}

static std::mutex& FTMutex() {
  static std::mutex& mutex = *new std::mutex;
  return mutex;
}

static FT_Face CreateFTFace(const FTFontData& data) {
  std::lock_guard<std::mutex> autoLock(FTMutex());
  FT_Open_Args args;
  memset(&args, 0, sizeof(args));
  if (data.data) {
    args.flags = FT_OPEN_MEMORY;
    args.memory_base = static_cast<const FT_Byte*>(data.data->data());
    args.memory_size = static_cast<FT_Long>(data.data->size());
  } else if (!data.path.empty()) {
    args.flags = FT_OPEN_PATHNAME;
    args.pathname = const_cast<FT_String*>(data.path.c_str());
  } else {
    return nullptr;
  }
  FT_Face face = nullptr;
  auto ftLibrary = FTLibrary::Get();
  auto err = FT_Open_Face(ftLibrary, &args, data.ttcIndex, &face);
  if (err || !face->family_name) {
    return nullptr;
  }
  if (!face->charmap) {
    FT_Select_Charmap(face, FT_ENCODING_MS_SYMBOL);
  }
  return face;
}

std::shared_ptr<FTTypeface> FTTypeface::Make(FTFontData data) {
  auto face = CreateFTFace(data);
  if (face == nullptr) {
    return nullptr;
  }
  auto typeface = std::shared_ptr<FTTypeface>(new FTTypeface(std::move(data), face));
  typeface->weakThis = typeface;
  return typeface;
}

FTTypeface::FTTypeface(FTFontData data, FT_Face face)
    : _uniqueID(UniqueID::Next()), data(std::move(data)), face(std::move(face)) {
}

FTTypeface::~FTTypeface() {
  std::lock_guard<std::mutex> autoLock(FTMutex());
  FT_Done_Face(face);
}

std::string FTTypeface::fontFamily() const {
  std::lock_guard<std::mutex> autoLock(locker);
  return face->family_name ? face->family_name : "";
}

std::string FTTypeface::fontStyle() const {
  std::lock_guard<std::mutex> autoLock(locker);
  return face->style_name ? face->style_name : "";
}

size_t FTTypeface::glyphsCount() const {
  std::lock_guard<std::mutex> autoLock(locker);
  return static_cast<size_t>(face->num_glyphs);
}

int FTTypeface::unitsPerEm() const {
  std::lock_guard<std::mutex> autoLock(locker);
  return unitsPerEmInternal();
}

int FTTypeface::unitsPerEmInternal() const {
  auto upem = face->units_per_EM;
  // At least some versions of FreeType set face->units_per_EM to 0 for bitmap only fonts.
  if (upem == 0) {
    auto* ttHeader = static_cast<TT_Header*>(FT_Get_Sfnt_Table(face, FT_SFNT_HEAD));
    if (ttHeader) {
      upem = ttHeader->Units_Per_EM;
    }
  }
  return upem;
}

bool FTTypeface::hasColor() const {
  std::lock_guard<std::mutex> autoLock(locker);
  return FT_HAS_COLOR(face);
}

bool FTTypeface::hasOutlines() const {
  std::lock_guard<std::mutex> autoLock(locker);
  return FT_IS_SCALABLE(face);
}

GlyphID FTTypeface::getGlyphID(Unichar unichar) const {
  std::lock_guard<std::mutex> autoLock(locker);
  return static_cast<GlyphID>(FT_Get_Char_Index(face, static_cast<FT_ULong>(unichar)));
}

std::shared_ptr<Stream> FTTypeface::openStream() const {
  if (data.data) {
    return Stream::MakeFromData(data.data);
  }
  return Stream::MakeFromFile(data.path);
}

std::shared_ptr<Data> FTTypeface::copyTableData(FontTableTag tag) const {
  std::lock_guard<std::mutex> autoLock(locker);
  FT_ULong tableLength = 0;
  auto error = FT_Load_Sfnt_Table(face, tag, 0, nullptr, &tableLength);
  if (error) {
    return nullptr;
  }
  auto tableData = new (std::nothrow) uint8_t[tableLength];
  if (tableData == nullptr) {
    return nullptr;
  }
  error = FT_Load_Sfnt_Table(face, tag, 0, reinterpret_cast<FT_Byte*>(tableData), &tableLength);
  if (error) {
    delete[] tableData;
    return nullptr;
  }
  return Data::MakeAdopted(tableData, tableLength);
}

#ifdef TGFX_USE_GLYPH_TO_UNICODE
std::vector<Unichar> FTTypeface::getGlyphToUnicodeMap() const {
  auto numGlyphs = static_cast<size_t>(face->num_glyphs);
  std::vector<Unichar> returnMap(numGlyphs, 0);

  FT_UInt glyphIndex = 0;
  auto charCode = FT_Get_First_Char(face, &glyphIndex);
  while (glyphIndex) {
    if (0 == returnMap[glyphIndex]) {
      returnMap[glyphIndex] = static_cast<Unichar>(charCode);
    }
    charCode = FT_Get_Next_Char(face, charCode, &glyphIndex);
  }
  return returnMap;
}
#endif

#ifdef TGFX_USE_ADVANCED_TYPEFACE_PROPERTY
namespace {
bool CanEmbed(FT_Face face) {
  FT_UShort fsType = FT_Get_FSType_Flags(face);
  return (fsType & (FT_FSTYPE_RESTRICTED_LICENSE_EMBEDDING | FT_FSTYPE_BITMAP_EMBEDDING_ONLY)) == 0;
}

bool CanSubset(FT_Face face) {
  FT_UShort fsType = FT_Get_FSType_Flags(face);
  return (fsType & FT_FSTYPE_NO_SUBSETTING) == 0;
}

AdvancedTypefaceInfo::FontType GetFontType(FT_Face face) {
  const char* fontType = FT_Get_X11_Font_Format(face);
  struct TextToFontType {
    const char* text;
    AdvancedTypefaceInfo::FontType type;
  };

  static TextToFontType values[] = {
      {"Type 1", AdvancedTypefaceInfo::FontType::Type1},
      {"CID Type 1", AdvancedTypefaceInfo::FontType::Type1CID},
      {"CFF", AdvancedTypefaceInfo::FontType::CFF},
      {"TrueType", AdvancedTypefaceInfo::FontType::TrueType},
  };
  for (const auto& value : values) {
    if (strcmp(fontType, value.text) == 0) {
      return value.type;
    }
  }
  return AdvancedTypefaceInfo::FontType::Other;
}
}  // namespace

bool FTTypeface::isOpentypeFontDataStandardFormat() const {
  // FreeType reports TrueType for any data that can be decoded to TrueType or OpenType.
  // However, there are alternate data formats for OpenType, like wOFF and wOF2.
  auto data = openAndGetBytes();
  if (!data) {
    return false;
  }
  auto stream = Stream::MakeFromData(data);
  std::array<char, 4> buffer;
  if (stream->read(buffer.data(), 4) < 4) {
    return false;
  }
  auto fontTag = SetFourByteTag(buffer[0], buffer[1], buffer[2], buffer[3]);

  constexpr auto windowsTrueTypeTag = SetFourByteTag(0, 1, 0, 0);
  constexpr auto macTrueTypeTag = SetFourByteTag('t', 'r', 'u', 'e');
  constexpr auto postScriptTag = SetFourByteTag('t', 'y', 'p', '1');
  constexpr auto opentypeCFFTag = SetFourByteTag('O', 'T', 'T', 'O');
  constexpr auto ttcTag = SetFourByteTag('t', 't', 'c', 'f');

  return fontTag == windowsTrueTypeTag || fontTag == macTrueTypeTag || fontTag == postScriptTag ||
         fontTag == opentypeCFFTag || fontTag == ttcTag;
}

AdvancedTypefaceInfo FTTypeface::getAdvancedInfo() const {
  AdvancedTypefaceInfo advancedProperty;
  advancedProperty.postScriptName = FT_Get_Postscript_Name(face);

  if (FT_HAS_MULTIPLE_MASTERS(face)) {
    advancedProperty.flags = static_cast<AdvancedTypefaceInfo::FontFlags>(
        advancedProperty.flags | AdvancedTypefaceInfo::FontFlags::Variable);
  }
  if (!CanEmbed(face)) {
    advancedProperty.flags = static_cast<AdvancedTypefaceInfo::FontFlags>(
        advancedProperty.flags | AdvancedTypefaceInfo::FontFlags::NotEmbeddable);
  }
  if (!CanSubset(face)) {
    advancedProperty.flags = static_cast<AdvancedTypefaceInfo::FontFlags>(
        advancedProperty.flags | AdvancedTypefaceInfo::FontFlags::NotSubsettable);
  }

  advancedProperty.type = GetFontType(face);
  if ((advancedProperty.type == AdvancedTypefaceInfo::FontType::TrueType ||
       advancedProperty.type == AdvancedTypefaceInfo::FontType::CFF) &&
      !isOpentypeFontDataStandardFormat()) {
    advancedProperty.flags = static_cast<AdvancedTypefaceInfo::FontFlags>(
        advancedProperty.flags | AdvancedTypefaceInfo::FontFlags::AltDataFormat);
  }

  advancedProperty.style = static_cast<AdvancedTypefaceInfo::StyleFlags>(0);
  if (FT_IS_FIXED_WIDTH(face)) {
    advancedProperty.style = static_cast<AdvancedTypefaceInfo::StyleFlags>(
        advancedProperty.style | AdvancedTypefaceInfo::StyleFlags::FixedPitch);
  }
  if (face->style_flags & FT_STYLE_FLAG_ITALIC) {
    advancedProperty.style = static_cast<AdvancedTypefaceInfo::StyleFlags>(
        advancedProperty.style | AdvancedTypefaceInfo::StyleFlags::Italic);
  }
  return advancedProperty;
}
#endif

std::shared_ptr<Data> FTTypeface::openAndGetBytes() const {
  if (data.data) {
    return data.data;
  } else if (!data.path.empty()) {
    return Data::MakeFromFile(data.path);
  }
  return nullptr;
}

std::shared_ptr<ScalerContext> FTTypeface::onCreateScalerContext(float size) const {
  return std::make_shared<FTScalerContext>(weakThis.lock(), size);
}

}  // namespace tgfx<|MERGE_RESOLUTION|>--- conflicted
+++ resolved
@@ -18,13 +18,9 @@
 
 #include "FTTypeface.h"
 #include "FTLibrary.h"
-<<<<<<< HEAD
 #include "core/AdvancedTypefaceInfo.h"
-#include "tgfx/core/Data.h"
+#include "tgfx/core/Stream.h"
 #include "tgfx/core/Typeface.h"
-=======
-#include "tgfx/core/Stream.h"
->>>>>>> 84eb4e75
 #include FT_TRUETYPE_TABLES_H
 #include FT_FONT_FORMATS_H
 #include FT_TYPE1_TABLES_H
@@ -32,7 +28,6 @@
 #include "FTScalerContext.h"
 #include "SystemFont.h"
 #include "core/utils/UniqueID.h"
-#include "tgfx/core/Stream.h"
 
 namespace tgfx {
 std::shared_ptr<Typeface> Typeface::MakeFromName(const std::string& fontFamily,
@@ -238,11 +233,7 @@
 bool FTTypeface::isOpentypeFontDataStandardFormat() const {
   // FreeType reports TrueType for any data that can be decoded to TrueType or OpenType.
   // However, there are alternate data formats for OpenType, like wOFF and wOF2.
-  auto data = openAndGetBytes();
-  if (!data) {
-    return false;
-  }
-  auto stream = Stream::MakeFromData(data);
+  auto stream = openStream();
   std::array<char, 4> buffer;
   if (stream->read(buffer.data(), 4) < 4) {
     return false;
@@ -297,15 +288,6 @@
 }
 #endif
 
-std::shared_ptr<Data> FTTypeface::openAndGetBytes() const {
-  if (data.data) {
-    return data.data;
-  } else if (!data.path.empty()) {
-    return Data::MakeFromFile(data.path);
-  }
-  return nullptr;
-}
-
 std::shared_ptr<ScalerContext> FTTypeface::onCreateScalerContext(float size) const {
   return std::make_shared<FTScalerContext>(weakThis.lock(), size);
 }
