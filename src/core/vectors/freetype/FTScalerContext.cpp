--- conflicted
+++ resolved
@@ -80,7 +80,7 @@
   auto rows = dstInfo.height();
   params.flags |= FT_RASTER_FLAG_DIRECT;
   params.gray_spans = GraySpanFunc;
-  FTRasterTarget target = {output + (rows - 1) * pitch, pitch,
+  FTRasterTarget target = {buffer + (rows - 1) * pitch, pitch,
                            GammaCorrection::GammaTable().data()};
   params.user = &target;
 #else
@@ -104,32 +104,10 @@
   FT_Outline_Translate(outline, -bbox.xMin, -bbox.yMin);
   FT_Outline_Render(face->glyph->library, outline, &params);
 
-<<<<<<< HEAD
-  if (!ColorSpace::Equals(dstInfo.colorSpace().get(), ColorSpace::MakeSRGB().get())) {
-    auto src = static_cast<uint8_t*>(dstPixels);
-    auto srcRB = dstInfo.rowBytes();
-    auto srcFormat = gfx::skcms_PixelFormat_A_8;
-
-    auto dst = static_cast<uint8_t*>(dstPixels);
-    auto dstRB = dstInfo.rowBytes();
-    auto dstFormat = gfx::skcms_PixelFormat_A_8;
-    auto width = dstInfo.width();
-    auto height = dstInfo.height();
-    auto dstProfile = ToSkcmsICCProfile(dstInfo.colorSpace());
-    for (size_t i = 0; i < static_cast<size_t>(height); i++) {
-      gfx::skcms_Transform(src, srcFormat, gfx::skcms_AlphaFormat_PremulAsEncoded,
-                           gfx::skcms_sRGB_profile(), dst, dstFormat,
-                           gfx::skcms_AlphaFormat_PremulAsEncoded, &dstProfile,
-                           static_cast<size_t>(width));
-      src += srcRB;
-      dst += dstRB;
-    }
-=======
   if (!NeedConvertColorSpace(ColorSpace::MakeSRGB(), dstInfo.colorSpace())) {
     ConvertColorSpaceInPlace(dstInfo.width(), dstInfo.height(), dstInfo.colorType(),
                              dstInfo.alphaType(), dstInfo.rowBytes(), ColorSpace::MakeSRGB(),
                              dstInfo.colorSpace(), dstPixels);
->>>>>>> 468c9428
   }
 }
 
