/////////////////////////////////////////////////////////////////////////////////////////////////
//
//  Tencent is pleased to support the open source community by making tgfx available.
//
//  Copyright (C) 2023 Tencent. All rights reserved.
//
//  Licensed under the BSD 3-Clause License (the "License"); you may not use this file except
//  in compliance with the License. You may obtain a copy of the License at
//
//      https://opensource.org/licenses/BSD-3-Clause
//
//  unless required by applicable law or agreed to in writing, software distributed under the
//  license is distributed on an "as is" basis, without warranties or conditions of any kind,
//  either express or implied. see the license for the specific language governing permissions
//  and limitations under the license.
//
/////////////////////////////////////////////////////////////////////////////////////////////////

#include "FTScalerContext.h"
#include "ft2build.h"
#include FT_BITMAP_H
#include FT_COLOR_H
#include FT_OUTLINE_H
#include FT_SIZES_H
#include FT_TRUETYPE_TABLES_H
#include "FTRasterTarget.h"
#include "FTUtil.h"
#include "core/utils/ClearPixels.h"
#include "core/utils/ColorSpaceHelper.h"
#include "core/utils/GammaCorrection.h"
#include "core/utils/Log.h"
#include "core/utils/MathExtra.h"
#include "core/utils/USE.h"
#include "skcms.h"
#include "tgfx/core/Buffer.h"
#include "tgfx/core/Pixmap.h"
#include "tgfx/core/UTF.h"

#if defined(__ANDROID__) || defined(ANDROID)
#include "platform/android/GlyphRenderer.h"
#endif

#if defined(__ANDROID__) || defined(ANDROID)
#include "platform/android/GlyphRenderer.h"
#endif

namespace tgfx {
//  See http://freetype.sourceforge.net/freetype2/docs/reference/ft2-bitmap_handling.html#FT_Bitmap_Embolden
//  This value was chosen by eyeballing the result in Firefox and trying to match it.
static constexpr FT_Pos BITMAP_EMBOLDEN_STRENGTH = 1 << 6;
static constexpr int OUTLINE_EMBOLDEN_DIVISOR = 24;

static constexpr FT_UInt DefaultResolutionInDPI = 72;

// When FT_Set_Char_Size is called, the ppem value is recalculated using the formula:
// ppem = textSize * DPI / 72.
// In FreeType, ppem is stored as an unsigned short, so if textSize exceeds 65535, ppem will overflow.
// To prevent this, we cap textSize at 65535. For the ppem limit in the source code, check here:
// https://github.com/freetype/freetype/blob/VER-2-13-3/src/base/ftobjs.c/#L3359
static constexpr float MaxTextSize = 65535.f * 72.f / static_cast<float>(DefaultResolutionInDPI);

static float FTFixedToFloat(FT_Fixed x) {
  return static_cast<float>(x) * 1.52587890625e-5f;
}

static FT_Fixed FloatToFTFixed(float x) {
  static constexpr float MaxS32FitsInFloat = 2147483520.f;
  static constexpr float MinS32FitsInFloat = -MaxS32FitsInFloat;
  x = x < MaxS32FitsInFloat ? x : MaxS32FitsInFloat;
  x = x > MinS32FitsInFloat ? x : MinS32FitsInFloat;
  return static_cast<FT_Fixed>(x * (1 << 16));
}

static gfx::skcms_PixelFormat ToPixelFormat(ColorType colorType) {
  switch (colorType) {
    case ColorType::ALPHA_8:
      return gfx::skcms_PixelFormat_A_8;
    case ColorType::BGRA_8888:
      return gfx::skcms_PixelFormat_BGRA_8888;
    default:
      return gfx::skcms_PixelFormat_RGBA_8888;
  }
}

static void RenderOutLineGlyph(FT_Face face, const ImageInfo& dstInfo, void* dstPixels) {
  auto buffer = static_cast<unsigned char*>(dstPixels);
  auto pitch = static_cast<int>(dstInfo.rowBytes());
  FT_Raster_Params params;
  params.flags = FT_RASTER_FLAG_CLIP | FT_RASTER_FLAG_AA;
#if defined(TGFX_USE_TEXT_GAMMA_CORRECTION)
  auto rows = dstInfo.height();
  params.flags |= FT_RASTER_FLAG_DIRECT;
  params.gray_spans = GraySpanFunc;
  FTRasterTarget target = {buffer + (rows - 1) * pitch, pitch,
                           GammaCorrection::GammaTable().data()};
  params.user = &target;
#else
  FT_Bitmap bitmap;
  bitmap.width = static_cast<unsigned>(dstInfo.width());
  bitmap.rows = static_cast<unsigned>(dstInfo.height());
  bitmap.pitch = pitch;
  bitmap.buffer = buffer;
  bitmap.pixel_mode = FT_PIXEL_MODE_GRAY;
  bitmap.num_grays = 256;
  params.target = &bitmap;
#endif
  params.clip_box = {0, 0, static_cast<FT_Pos>(dstInfo.width()),
                     static_cast<FT_Pos>(dstInfo.height())};
  auto outline = &face->glyph->outline;
  FT_BBox bbox;
  FT_Outline_Get_CBox(outline, &bbox);
  // outset the box to integral boundaries
  bbox.xMin &= ~63;
  bbox.yMin &= ~63;
  FT_Outline_Translate(outline, -bbox.xMin, -bbox.yMin);
  FT_Outline_Render(face->glyph->library, outline, &params);

  if (NeedConvertColorSpace(ColorSpace::SRGB(), dstInfo.colorSpace())) {
    ConvertColorSpaceInPlace(dstInfo.width(), dstInfo.height(), dstInfo.colorType(),
                             dstInfo.alphaType(), dstInfo.rowBytes(), ColorSpace::SRGB(),
                             dstInfo.colorSpace(), dstPixels);
  }
}

static void ApplyEmbolden(FT_Face face, FT_GlyphSlot glyph, GlyphID glyphId, FT_Int32 glyphFlags) {
  switch (glyph->format) {
    case FT_GLYPH_FORMAT_OUTLINE:
      FT_Pos strength;
      strength =
          FT_MulFix(face->units_per_EM, face->size->metrics.y_scale) / OUTLINE_EMBOLDEN_DIVISOR;
      FT_Outline_Embolden(&glyph->outline, strength);
      break;
    case FT_GLYPH_FORMAT_BITMAP:
      if (!face->glyph->bitmap.buffer) {
        FT_Load_Glyph(face, glyphId, glyphFlags);
      }
      FT_GlyphSlot_Own_Bitmap(glyph);
      FT_Bitmap_Embolden(glyph->library, &glyph->bitmap, BITMAP_EMBOLDEN_STRENGTH, 0);
      break;
    default:
      LOGE("unknown glyph format");
  }
}

/**
 * Returns the bitmap strike equal to or just larger than the requested size.
 */
static FT_Int ChooseBitmapStrike(FT_Face face, FT_F26Dot6 scaleY) {
  FT_Pos requestedPPEM = scaleY;  // FT_Bitmap_Size::y_ppem is in 26.6 format.
  FT_Int chosenStrikeIndex = -1;
  FT_Pos chosenPPEM = 0;
  for (FT_Int strikeIndex = 0; strikeIndex < face->num_fixed_sizes; ++strikeIndex) {
    FT_Pos strikePPEM = face->available_sizes[strikeIndex].y_ppem;
    if (strikePPEM == requestedPPEM) {
      // exact match - our search stops here
      return strikeIndex;
    } else if (chosenPPEM < requestedPPEM) {
      // attempt to increase chosenPPEM
      if (chosenPPEM < strikePPEM) {
        chosenPPEM = strikePPEM;
        chosenStrikeIndex = strikeIndex;
      }
    } else {
      // attempt to decrease chosenPPEM, but not below requestedPPEM
      if (requestedPPEM < strikePPEM && strikePPEM < chosenPPEM) {
        chosenPPEM = strikePPEM;
        chosenStrikeIndex = strikeIndex;
      }
    }
  }
  return chosenStrikeIndex;
}

#if defined(__ANDROID__) || defined(ANDROID)
static std::string UnicharToUTF8(Unichar unichar) {
  if (unichar == 0) {
    return {};
  }
  std::string result;
  auto charCode = static_cast<uint32_t>(unichar);
  if (charCode < 0x80) {
    result += static_cast<char>(charCode);
  } else if (charCode < 0x800) {
    result += static_cast<char>(0xC0 | (charCode >> 6));
    result += static_cast<char>(0x80 | (charCode & 0x3F));
  } else if (charCode < 0x10000) {
    result += static_cast<char>(0xE0 | (charCode >> 12));
    result += static_cast<char>(0x80 | ((charCode >> 6) & 0x3F));
    result += static_cast<char>(0x80 | (charCode & 0x3F));
  } else {
    result += static_cast<char>(0xF0 | (charCode >> 18));
    result += static_cast<char>(0x80 | ((charCode >> 12) & 0x3F));
    result += static_cast<char>(0x80 | ((charCode >> 6) & 0x3F));
    result += static_cast<char>(0x80 | (charCode & 0x3F));
  }
  return result;
}
#endif

FTScalerContext::FTScalerContext(std::shared_ptr<Typeface> typeFace, float size)
    : ScalerContext(std::move(typeFace), size), textScale(size) {
  backingSize = textSize;
  loadGlyphFlags |= FT_LOAD_NO_BITMAP;
  // Always using FT_LOAD_IGNORE_GLOBAL_ADVANCE_WIDTH to get correct
  // advances, as fontconfig and cairo do.
  loadGlyphFlags |= FT_LOAD_IGNORE_GLOBAL_ADVANCE_WIDTH;
  loadGlyphFlags |= FT_LOAD_TARGET_NORMAL;
  auto face = ftTypeface()->face;
  if (FT_HAS_COLOR(face)) {
    loadGlyphFlags |= FT_LOAD_COLOR;
  }

  auto err = FT_New_Size(face, &ftSize);
  if (err != FT_Err_Ok) {
    LOGE("FT_New_Size(%s) failed.", face->family_name);
    return;
  }
  err = FT_Activate_Size(ftSize);
  if (err != FT_Err_Ok) {
    LOGE("FT_Activate_Size(%s) failed.", face->family_name);
    return;
  }
  if (FloatNearlyZero(textScale) || !FloatsAreFinite(&textScale, 1)) {
    textScale = 1.0f;
    extraScale.set(0.0f, 0.0f);
  }
  auto textScaleDot6 = FloatToFDot6(textScale);
  if (FT_IS_SCALABLE(face)) {
    bool exceedScaleLimit = false;
    if (textScale > MaxTextSize) {
      textScaleDot6 = FloatToFDot6(MaxTextSize);
      exceedScaleLimit = true;
    }
    err = FT_Set_Char_Size(face, textScaleDot6, textScaleDot6, DefaultResolutionInDPI,
                           DefaultResolutionInDPI);
    if (err != FT_Err_Ok) {
      LOGE("FT_Set_CharSize(%s, %f, %f) failed.", face->family_name, textScaleDot6, textScaleDot6);
      return;
    }
    // Adjust the matrix to reflect the actually chosen scale.
    // FreeType currently does not allow requesting sizes less than 1, this allows for scaling.
    // Don't do this at all sizes as that will interfere with hinting.
    if (textScale < 1) {
      auto unitsPerEm = static_cast<float>(face->units_per_EM);
      const auto& metrics = face->size->metrics;
      auto xPpem = unitsPerEm * FTFixedToFloat(metrics.x_scale) / 64.0f;
      auto yPpem = unitsPerEm * FTFixedToFloat(metrics.y_scale) / 64.0f;
      extraScale.x *= textScale / xPpem;
      extraScale.y *= textScale / yPpem;
    } else if (exceedScaleLimit) {
      extraScale *= textScale / MaxTextSize;
    }
  } else if (FT_HAS_FIXED_SIZES(face)) {
    strikeIndex = ChooseBitmapStrike(face, textScaleDot6);
    if (strikeIndex == -1) {
      LOGE("No glyphs for font \"%s\" size %f.\n", face->family_name, textScaleDot6);
      return;
    }

    err = FT_Select_Size(face, strikeIndex);
    if (err != 0) {
      LOGE("FT_Select_Size(%s, %d) failed.", face->family_name, strikeIndex);
      strikeIndex = -1;
      return;
    }

    // Adjust the matrix to reflect the actually chosen scale.
    // It is likely that the ppem chosen was not the one requested; this allows for scaling.
    extraScale.x *= textScale / static_cast<float>(face->size->metrics.x_ppem);
    extraScale.y *= textScale / static_cast<float>(face->size->metrics.y_ppem);

    // FreeType documentation says:
    // FT_LOAD_NO_BITMAP -- Ignore bitmap strikes when loading.
    // Bitmap-only fonts ignore this flag.
    //
    // However, in FreeType 2.5.1 color bitmap-only fonts do not ignore this flag.
    // Force this flag off for bitmap-only fonts.
    loadGlyphFlags &= ~FT_LOAD_NO_BITMAP;

    backingSize = FDot6ToFloat(face->available_sizes[strikeIndex].y_ppem);
  }
}

FTScalerContext::~FTScalerContext() {
  if (ftSize) {
    std::lock_guard<std::mutex> autoLock(ftTypeface()->locker);
    FT_Done_Size(ftSize);
  }
}

int FTScalerContext::setupSize(bool fauxItalic) const {
  FT_Error err = FT_Activate_Size(ftSize);
  if (err != 0) {
    return err;
  }
  auto matrix = getExtraMatrix(fauxItalic);
  FT_Matrix matrix22 = {
      FloatToFTFixed(matrix.getScaleX()),
      FloatToFTFixed(-matrix.getSkewX()),
      FloatToFTFixed(-matrix.getSkewY()),
      FloatToFTFixed(matrix.getScaleY()),
  };
  FT_Set_Transform(ftTypeface()->face, &matrix22, nullptr);
  return 0;
}

FontMetrics FTScalerContext::getFontMetrics() const {
  std::lock_guard<std::mutex> autoLock(ftTypeface()->locker);
  FontMetrics metrics = {};
  if (setupSize(false)) {
    return metrics;
  }
  getFontMetricsInternal(&metrics);
  return metrics;
}

void FTScalerContext::getFontMetricsInternal(FontMetrics* metrics) const {
  auto face = ftTypeface()->face;
  auto upem = static_cast<float>(ftTypeface()->unitsPerEmInternal());

  // use the os/2 table as a source of reasonable defaults.
  auto xHeight = 0.0f;
  auto capHeight = 0.0f;
  auto os2 = static_cast<TT_OS2*>(FT_Get_Sfnt_Table(face, FT_SFNT_OS2));
  if (os2) {
    xHeight = static_cast<float>(os2->sxHeight) / upem * textScale;
    if (os2->version != 0xFFFF && os2->version >= 2) {
      capHeight = static_cast<float>(os2->sCapHeight) / upem * textScale;
    }
  }

  // pull from format-specific metrics as needed
  float ascent;
  float descent;
  float leading;
  float xmin;
  float xmax;
  float ymin;
  float ymax;
  float underlineThickness;
  float underlinePosition;
  if (face->face_flags & FT_FACE_FLAG_SCALABLE) {  // scalable outline font
    // FreeType will always use HHEA metrics if they're not zero.
    // It completely ignores the OS/2 fsSelection::UseTypoMetrics bit.
    // It also ignores the VDMX tables, which are also of interest here
    // (and override everything else when they apply).
    static const int UseTypoMetricsMask = (1 << 7);
    if (os2 && os2->version != 0xFFFF && (os2->fsSelection & UseTypoMetricsMask)) {
      ascent = -static_cast<float>(os2->sTypoAscender) / upem;
      descent = -static_cast<float>(os2->sTypoDescender) / upem;
      leading = static_cast<float>(os2->sTypoLineGap) / upem;
    } else {
      ascent = -static_cast<float>(face->ascender) / upem;
      descent = -static_cast<float>(face->descender) / upem;
      leading = static_cast<float>(face->height + (face->descender - face->ascender)) / upem;
    }
    xmin = static_cast<float>(face->bbox.xMin) / upem;
    xmax = static_cast<float>(face->bbox.xMax) / upem;
    ymin = -static_cast<float>(face->bbox.yMin) / upem;
    ymax = -static_cast<float>(face->bbox.yMax) / upem;
    underlineThickness = static_cast<float>(face->underline_thickness) / upem;
    underlinePosition = -(static_cast<float>(face->underline_position) +
                          static_cast<float>(face->underline_thickness) / 2) /
                        upem;

    // we may be able to synthesize x_height and cap_height from outline
    if (xHeight == 0.f) {
      FT_BBox bbox;
      if (getCBoxForLetter('x', &bbox)) {
        xHeight = static_cast<float>(bbox.yMax) / 64.0f;
      }
    }
    if (capHeight == 0.f) {
      FT_BBox bbox;
      if (getCBoxForLetter('H', &bbox)) {
        capHeight = static_cast<float>(bbox.yMax) / 64.0f;
      }
    }
  } else if (strikeIndex != -1) {  // bitmap strike metrics
    auto xppem = static_cast<float>(face->size->metrics.x_ppem);
    auto yppem = static_cast<float>(face->size->metrics.y_ppem);
    ascent = -static_cast<float>(face->size->metrics.ascender) / (yppem * 64.0f);
    descent = -static_cast<float>(face->size->metrics.descender) / (yppem * 64.0f);
    leading = (static_cast<float>(face->size->metrics.height) / (yppem * 64.0f)) + ascent - descent;

    xmin = 0.0f;
    xmax = static_cast<float>(face->available_sizes[strikeIndex].width) / xppem;
    ymin = descent;
    ymax = ascent;

    underlineThickness = 0;
    underlinePosition = 0;

    auto post = static_cast<TT_Postscript*>(FT_Get_Sfnt_Table(face, FT_SFNT_POST));
    if (post) {
      underlineThickness = static_cast<float>(post->underlineThickness) / upem;
      underlinePosition = -static_cast<float>(post->underlinePosition) / upem;
    }
  } else {
    return;
  }

  // synthesize elements that were not provided by the os/2 table or format-specific metrics
  if (xHeight == 0.f) {
    xHeight = -ascent * textScale;
  }
  if (capHeight == 0.f) {
    capHeight = -ascent * textScale;
  }

  // disallow negative line spacing
  if (leading < 0.0f) {
    leading = 0.0f;
  }
  metrics->top = ymax * textScale;
  metrics->ascent = ascent * textScale;
  metrics->descent = descent * textScale;
  metrics->bottom = ymin * textScale;
  metrics->leading = leading * textScale;
  metrics->xMin = xmin * textScale;
  metrics->xMax = xmax * textScale;
  metrics->xHeight = xHeight;
  metrics->capHeight = capHeight;
  metrics->underlineThickness = underlineThickness * textScale;
  metrics->underlinePosition = underlinePosition * textScale;
}

bool FTScalerContext::getCBoxForLetter(char letter, FT_BBox* bbox) const {
  auto face = ftTypeface()->face;
  const auto glyph_id = FT_Get_Char_Index(face, static_cast<FT_ULong>(letter));
  if (glyph_id == 0) {
    return false;
  }
  if (FT_Load_Glyph(face, glyph_id, loadGlyphFlags) != FT_Err_Ok) {
    return false;
  }
  FT_Outline_Get_CBox(&face->glyph->outline, bbox);
  return true;
}

class FTGeometrySink {
 public:
  explicit FTGeometrySink(Path* path) : path(path) {
  }

  static int Move(const FT_Vector* pt, void* ctx) {
    auto& self = *static_cast<FTGeometrySink*>(ctx);
    if (self.started) {
      self.path->close();
      self.started = false;
    }
    self.current = *pt;
    return 0;
  }

  static int Line(const FT_Vector* pt, void* ctx) {
    auto& self = *static_cast<FTGeometrySink*>(ctx);
    if (self.currentIsNot(pt)) {
      self.goingTo(pt);
      self.path->lineTo(FDot6ToFloat(pt->x), -FDot6ToFloat(pt->y));
    }
    return 0;
  }

  static int Conic(const FT_Vector* pt0, const FT_Vector* pt1, void* ctx) {
    auto& self = *static_cast<FTGeometrySink*>(ctx);
    if (self.currentIsNot(pt0) || self.currentIsNot(pt1)) {
      self.goingTo(pt1);
      self.path->quadTo(FDot6ToFloat(pt0->x), -FDot6ToFloat(pt0->y), FDot6ToFloat(pt1->x),
                        -FDot6ToFloat(pt1->y));
    }
    return 0;
  }

  static int Cubic(const FT_Vector* pt0, const FT_Vector* pt1, const FT_Vector* pt2, void* ctx) {
    auto& self = *static_cast<FTGeometrySink*>(ctx);
    if (self.currentIsNot(pt0) || self.currentIsNot(pt1) || self.currentIsNot(pt2)) {
      self.goingTo(pt2);
      self.path->cubicTo(FDot6ToFloat(pt0->x), -FDot6ToFloat(pt0->y), FDot6ToFloat(pt1->x),
                         -FDot6ToFloat(pt1->y), FDot6ToFloat(pt2->x), -FDot6ToFloat(pt2->y));
    }
    return 0;
  }

 private:
  bool currentIsNot(const FT_Vector* pt) const {
    return current.x != pt->x || current.y != pt->y;
  }

  void goingTo(const FT_Vector* pt) {
    if (!started) {
      started = true;
      path->moveTo(FDot6ToFloat(current.x), -FDot6ToFloat(current.y));
    }
    current = *pt;
  }

  Path* path;
  bool started = false;
  FT_Vector current = {0, 0};
};

static bool GenerateGlyphPath(FT_Face face, Path* path) {
  static constexpr FT_Outline_Funcs gFuncs{
      /*move_to =*/FTGeometrySink::Move,
      /*line_to =*/FTGeometrySink::Line,
      /*conic_to =*/FTGeometrySink::Conic,
      /*cubic_to =*/FTGeometrySink::Cubic,
      /*shift = */ 0,
      /*delta =*/0,
  };
  FTGeometrySink sink(path);
  auto err = FT_Outline_Decompose(&face->glyph->outline, &gFuncs, &sink);
  if (err != FT_Err_Ok) {
    path->reset();
    return false;
  }
  path->close();
  return true;
}

bool FTScalerContext::generatePath(GlyphID glyphID, bool fauxBold, bool fauxItalic,
                                   Path* path) const {
  std::lock_guard<std::mutex> autoLock(ftTypeface()->locker);
  auto face = ftTypeface()->face;
  bool isColorVector = FT_HAS_COLOR(face) && FT_IS_SCALABLE(face);
  // For color vector fonts (COLRv0/v1), try to get paths from all color layers.
  // This loses color information but returns the correct combined path.
  if (isColorVector) {
    // Try COLRv0 first (simpler flat layer structure)
    FT_LayerIterator iterator = {};
    iterator.p = nullptr;
    FT_UInt layerGlyphIndex = 0;
    FT_UInt layerColorIndex = 0;
    bool hasLayers =
        FT_Get_Color_Glyph_Layer(face, glyphID, &layerGlyphIndex, &layerColorIndex, &iterator);
    if (hasLayers) {
      path->reset();
      do {
        if (loadOutlineGlyph(face, static_cast<GlyphID>(layerGlyphIndex), fauxBold, fauxItalic)) {
          Path layerPath = {};
          if (GenerateGlyphPath(face, &layerPath)) {
            path->addPath(layerPath);
          }
        }
      } while (
          FT_Get_Color_Glyph_Layer(face, glyphID, &layerGlyphIndex, &layerColorIndex, &iterator));
      return !path->isEmpty();
    }

    // Try COLRv1 (tree-structured paint graph)
    FT_OpaquePaint rootPaint = {};
    if (FT_Get_Color_Glyph_Paint(face, glyphID, FT_COLOR_NO_ROOT_TRANSFORM, &rootPaint)) {
      path->reset();
      collectCOLRv1GlyphPaths(face, rootPaint, fauxBold, fauxItalic, path);
      return !path->isEmpty();
    }
    // Fall through to normal path generation if no color layers found
  }

  if (!loadOutlineGlyph(face, glyphID, fauxBold, fauxItalic)) {
    path->reset();
    return false;
  }
  if (!GenerateGlyphPath(face, path)) {
    path->reset();
    return false;
  }
  return true;
}

void FTScalerContext::collectCOLRv1GlyphPaths(FT_Face face, const FT_OpaquePaint& opaquePaint,
                                              bool fauxBold, bool fauxItalic, Path* path) const {
  FT_COLR_Paint paint = {};
  if (!FT_Get_Paint(face, opaquePaint, &paint)) {
    return;
  }

  switch (paint.format) {
    case FT_COLR_PAINTFORMAT_COLR_LAYERS: {
      FT_LayerIterator* layerIterator = &paint.u.colr_layers.layer_iterator;
      FT_OpaquePaint layerPaint = {};
      while (FT_Get_Paint_Layers(face, layerIterator, &layerPaint)) {
        collectCOLRv1GlyphPaths(face, layerPaint, fauxBold, fauxItalic, path);
      }
      break;
    }
    case FT_COLR_PAINTFORMAT_GLYPH: {
      auto layerGlyphID = static_cast<GlyphID>(paint.u.glyph.glyphID);
      if (loadOutlineGlyph(face, layerGlyphID, fauxBold, fauxItalic)) {
        Path layerPath = {};
        if (GenerateGlyphPath(face, &layerPath)) {
          path->addPath(layerPath);
        }
      }
      // Recurse into the paint that fills this glyph
      collectCOLRv1GlyphPaths(face, paint.u.glyph.paint, fauxBold, fauxItalic, path);
      break;
    }
    case FT_COLR_PAINTFORMAT_COLR_GLYPH: {
      // Recursively process another color glyph
      FT_OpaquePaint nestedPaint = {};
      if (FT_Get_Color_Glyph_Paint(face, paint.u.colr_glyph.glyphID, FT_COLOR_NO_ROOT_TRANSFORM,
                                   &nestedPaint)) {
        collectCOLRv1GlyphPaths(face, nestedPaint, fauxBold, fauxItalic, path);
      }
      break;
    }
    case FT_COLR_PAINTFORMAT_TRANSFORM:
      collectCOLRv1GlyphPaths(face, paint.u.transform.paint, fauxBold, fauxItalic, path);
      break;
    case FT_COLR_PAINTFORMAT_TRANSLATE:
      collectCOLRv1GlyphPaths(face, paint.u.translate.paint, fauxBold, fauxItalic, path);
      break;
    case FT_COLR_PAINTFORMAT_SCALE:
      collectCOLRv1GlyphPaths(face, paint.u.scale.paint, fauxBold, fauxItalic, path);
      break;
    case FT_COLR_PAINTFORMAT_ROTATE:
      collectCOLRv1GlyphPaths(face, paint.u.rotate.paint, fauxBold, fauxItalic, path);
      break;
    case FT_COLR_PAINTFORMAT_SKEW:
      collectCOLRv1GlyphPaths(face, paint.u.skew.paint, fauxBold, fauxItalic, path);
      break;
    case FT_COLR_PAINTFORMAT_COMPOSITE:
      collectCOLRv1GlyphPaths(face, paint.u.composite.source_paint, fauxBold, fauxItalic, path);
      collectCOLRv1GlyphPaths(face, paint.u.composite.backdrop_paint, fauxBold, fauxItalic, path);
      break;
    default:
      // Solid, gradient paints don't contain glyph outlines
      break;
  }
}

void FTScalerContext::getBBoxForCurrentGlyph(FT_BBox* bbox) const {
  auto face = ftTypeface()->face;
  FT_Outline_Get_CBox(&face->glyph->outline, bbox);

  // outset the box to integral boundaries
  bbox->xMin &= ~63;
  bbox->yMin &= ~63;
  bbox->xMax = (bbox->xMax + 63) & ~63;
  bbox->yMax = (bbox->yMax + 63) & ~63;
}

Rect FTScalerContext::getBounds(tgfx::GlyphID glyphID, bool fauxBold, bool fauxItalic) const {
#if defined(__ANDROID__) || defined(ANDROID)
<<<<<<< HEAD
  if (ftTypeface()->isCOLRv1() && GlyphRenderer::IsAvailable()) {
    Rect rect = {};
    if (MeasureCOLRv1Glyph(ftTypeface(), glyphID, textSize, &rect)) {
=======
  if (ftTypeface()->hasColor() && ftTypeface()->hasOutlines() && GlyphRenderer::IsAvailable()) {
    Rect rect = {};
    if (MeasureColorVectorGlyph(glyphID, &rect)) {
>>>>>>> 78176561
      return rect;
    }
  }
#endif
  std::lock_guard<std::mutex> autoLock(ftTypeface()->locker);
  Rect bounds = {};
  if (setupSize(fauxItalic)) {
    return bounds;
  }
  auto glyphFlags = loadGlyphFlags | static_cast<FT_Int32>(FT_LOAD_BITMAP_METRICS_ONLY);
  auto face = ftTypeface()->face;
  auto err = FT_Load_Glyph(face, glyphID, glyphFlags);
  if (err != FT_Err_Ok) {
    return bounds;
  }
  if (fauxBold) {
    ApplyEmbolden(face, face->glyph, glyphID, glyphFlags);
  }
  if (face->glyph->format == FT_GLYPH_FORMAT_OUTLINE) {
    using FT_PosLimits = std::numeric_limits<FT_Pos>;
    FT_BBox rect = {FT_PosLimits::max(), FT_PosLimits::max(), FT_PosLimits::min(),
                    FT_PosLimits::min()};
    if (0 < face->glyph->outline.n_contours) {
      getBBoxForCurrentGlyph(&rect);
    } else {
      rect = {0, 0, 0, 0};
    }
    // Round out, no longer dot6.
    rect.xMin = FDot6Floor(rect.xMin);
    rect.yMin = FDot6Floor(rect.yMin);
    rect.xMax = FDot6Ceil(rect.xMax);
    rect.yMax = FDot6Ceil(rect.yMax);

    FT_Pos width = rect.xMax - rect.xMin;
    FT_Pos height = rect.yMax - rect.yMin;
    FT_Pos top = -rect.yMax;  // Freetype y-up, We y-down.
    FT_Pos left = rect.xMin;

    bounds.setXYWH(static_cast<float>(left), static_cast<float>(top), static_cast<float>(width),
                   static_cast<float>(height));
  } else if (face->glyph->format == FT_GLYPH_FORMAT_BITMAP) {
    bounds.setXYWH(static_cast<float>(face->glyph->bitmap_left),
                   -static_cast<float>(face->glyph->bitmap_top),
                   static_cast<float>(face->glyph->bitmap.width),
                   static_cast<float>(face->glyph->bitmap.rows));
    auto matrix = getExtraMatrix(fauxItalic);
    matrix.mapRect(&bounds);
    bounds.roundOut();
  } else {
    LOGE("FTScalerContext::getBounds() unknown glyph format!");
  }
  return bounds;
}

float FTScalerContext::getAdvance(GlyphID glyphID, bool verticalText) const {
  std::lock_guard<std::mutex> autoLock(ftTypeface()->locker);
  if (setupSize(false)) {
    return 0;
  }
  return getAdvanceInternal(glyphID, verticalText);
}

float FTScalerContext::getAdvanceInternal(GlyphID glyphID, bool verticalText) const {
  auto face = ftTypeface()->face;
  auto glyphFlags = loadGlyphFlags | static_cast<FT_Int32>(FT_LOAD_BITMAP_METRICS_ONLY);
  if (verticalText) {
    glyphFlags |= FT_LOAD_VERTICAL_LAYOUT;
  }
  auto err = FT_Load_Glyph(face, glyphID, glyphFlags);
  if (err != FT_Err_Ok) {
    return 0;
  }
  return verticalText ? FDot6ToFloat(face->glyph->advance.y) : FDot6ToFloat(face->glyph->advance.x);
}

Point FTScalerContext::getVerticalOffset(GlyphID glyphID) const {
  std::lock_guard<std::mutex> autoLock(ftTypeface()->locker);
  if (glyphID == 0 || setupSize(false)) {
    return {};
  }
  FontMetrics metrics = {};
  getFontMetricsInternal(&metrics);
  auto advanceX = getAdvanceInternal(glyphID);
  return {-advanceX * 0.5f, metrics.capHeight};
}

Rect FTScalerContext::getImageTransform(GlyphID glyphID, bool fauxBold, const Stroke* stroke,
                                        Matrix* matrix) const {
  if (!hasColor() && stroke != nullptr) {
    return {};
  }
  if (!hasColor()) {
    const auto bounds = getBounds(glyphID, fauxBold, false);
    if (matrix) {
      matrix->setTranslate(bounds.x(), bounds.y());
    }
    return bounds;
  }
#if defined(__ANDROID__) || defined(ANDROID)
<<<<<<< HEAD
  if (ftTypeface()->isCOLRv1() && GlyphRenderer::IsAvailable()) {
    Rect rect = {};
    if (MeasureCOLRv1Glyph(ftTypeface(), glyphID, textSize, &rect)) {
      if (matrix) {
        matrix->setTranslate(rect.x(), rect.y());
      }
      return rect;
    }
=======
  if (ftTypeface()->hasColor() && ftTypeface()->hasOutlines() && GlyphRenderer::IsAvailable()) {
    Rect rect = {};
    if (MeasureColorVectorGlyph(glyphID, &rect)) {
      if (matrix) {
        matrix->setTranslate(rect.x(), rect.y());
      }
    }
    return rect;
>>>>>>> 78176561
  }
#endif
  std::lock_guard<std::mutex> autoLock(ftTypeface()->locker);
  auto glyphFlags = loadGlyphFlags | static_cast<FT_Int32>(FT_LOAD_BITMAP_METRICS_ONLY);
  glyphFlags &= ~FT_LOAD_NO_BITMAP;
  if (loadBitmapGlyph(glyphID, glyphFlags)) {
    auto face = ftTypeface()->face;
    if (matrix) {
      matrix->setTranslate(static_cast<float>(face->glyph->bitmap_left),
                           -static_cast<float>(face->glyph->bitmap_top));
      matrix->postScale(extraScale.x, extraScale.y);
    }
    return Rect::MakeXYWH(static_cast<float>(face->glyph->bitmap_left),
                          -static_cast<float>(face->glyph->bitmap_top),
                          static_cast<float>(face->glyph->bitmap.width),
                          static_cast<float>(face->glyph->bitmap.rows));
  }
  return {};
}

bool FTScalerContext::readPixels(GlyphID glyphID, bool fauxBold, const Stroke*,
                                 const ImageInfo& dstInfo, void* dstPixels,
                                 const Point& glyphOffset) const {
  if (dstInfo.isEmpty() || dstPixels == nullptr) {
    return false;
  }
  // Note: In the hasColor() function, freeType has an internal lock. Placing this method later
  // would cause repeated locking and lead to a deadlock.
  bool colorFont = hasColor();
<<<<<<< HEAD
  bool isCOLRv1 = ftTypeface()->isCOLRv1();
#if defined(__ANDROID__) || defined(ANDROID)
  if (isCOLRv1 && GlyphRenderer::IsAvailable()) {
    std::string text = FTScalerContext::GlyphIDToUTF8(ftTypeface(), glyphID);
    if (!text.empty()) {
      auto fontPath = ftTypeface()->fontPath();
      float bounds[4] = {};
      if (GlyphRenderer::MeasureText(fontPath, text, textSize, bounds, nullptr)) {
        float offsetX = -bounds[0];
        float offsetY = -bounds[1];
        auto srcInfo = ImageInfo::Make(dstInfo.width(), dstInfo.height(), ColorType::RGBA_8888,
                                       AlphaType::Unpremultiplied, 0, ColorSpace::SRGB());
        Buffer buffer{srcInfo.byteSize()};
        Pixmap pixmap{srcInfo, buffer.data()};
        bool ret = GlyphRenderer::RenderGlyph(
            fontPath, text, textSize, static_cast<int>(srcInfo.width()),
            static_cast<int>(srcInfo.height()), offsetX, offsetY, buffer.data());
        pixmap.readPixels(dstInfo, dstPixels);
        return ret;
      }
    }
  }
#else
  USE(isCOLRv1);
=======
  bool isColorVector = ftTypeface()->hasColor() && ftTypeface()->hasOutlines();
#if defined(__ANDROID__) || defined(ANDROID)
  if (isColorVector && GlyphRenderer::IsAvailable()) {
    std::string text = ftTypeface()->getGlyphUTF8(glyphID);
    if (!text.empty()) {
      auto typeface = ftTypeface()->typeface.get();
      float offsetX = -glyphOffset.x;
      float offsetY = -glyphOffset.y;
      auto width = static_cast<int>(dstInfo.width());
      auto height = static_cast<int>(dstInfo.height());
      bool formatCompatible = dstInfo.colorType() == ColorType::RGBA_8888 &&
                              dstInfo.alphaType() == AlphaType::Unpremultiplied &&
                              (dstInfo.colorSpace() == nullptr || dstInfo.colorSpace()->isSRGB());
      if (formatCompatible) {
        return GlyphRenderer::RenderGlyph(typeface, text, textSize, width, height, offsetX, offsetY,
                                          dstPixels);
      }
      auto srcInfo = ImageInfo::Make(width, height, ColorType::RGBA_8888,
                                     AlphaType::Unpremultiplied, 0, ColorSpace::SRGB());
      Buffer buffer{srcInfo.byteSize()};
      if (!GlyphRenderer::RenderGlyph(typeface, text, textSize, width, height, offsetX, offsetY,
                                      buffer.data())) {
        return false;
      }
      Pixmap pixmap{srcInfo, buffer.data()};
      return pixmap.readPixels(dstInfo, dstPixels);
    }
    return false;
  }
#else
  USE(isColorVector);
  USE(glyphOffset);
>>>>>>> 78176561
#endif
  std::lock_guard<std::mutex> autoLock(ftTypeface()->locker);
  if (!colorFont) {
    auto face = ftTypeface()->face;
    if (!loadOutlineGlyph(face, glyphID, fauxBold, false)) {
      return false;
    }
    ClearPixels(dstInfo, dstPixels);
    RenderOutLineGlyph(face, dstInfo, dstPixels);
    return true;
  }
  auto glyphFlags = loadGlyphFlags;
  glyphFlags |= FT_LOAD_RENDER;
  glyphFlags &= ~FT_LOAD_NO_BITMAP;
  if (!loadBitmapGlyph(glyphID, glyphFlags)) {
    return false;
  }
  auto ftBitmap = ftTypeface()->face->glyph->bitmap;
  auto width = ftBitmap.width;
  auto height = ftBitmap.rows;
  auto src = reinterpret_cast<const uint8_t*>(ftBitmap.buffer);
  // FT_Bitmap::pitch is an int and allowed to be negative.
  auto srcRB = ftBitmap.pitch;
  auto srcFormat = ftBitmap.pixel_mode == FT_PIXEL_MODE_GRAY ? gfx::skcms_PixelFormat_A_8
                                                             : gfx::skcms_PixelFormat_BGRA_8888;
  auto srcProfile = *gfx::skcms_sRGB_profile();

  auto dst = static_cast<uint8_t*>(dstPixels);
  auto dstRB = dstInfo.rowBytes();
  auto dstFormat = ToPixelFormat(dstInfo.colorType());
  auto dstProfile = srcProfile;
  if (dstInfo.colorSpace() != nullptr) {
    dstProfile = ToSkcmsICCProfile(dstInfo.colorSpace());
  }
  for (size_t i = 0; i < height; i++) {
    gfx::skcms_Transform(src, srcFormat, gfx::skcms_AlphaFormat_PremulAsEncoded,
                         gfx::skcms_sRGB_profile(), dst, dstFormat,
                         gfx::skcms_AlphaFormat_PremulAsEncoded, &dstProfile, width);
    src += srcRB;
    dst += dstRB;
  }
  return true;
}

bool FTScalerContext::loadBitmapGlyph(GlyphID glyphID, FT_Int32 glyphFlags) const {
  if (setupSize(false)) {
    return false;
  }
  auto face = ftTypeface()->face;
  auto err = FT_Load_Glyph(face, glyphID, glyphFlags);
  if (err != FT_Err_Ok || face->glyph->format != FT_GLYPH_FORMAT_BITMAP) {
    return false;
  }
  auto ftBitmap = face->glyph->bitmap;
  return ftBitmap.pixel_mode == FT_PIXEL_MODE_BGRA || ftBitmap.pixel_mode == FT_PIXEL_MODE_GRAY;
}

Matrix FTScalerContext::getExtraMatrix(bool fauxItalic) const {
  auto matrix = Matrix::MakeScale(extraScale.x, extraScale.y);
  if (fauxItalic) {
    matrix.postSkew(ITALIC_SKEW, 0);
  }
  return matrix;
}

FTTypeface* FTScalerContext::ftTypeface() const {
  return static_cast<FTTypeface*>(typeface.get());
}

bool FTScalerContext::loadOutlineGlyph(FT_Face face, GlyphID glyphID, bool fauxBold,
                                       bool fauxItalic) const {
  // FT_IS_SCALABLE is documented to mean the face contains outline glyphs.
  if (!FT_IS_SCALABLE(face) || setupSize(fauxItalic)) {
    return false;
  }
  auto flags = loadGlyphFlags;
  flags |= FT_LOAD_NO_BITMAP;  // ignore embedded bitmaps so we're sure to get the outline
  flags &= ~FT_LOAD_RENDER;    // don't scan convert (we just want the outline)
  auto err = FT_Load_Glyph(face, glyphID, flags);
  if (err != FT_Err_Ok || face->glyph->format != FT_GLYPH_FORMAT_OUTLINE) {
    return false;
  }
  if (fauxBold) {
    ApplyEmbolden(face, face->glyph, glyphID, flags);
  }
  return true;
}

#if defined(__ANDROID__) || defined(ANDROID)
<<<<<<< HEAD
bool FTScalerContext::MeasureCOLRv1Glyph(FTTypeface* typeface, GlyphID glyphID, float textSize,
                                         Rect* rect) {
  std::string text = FTScalerContext::GlyphIDToUTF8(typeface, glyphID);
  if (text.empty()) {
    return false;
  }
  auto fontPath = typeface->fontPath();
  float bounds[4] = {};
  float advance = 0;
  if (!GlyphRenderer::MeasureText(fontPath, text, textSize, bounds, &advance)) {
=======
bool FTScalerContext::MeasureColorVectorGlyph(GlyphID glyphID, Rect* rect) const {
  std::string text = ftTypeface()->getGlyphUTF8(glyphID);
  if (text.empty()) {
    return false;
  }
  auto typeface = ftTypeface()->typeface.get();
  float bounds[4] = {};
  float advance = 0;
  if (!GlyphRenderer::MeasureText(typeface, text, textSize, bounds, &advance)) {
>>>>>>> 78176561
    return false;
  }
  float width = std::max(bounds[2] - bounds[0], advance);
  float height = std::max(bounds[3] - bounds[1], textSize * 1.2f);
  *rect = Rect::MakeXYWH(bounds[0], bounds[1], width, height);
  return true;
}
<<<<<<< HEAD

std::string FTScalerContext::GlyphIDToUTF8(FTTypeface* typeface, GlyphID glyphID) {
  auto& map = typeface->getGlyphToUnicodeMap();
  Unichar unichar = glyphID < map.size() ? map[glyphID] : 0;
  return UnicharToUTF8(unichar);
}
=======
>>>>>>> 78176561
#endif
}  // namespace tgfx<|MERGE_RESOLUTION|>--- conflicted
+++ resolved
@@ -35,10 +35,6 @@
 #include "tgfx/core/Buffer.h"
 #include "tgfx/core/Pixmap.h"
 #include "tgfx/core/UTF.h"
-
-#if defined(__ANDROID__) || defined(ANDROID)
-#include "platform/android/GlyphRenderer.h"
-#endif
 
 #if defined(__ANDROID__) || defined(ANDROID)
 #include "platform/android/GlyphRenderer.h"
@@ -171,32 +167,6 @@
   return chosenStrikeIndex;
 }
 
-#if defined(__ANDROID__) || defined(ANDROID)
-static std::string UnicharToUTF8(Unichar unichar) {
-  if (unichar == 0) {
-    return {};
-  }
-  std::string result;
-  auto charCode = static_cast<uint32_t>(unichar);
-  if (charCode < 0x80) {
-    result += static_cast<char>(charCode);
-  } else if (charCode < 0x800) {
-    result += static_cast<char>(0xC0 | (charCode >> 6));
-    result += static_cast<char>(0x80 | (charCode & 0x3F));
-  } else if (charCode < 0x10000) {
-    result += static_cast<char>(0xE0 | (charCode >> 12));
-    result += static_cast<char>(0x80 | ((charCode >> 6) & 0x3F));
-    result += static_cast<char>(0x80 | (charCode & 0x3F));
-  } else {
-    result += static_cast<char>(0xF0 | (charCode >> 18));
-    result += static_cast<char>(0x80 | ((charCode >> 12) & 0x3F));
-    result += static_cast<char>(0x80 | ((charCode >> 6) & 0x3F));
-    result += static_cast<char>(0x80 | (charCode & 0x3F));
-  }
-  return result;
-}
-#endif
-
 FTScalerContext::FTScalerContext(std::shared_ptr<Typeface> typeFace, float size)
     : ScalerContext(std::move(typeFace), size), textScale(size) {
   backingSize = textSize;
@@ -644,15 +614,9 @@
 
 Rect FTScalerContext::getBounds(tgfx::GlyphID glyphID, bool fauxBold, bool fauxItalic) const {
 #if defined(__ANDROID__) || defined(ANDROID)
-<<<<<<< HEAD
-  if (ftTypeface()->isCOLRv1() && GlyphRenderer::IsAvailable()) {
-    Rect rect = {};
-    if (MeasureCOLRv1Glyph(ftTypeface(), glyphID, textSize, &rect)) {
-=======
   if (ftTypeface()->hasColor() && ftTypeface()->hasOutlines() && GlyphRenderer::IsAvailable()) {
     Rect rect = {};
     if (MeasureColorVectorGlyph(glyphID, &rect)) {
->>>>>>> 78176561
       return rect;
     }
   }
@@ -752,16 +716,6 @@
     return bounds;
   }
 #if defined(__ANDROID__) || defined(ANDROID)
-<<<<<<< HEAD
-  if (ftTypeface()->isCOLRv1() && GlyphRenderer::IsAvailable()) {
-    Rect rect = {};
-    if (MeasureCOLRv1Glyph(ftTypeface(), glyphID, textSize, &rect)) {
-      if (matrix) {
-        matrix->setTranslate(rect.x(), rect.y());
-      }
-      return rect;
-    }
-=======
   if (ftTypeface()->hasColor() && ftTypeface()->hasOutlines() && GlyphRenderer::IsAvailable()) {
     Rect rect = {};
     if (MeasureColorVectorGlyph(glyphID, &rect)) {
@@ -770,7 +724,6 @@
       }
     }
     return rect;
->>>>>>> 78176561
   }
 #endif
   std::lock_guard<std::mutex> autoLock(ftTypeface()->locker);
@@ -800,32 +753,6 @@
   // Note: In the hasColor() function, freeType has an internal lock. Placing this method later
   // would cause repeated locking and lead to a deadlock.
   bool colorFont = hasColor();
-<<<<<<< HEAD
-  bool isCOLRv1 = ftTypeface()->isCOLRv1();
-#if defined(__ANDROID__) || defined(ANDROID)
-  if (isCOLRv1 && GlyphRenderer::IsAvailable()) {
-    std::string text = FTScalerContext::GlyphIDToUTF8(ftTypeface(), glyphID);
-    if (!text.empty()) {
-      auto fontPath = ftTypeface()->fontPath();
-      float bounds[4] = {};
-      if (GlyphRenderer::MeasureText(fontPath, text, textSize, bounds, nullptr)) {
-        float offsetX = -bounds[0];
-        float offsetY = -bounds[1];
-        auto srcInfo = ImageInfo::Make(dstInfo.width(), dstInfo.height(), ColorType::RGBA_8888,
-                                       AlphaType::Unpremultiplied, 0, ColorSpace::SRGB());
-        Buffer buffer{srcInfo.byteSize()};
-        Pixmap pixmap{srcInfo, buffer.data()};
-        bool ret = GlyphRenderer::RenderGlyph(
-            fontPath, text, textSize, static_cast<int>(srcInfo.width()),
-            static_cast<int>(srcInfo.height()), offsetX, offsetY, buffer.data());
-        pixmap.readPixels(dstInfo, dstPixels);
-        return ret;
-      }
-    }
-  }
-#else
-  USE(isCOLRv1);
-=======
   bool isColorVector = ftTypeface()->hasColor() && ftTypeface()->hasOutlines();
 #if defined(__ANDROID__) || defined(ANDROID)
   if (isColorVector && GlyphRenderer::IsAvailable()) {
@@ -858,7 +785,6 @@
 #else
   USE(isColorVector);
   USE(glyphOffset);
->>>>>>> 78176561
 #endif
   std::lock_guard<std::mutex> autoLock(ftTypeface()->locker);
   if (!colorFont) {
@@ -948,18 +874,6 @@
 }
 
 #if defined(__ANDROID__) || defined(ANDROID)
-<<<<<<< HEAD
-bool FTScalerContext::MeasureCOLRv1Glyph(FTTypeface* typeface, GlyphID glyphID, float textSize,
-                                         Rect* rect) {
-  std::string text = FTScalerContext::GlyphIDToUTF8(typeface, glyphID);
-  if (text.empty()) {
-    return false;
-  }
-  auto fontPath = typeface->fontPath();
-  float bounds[4] = {};
-  float advance = 0;
-  if (!GlyphRenderer::MeasureText(fontPath, text, textSize, bounds, &advance)) {
-=======
 bool FTScalerContext::MeasureColorVectorGlyph(GlyphID glyphID, Rect* rect) const {
   std::string text = ftTypeface()->getGlyphUTF8(glyphID);
   if (text.empty()) {
@@ -969,7 +883,6 @@
   float bounds[4] = {};
   float advance = 0;
   if (!GlyphRenderer::MeasureText(typeface, text, textSize, bounds, &advance)) {
->>>>>>> 78176561
     return false;
   }
   float width = std::max(bounds[2] - bounds[0], advance);
@@ -977,14 +890,5 @@
   *rect = Rect::MakeXYWH(bounds[0], bounds[1], width, height);
   return true;
 }
-<<<<<<< HEAD
-
-std::string FTScalerContext::GlyphIDToUTF8(FTTypeface* typeface, GlyphID glyphID) {
-  auto& map = typeface->getGlyphToUnicodeMap();
-  Unichar unichar = glyphID < map.size() ? map[glyphID] : 0;
-  return UnicharToUTF8(unichar);
-}
-=======
->>>>>>> 78176561
 #endif
 }  // namespace tgfx