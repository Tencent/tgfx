/////////////////////////////////////////////////////////////////////////////////////////////////
//
//  Tencent is pleased to support the open source community by making tgfx available.
//
//  Copyright (C) 2023 Tencent. All rights reserved.
//
//  Licensed under the BSD 3-Clause License (the "License"); you may not use this file except
//  in compliance with the License. You may obtain a copy of the License at
//
//      https://opensource.org/licenses/BSD-3-Clause
//
//  unless required by applicable law or agreed to in writing, software distributed under the
//  license is distributed on an "as is" basis, without warranties or conditions of any kind,
//  either express or implied. see the license for the specific language governing permissions
//  and limitations under the license.
//
/////////////////////////////////////////////////////////////////////////////////////////////////

#include "FTScalerContext.h"
<<<<<<< HEAD
#include <freetype/ftfntfmt.h>
#include <cmath>
#include <memory>
=======
>>>>>>> 80c3de39
#include "ft2build.h"
#include "tgfx/core/FontMetrics.h"
#include "tgfx/core/Stream.h"
#include "tgfx/core/Typeface.h"
#include FT_BITMAP_H
#include FT_OUTLINE_H
#include FT_SIZES_H
#include FT_TRUETYPE_TABLES_H
<<<<<<< HEAD
#include <array>
=======
#include "FTRasterTarget.h"
>>>>>>> 80c3de39
#include "FTUtil.h"
#include "core/utils/ClearPixels.h"
#include "core/utils/GammaCorrection.h"
#include "core/utils/Log.h"
#include "core/utils/MathExtra.h"
#include "skcms.h"
#include "tgfx/core/Pixmap.h"

namespace tgfx {
//  See http://freetype.sourceforge.net/freetype2/docs/reference/ft2-bitmap_handling.html#FT_Bitmap_Embolden
//  This value was chosen by eyeballing the result in Firefox and trying to match it.
static constexpr FT_Pos BITMAP_EMBOLDEN_STRENGTH = 1 << 6;
static constexpr int OUTLINE_EMBOLDEN_DIVISOR = 24;

<<<<<<< HEAD
std::shared_ptr<ScalerContext> ScalerContext::CreateNew(std::shared_ptr<Typeface> typeface,
                                                        float size) {
  DEBUG_ASSERT(typeface != nullptr);
  return std::make_shared<FTScalerContext>(std::move(typeface), size);
}

namespace {
float FTFixedToFloat(FT_Fixed x) {
=======
static constexpr FT_UInt DefaultResolutionInDPI = 72;

// When FT_Set_Char_Size is called, the ppem value is recalculated using the formula:
// ppem = textSize * DPI / 72.
// In FreeType, ppem is stored as an unsigned short, so if textSize exceeds 65535, ppem will overflow.
// To prevent this, we cap textSize at 65535. For the ppem limit in the source code, check here:
// https://github.com/freetype/freetype/blob/VER-2-13-3/src/base/ftobjs.c/#L3359
static constexpr float MaxTextSize = 65535.f * 72.f / static_cast<float>(DefaultResolutionInDPI);

static float FTFixedToFloat(FT_Fixed x) {
>>>>>>> 80c3de39
  return static_cast<float>(x) * 1.52587890625e-5f;
}

static FT_Fixed FloatToFTFixed(float x) {
  static constexpr float MaxS32FitsInFloat = 2147483520.f;
  static constexpr float MinS32FitsInFloat = -MaxS32FitsInFloat;
  x = x < MaxS32FitsInFloat ? x : MaxS32FitsInFloat;
  x = x > MinS32FitsInFloat ? x : MinS32FitsInFloat;
  return static_cast<FT_Fixed>(x * (1 << 16));
}

<<<<<<< HEAD
void ApplyEmbolden(FT_Face face, FT_GlyphSlot glyph, GlyphID glyphId, FT_Int32 glyphFlags) {
=======
static void RenderOutLineGlyph(FT_Face face, const ImageInfo& dstInfo, void* dstPixels) {
  auto buffer = static_cast<unsigned char*>(dstPixels);
  int rows = dstInfo.height();
  int pitch = static_cast<int>(dstInfo.rowBytes());

  FTRasterTarget target = {buffer + (rows - 1) * pitch, pitch,
                           GammaCorrection::GammaTable().data()};
  FT_Raster_Params params;
  params.flags = FT_RASTER_FLAG_DIRECT | FT_RASTER_FLAG_CLIP | FT_RASTER_FLAG_AA;
  params.gray_spans = GraySpanFunc;
  params.user = &target;
  params.clip_box = {0, 0, static_cast<FT_Pos>(dstInfo.width()),
                     static_cast<FT_Pos>(dstInfo.height())};
  auto outline = &face->glyph->outline;
  FT_BBox bbox;
  FT_Outline_Get_CBox(outline, &bbox);
  // outset the box to integral boundaries
  bbox.xMin &= ~63;
  bbox.yMin &= ~63;
  FT_Outline_Translate(outline, -bbox.xMin, -bbox.yMin);
  FT_Outline_Render(face->glyph->library, outline, &params);
}

static void ApplyEmbolden(FT_Face face, FT_GlyphSlot glyph, GlyphID glyphId, FT_Int32 glyphFlags) {
>>>>>>> 80c3de39
  switch (glyph->format) {
    case FT_GLYPH_FORMAT_OUTLINE:
      FT_Pos strength;
      strength =
          FT_MulFix(face->units_per_EM, face->size->metrics.y_scale) / OUTLINE_EMBOLDEN_DIVISOR;
      FT_Outline_Embolden(&glyph->outline, strength);
      break;
    case FT_GLYPH_FORMAT_BITMAP:
      if (!face->glyph->bitmap.buffer) {
        FT_Load_Glyph(face, glyphId, glyphFlags);
      }
      FT_GlyphSlot_Own_Bitmap(glyph);
      FT_Bitmap_Embolden(glyph->library, &glyph->bitmap, BITMAP_EMBOLDEN_STRENGTH, 0);
      break;
    default:
      LOGE("unknown glyph format");
  }
}

/**
 * Returns the bitmap strike equal to or just larger than the requested size.
 */
FT_Int ChooseBitmapStrike(FT_Face face, FT_F26Dot6 scaleY) {
  FT_Pos requestedPPEM = scaleY;  // FT_Bitmap_Size::y_ppem is in 26.6 format.
  FT_Int chosenStrikeIndex = -1;
  FT_Pos chosenPPEM = 0;
  for (FT_Int strikeIndex = 0; strikeIndex < face->num_fixed_sizes; ++strikeIndex) {
    FT_Pos strikePPEM = face->available_sizes[strikeIndex].y_ppem;
    if (strikePPEM == requestedPPEM) {
      // exact match - our search stops here
      return strikeIndex;
    } else if (chosenPPEM < requestedPPEM) {
      // attempt to increase chosenPPEM
      if (chosenPPEM < strikePPEM) {
        chosenPPEM = strikePPEM;
        chosenStrikeIndex = strikeIndex;
      }
    } else {
      // attempt to decrease chosenPPEM, but not below requestedPPEM
      if (requestedPPEM < strikePPEM && strikePPEM < chosenPPEM) {
        chosenPPEM = strikePPEM;
        chosenStrikeIndex = strikeIndex;
      }
    }
  }
  return chosenStrikeIndex;
}

bool CanEmbed(FT_Face face) {
  FT_UShort fsType = FT_Get_FSType_Flags(face);
  return (fsType & (FT_FSTYPE_RESTRICTED_LICENSE_EMBEDDING | FT_FSTYPE_BITMAP_EMBEDDING_ONLY)) == 0;
}

bool CanSubset(FT_Face face) {
  FT_UShort fsType = FT_Get_FSType_Flags(face);
  return (fsType & FT_FSTYPE_NO_SUBSETTING) == 0;
}

FontMetrics::FontType GetFontType(FT_Face face) {
  const char* fontType = FT_Get_X11_Font_Format(face);
  struct TextToFontType {
    const char* text;
    FontMetrics::FontType type;
  };

  static TextToFontType values[] = {
      {"Type 1", FontMetrics::FontType::Type1},
      {"CID Type 1", FontMetrics::FontType::Type1CID},
      {"CFF", FontMetrics::FontType::CFF},
      {"TrueType", FontMetrics::FontType::TrueType},
  };
  for (const auto& value : values) {
    if (strcmp(fontType, value.text) == 0) {
      return value.type;
    }
  }
  return FontMetrics::FontType::Other;
}

}  // namespace

FTScalerContext::FTScalerContext(std::shared_ptr<Typeface> tf, float size)
    : ScalerContext(std::move(tf), size), textScale(size) {
  loadGlyphFlags |= FT_LOAD_NO_BITMAP;
  // Always using FT_LOAD_IGNORE_GLOBAL_ADVANCE_WIDTH to get correct
  // advances, as fontconfig and cairo do.
  loadGlyphFlags |= FT_LOAD_IGNORE_GLOBAL_ADVANCE_WIDTH;
  loadGlyphFlags |= FT_LOAD_TARGET_NORMAL;
  auto face = ftTypeface()->face;
  if (FT_HAS_COLOR(face)) {
    loadGlyphFlags |= FT_LOAD_COLOR;
  }

  auto err = FT_New_Size(face, &ftSize);
  if (err != FT_Err_Ok) {
    LOGE("FT_New_Size(%s) failed.", face->family_name);
    return;
  }
  err = FT_Activate_Size(ftSize);
  if (err != FT_Err_Ok) {
    LOGE("FT_Activate_Size(%s) failed.", face->family_name);
    return;
  }
  if (FloatNearlyZero(textScale) || !FloatsAreFinite(&textScale, 1)) {
    textScale = 1.0f;
    extraScale.set(0.0f, 0.0f);
  }
  auto textScaleDot6 = FloatToFDot6(textScale);
  if (FT_IS_SCALABLE(face)) {
    bool exceedScaleLimit = false;
    if (textScale > MaxTextSize) {
      textScaleDot6 = FloatToFDot6(MaxTextSize);
      exceedScaleLimit = true;
    }
    err = FT_Set_Char_Size(face, textScaleDot6, textScaleDot6, DefaultResolutionInDPI,
                           DefaultResolutionInDPI);
    if (err != FT_Err_Ok) {
      LOGE("FT_Set_CharSize(%s, %f, %f) failed.", face->family_name, textScaleDot6, textScaleDot6);
      return;
    }
    // Adjust the matrix to reflect the actually chosen scale.
    // FreeType currently does not allow requesting sizes less than 1, this allows for scaling.
    // Don't do this at all sizes as that will interfere with hinting.
    if (textScale < 1) {
      auto unitsPerEm = static_cast<float>(face->units_per_EM);
      const auto& metrics = face->size->metrics;
      auto xPpem = unitsPerEm * FTFixedToFloat(metrics.x_scale) / 64.0f;
      auto yPpem = unitsPerEm * FTFixedToFloat(metrics.y_scale) / 64.0f;
      extraScale.x *= textScale / xPpem;
      extraScale.y *= textScale / yPpem;
    } else if (exceedScaleLimit) {
      extraScale *= textScale / MaxTextSize;
    }
  } else if (FT_HAS_FIXED_SIZES(face)) {
    strikeIndex = ChooseBitmapStrike(face, textScaleDot6);
    if (strikeIndex == -1) {
      LOGE("No glyphs for font \"%s\" size %f.\n", face->family_name, textScaleDot6);
      return;
    }

    err = FT_Select_Size(face, strikeIndex);
    if (err != 0) {
      LOGE("FT_Select_Size(%s, %d) failed.", face->family_name, strikeIndex);
      strikeIndex = -1;
      return;
    }

    // Adjust the matrix to reflect the actually chosen scale.
    // It is likely that the ppem chosen was not the one requested; this allows for scaling.
    extraScale.x *= textScale / static_cast<float>(face->size->metrics.x_ppem);
    extraScale.y *= textScale / static_cast<float>(face->size->metrics.y_ppem);

    // FreeType documentation says:
    // FT_LOAD_NO_BITMAP -- Ignore bitmap strikes when loading.
    // Bitmap-only fonts ignore this flag.
    //
    // However, in FreeType 2.5.1 color bitmap-only fonts do not ignore this flag.
    // Force this flag off for bitmap-only fonts.
    loadGlyphFlags &= ~FT_LOAD_NO_BITMAP;
  }
}

FTScalerContext::~FTScalerContext() {
  if (ftSize) {
    std::lock_guard<std::mutex> autoLock(ftTypeface()->locker);
    FT_Done_Size(ftSize);
  }
}

int FTScalerContext::setupSize(bool fauxItalic) const {
  FT_Error err = FT_Activate_Size(ftSize);
  if (err != 0) {
    return err;
  }
  auto matrix = getExtraMatrix(fauxItalic);
  FT_Matrix matrix22 = {
      FloatToFTFixed(matrix.getScaleX()),
      FloatToFTFixed(-matrix.getSkewX()),
      FloatToFTFixed(-matrix.getSkewY()),
      FloatToFTFixed(matrix.getScaleY()),
  };
  FT_Set_Transform(ftTypeface()->face, &matrix22, nullptr);
  return 0;
}

FontMetrics FTScalerContext::getFontMetrics() const {
  std::lock_guard<std::mutex> autoLock(ftTypeface()->locker);
  FontMetrics metrics = {};
  if (setupSize(false)) {
    return metrics;
  }
  getFontMetricsInternal(&metrics);
  return metrics;
}

bool FTScalerContext::isOpentypeFontDataStandardFormat() const {
  // FreeType reports TrueType for any data that can be decoded to TrueType or OpenType.
  // However, there are alternate data formats for OpenType, like wOFF and wOF2.
  auto data = typeface->openData();
  if (!data) {
    return false;
  }
  auto stream = Stream::MakeFromData(data);
  std::array<char, 4> buffer;
  if (stream->read(buffer.data(), 4) < 4) {
    return false;
  }
  auto fontTag = SetFourByteTag(buffer[0], buffer[1], buffer[2], buffer[3]);

  constexpr auto windowsTrueTypeTag = SetFourByteTag(0, 1, 0, 0);
  constexpr auto macTrueTypeTag = SetFourByteTag('t', 'r', 'u', 'e');
  constexpr auto postScriptTag = SetFourByteTag('t', 'y', 'p', '1');
  constexpr auto opentypeCFFTag = SetFourByteTag('O', 'T', 'T', 'O');
  constexpr auto ttcTag = SetFourByteTag('t', 't', 'c', 'f');

  return fontTag == windowsTrueTypeTag || fontTag == macTrueTypeTag || fontTag == postScriptTag ||
         fontTag == opentypeCFFTag || fontTag == ttcTag;
}

void FTScalerContext::getFontMetricsInternal(FontMetrics* metrics) const {
  auto face = ftTypeface()->face;
  auto upem = static_cast<float>(ftTypeface()->unitsPerEmInternal());

  // use the os/2 table as a source of reasonable defaults.
  auto xHeight = 0.0f;
  auto capHeight = 0.0f;
  auto* os2 = static_cast<TT_OS2*>(FT_Get_Sfnt_Table(face, FT_SFNT_OS2));
  if (os2) {
    xHeight = static_cast<float>(os2->sxHeight) / upem * textScale;
    if (os2->version != 0xFFFF && os2->version >= 2) {
      capHeight = static_cast<float>(os2->sCapHeight) / upem * textScale;
    }
  }

  // pull from format-specific metrics as needed
  float ascent;
  float descent;
  float leading;
  float xmin;
  float xmax;
  float ymin;
  float ymax;
  float underlineThickness;
  float underlinePosition;
  if (face->face_flags & FT_FACE_FLAG_SCALABLE) {  // scalable outline font
    // FreeType will always use HHEA metrics if they're not zero.
    // It completely ignores the OS/2 fsSelection::UseTypoMetrics bit.
    // It also ignores the VDMX tables, which are also of interest here
    // (and override everything else when they apply).
    static const int UseTypoMetricsMask = (1 << 7);
    if (os2 && os2->version != 0xFFFF && (os2->fsSelection & UseTypoMetricsMask)) {
      ascent = -static_cast<float>(os2->sTypoAscender) / upem;
      descent = -static_cast<float>(os2->sTypoDescender) / upem;
      leading = static_cast<float>(os2->sTypoLineGap) / upem;
    } else {
      ascent = -static_cast<float>(face->ascender) / upem;
      descent = -static_cast<float>(face->descender) / upem;
      leading = static_cast<float>(face->height + (face->descender - face->ascender)) / upem;
    }
    xmin = static_cast<float>(face->bbox.xMin) / upem;
    xmax = static_cast<float>(face->bbox.xMax) / upem;
    ymin = -static_cast<float>(face->bbox.yMin) / upem;
    ymax = -static_cast<float>(face->bbox.yMax) / upem;
    underlineThickness = static_cast<float>(face->underline_thickness) / upem;
    underlinePosition = -(static_cast<float>(face->underline_position) +
                          static_cast<float>(face->underline_thickness) / 2) /
                        upem;

    // we may be able to synthesize x_height and cap_height from outline
    if (xHeight == 0.f) {
      FT_BBox bbox;
      if (getCBoxForLetter('x', &bbox)) {
        xHeight = static_cast<float>(bbox.yMax) / 64.0f;
      }
    }
    if (capHeight == 0.f) {
      FT_BBox bbox;
      if (getCBoxForLetter('H', &bbox)) {
        capHeight = static_cast<float>(bbox.yMax) / 64.0f;
      }
    }
  } else if (strikeIndex != -1) {  // bitmap strike metrics
    auto xppem = static_cast<float>(face->size->metrics.x_ppem);
    auto yppem = static_cast<float>(face->size->metrics.y_ppem);
    ascent = -static_cast<float>(face->size->metrics.ascender) / (yppem * 64.0f);
    descent = -static_cast<float>(face->size->metrics.descender) / (yppem * 64.0f);
    leading = (static_cast<float>(face->size->metrics.height) / (yppem * 64.0f)) + ascent - descent;

    xmin = 0.0f;
    xmax = static_cast<float>(face->available_sizes[strikeIndex].width) / xppem;
    ymin = descent;
    ymax = ascent;

    underlineThickness = 0;
    underlinePosition = 0;

    auto* post = static_cast<TT_Postscript*>(FT_Get_Sfnt_Table(face, FT_SFNT_POST));
    if (post) {
      underlineThickness = static_cast<float>(post->underlineThickness) / upem;
      underlinePosition = -static_cast<float>(post->underlinePosition) / upem;
    }
  } else {
    return;
  }

  // synthesize elements that were not provided by the os/2 table or format-specific metrics
  if (xHeight == 0.f) {
    xHeight = -ascent * textScale;
  }
  if (capHeight == 0.f) {
    capHeight = -ascent * textScale;
  }

  // disallow negative line spacing
  if (leading < 0.0f) {
    leading = 0.0f;
  }
  metrics->top = ymax * textScale;
  metrics->ascent = ascent * textScale;
  metrics->descent = descent * textScale;
  metrics->bottom = ymin * textScale;
  metrics->leading = leading * textScale;
  metrics->xMin = xmin * textScale;
  metrics->xMax = xmax * textScale;
  metrics->xHeight = xHeight;
  metrics->capHeight = capHeight;
  metrics->underlineThickness = underlineThickness * textScale;
  metrics->underlinePosition = underlinePosition * textScale;

  metrics->postScriptName = FT_Get_Postscript_Name(face);

  if (FT_HAS_MULTIPLE_MASTERS(face)) {
    metrics->flags =
        static_cast<FontMetrics::FontFlags>(metrics->flags | FontMetrics::FontFlags::Variable);
  }
  if (!CanEmbed(face)) {
    metrics->flags =
        static_cast<FontMetrics::FontFlags>(metrics->flags | FontMetrics::FontFlags::NotEmbeddable);
  }
  if (!CanSubset(face)) {
    metrics->flags = static_cast<FontMetrics::FontFlags>(metrics->flags |
                                                         FontMetrics::FontFlags::NotSubsettable);
  }

  metrics->type = GetFontType(face);
  if ((metrics->type == FontMetrics::FontType::TrueType ||
       metrics->type == FontMetrics::FontType::CFF) &&
      !isOpentypeFontDataStandardFormat()) {
    metrics->flags =
        static_cast<FontMetrics::FontFlags>(metrics->flags | FontMetrics::FontFlags::AltDataFormat);
  }

  metrics->style = static_cast<FontMetrics::StyleFlags>(0);
  if (FT_IS_FIXED_WIDTH(face)) {
    metrics->style =
        static_cast<FontMetrics::StyleFlags>(metrics->style | FontMetrics::StyleFlags::FixedPitch);
  }
  if (face->style_flags & FT_STYLE_FLAG_ITALIC) {
    metrics->style =
        static_cast<FontMetrics::StyleFlags>(metrics->style | FontMetrics::StyleFlags::Italic);
    ;
  }
}

bool FTScalerContext::getCBoxForLetter(char letter, FT_BBox* bbox) const {
  auto face = ftTypeface()->face;
  const auto glyph_id = FT_Get_Char_Index(face, static_cast<FT_ULong>(letter));
  if (glyph_id == 0) {
    return false;
  }
  if (FT_Load_Glyph(face, glyph_id, loadGlyphFlags) != FT_Err_Ok) {
    return false;
  }
  FT_Outline_Get_CBox(&face->glyph->outline, bbox);
  return true;
}

class FTGeometrySink {
 public:
  explicit FTGeometrySink(Path* path) : path(path) {
  }

  static int Move(const FT_Vector* pt, void* ctx) {
    auto& self = *static_cast<FTGeometrySink*>(ctx);
    if (self.started) {
      self.path->close();
      self.started = false;
    }
    self.current = *pt;
    return 0;
  }

  static int Line(const FT_Vector* pt, void* ctx) {
    auto& self = *static_cast<FTGeometrySink*>(ctx);
    if (self.currentIsNot(pt)) {
      self.goingTo(pt);
      self.path->lineTo(FDot6ToFloat(pt->x), -FDot6ToFloat(pt->y));
    }
    return 0;
  }

  static int Conic(const FT_Vector* pt0, const FT_Vector* pt1, void* ctx) {
    auto& self = *static_cast<FTGeometrySink*>(ctx);
    if (self.currentIsNot(pt0) || self.currentIsNot(pt1)) {
      self.goingTo(pt1);
      self.path->quadTo(FDot6ToFloat(pt0->x), -FDot6ToFloat(pt0->y), FDot6ToFloat(pt1->x),
                        -FDot6ToFloat(pt1->y));
    }
    return 0;
  }

  static int Cubic(const FT_Vector* pt0, const FT_Vector* pt1, const FT_Vector* pt2, void* ctx) {
    auto& self = *static_cast<FTGeometrySink*>(ctx);
    if (self.currentIsNot(pt0) || self.currentIsNot(pt1) || self.currentIsNot(pt2)) {
      self.goingTo(pt2);
      self.path->cubicTo(FDot6ToFloat(pt0->x), -FDot6ToFloat(pt0->y), FDot6ToFloat(pt1->x),
                         -FDot6ToFloat(pt1->y), FDot6ToFloat(pt2->x), -FDot6ToFloat(pt2->y));
    }
    return 0;
  }

 private:
  bool currentIsNot(const FT_Vector* pt) const {
    return current.x != pt->x || current.y != pt->y;
  }

  void goingTo(const FT_Vector* pt) {
    if (!started) {
      started = true;
      path->moveTo(FDot6ToFloat(current.x), -FDot6ToFloat(current.y));
    }
    current = *pt;
  }

  Path* path;
  bool started = false;
  FT_Vector current = {0, 0};
};

static bool GenerateGlyphPath(FT_Face face, Path* path) {
  static constexpr FT_Outline_Funcs gFuncs{
      /*move_to =*/FTGeometrySink::Move,
      /*line_to =*/FTGeometrySink::Line,
      /*conic_to =*/FTGeometrySink::Conic,
      /*cubic_to =*/FTGeometrySink::Cubic,
      /*shift = */ 0,
      /*delta =*/0,
  };
  FTGeometrySink sink(path);
  auto err = FT_Outline_Decompose(&face->glyph->outline, &gFuncs, &sink);
  if (err != FT_Err_Ok) {
    path->reset();
    return false;
  }
  path->close();
  return true;
}

bool FTScalerContext::generatePath(GlyphID glyphID, bool fauxBold, bool fauxItalic,
                                   Path* path) const {
  std::lock_guard<std::mutex> autoLock(ftTypeface()->locker);
  auto face = ftTypeface()->face;
  if (!loadOutlineGlyph(face, glyphID, fauxBold, fauxItalic)) {
    path->reset();
    return false;
  }
  if (!GenerateGlyphPath(face, path)) {
    path->reset();
    return false;
  }
  return true;
}

void FTScalerContext::getBBoxForCurrentGlyph(FT_BBox* bbox) const {
  auto face = ftTypeface()->face;
  FT_Outline_Get_CBox(&face->glyph->outline, bbox);

  // outset the box to integral boundaries
  bbox->xMin &= ~63;
  bbox->yMin &= ~63;
  bbox->xMax = (bbox->xMax + 63) & ~63;
  bbox->yMax = (bbox->yMax + 63) & ~63;
}

Rect FTScalerContext::getBounds(tgfx::GlyphID glyphID, bool fauxBold, bool fauxItalic) const {
  std::lock_guard<std::mutex> autoLock(ftTypeface()->locker);
  Rect bounds = {};
  if (setupSize(fauxItalic)) {
    return bounds;
  }
  auto glyphFlags = loadGlyphFlags | static_cast<FT_Int32>(FT_LOAD_BITMAP_METRICS_ONLY);
  auto face = ftTypeface()->face;
  auto err = FT_Load_Glyph(face, glyphID, glyphFlags);
  if (err != FT_Err_Ok) {
    return bounds;
  }
  if (fauxBold) {
    ApplyEmbolden(face, face->glyph, glyphID, glyphFlags);
  }
  if (face->glyph->format == FT_GLYPH_FORMAT_OUTLINE) {
    using FT_PosLimits = std::numeric_limits<FT_Pos>;
    FT_BBox rect = {FT_PosLimits::max(), FT_PosLimits::max(), FT_PosLimits::min(),
                    FT_PosLimits::min()};
    if (0 < face->glyph->outline.n_contours) {
      getBBoxForCurrentGlyph(&rect);
    } else {
      rect = {0, 0, 0, 0};
    }
    // Round out, no longer dot6.
    rect.xMin = FDot6Floor(rect.xMin);
    rect.yMin = FDot6Floor(rect.yMin);
    rect.xMax = FDot6Ceil(rect.xMax);
    rect.yMax = FDot6Ceil(rect.yMax);

    FT_Pos width = rect.xMax - rect.xMin;
    FT_Pos height = rect.yMax - rect.yMin;
    FT_Pos top = -rect.yMax;  // Freetype y-up, We y-down.
    FT_Pos left = rect.xMin;

    bounds.setXYWH(static_cast<float>(left), static_cast<float>(top), static_cast<float>(width),
                   static_cast<float>(height));
  } else if (face->glyph->format == FT_GLYPH_FORMAT_BITMAP) {
    bounds.setXYWH(static_cast<float>(face->glyph->bitmap_left),
                   -static_cast<float>(face->glyph->bitmap_top),
                   static_cast<float>(face->glyph->bitmap.width),
                   static_cast<float>(face->glyph->bitmap.rows));
    auto matrix = getExtraMatrix(fauxItalic);
    matrix.mapRect(&bounds);
    bounds.roundOut();
  } else {
    LOGE("FTScalerContext::getBounds() unknown glyph format!");
  }
  return bounds;
}

float FTScalerContext::getAdvance(GlyphID glyphID, bool verticalText) const {
  std::lock_guard<std::mutex> autoLock(ftTypeface()->locker);
  if (setupSize(false)) {
    return 0;
  }
  return getAdvanceInternal(glyphID, verticalText);
}

float FTScalerContext::getAdvanceInternal(GlyphID glyphID, bool verticalText) const {
  auto face = ftTypeface()->face;
  auto glyphFlags = loadGlyphFlags | static_cast<FT_Int32>(FT_LOAD_BITMAP_METRICS_ONLY);
  if (verticalText) {
    glyphFlags |= FT_LOAD_VERTICAL_LAYOUT;
  }
  auto err = FT_Load_Glyph(face, glyphID, glyphFlags);
  if (err != FT_Err_Ok) {
    return 0;
  }
  return verticalText ? FDot6ToFloat(face->glyph->advance.y) : FDot6ToFloat(face->glyph->advance.x);
}

Point FTScalerContext::getVerticalOffset(GlyphID glyphID) const {
  std::lock_guard<std::mutex> autoLock(ftTypeface()->locker);
  if (glyphID == 0 || setupSize(false)) {
    return {};
  }
  FontMetrics metrics = {};
  getFontMetricsInternal(&metrics);
  auto advanceX = getAdvanceInternal(glyphID);
  return {-advanceX * 0.5f, metrics.capHeight};
}

static gfx::skcms_PixelFormat ToPixelFormat(ColorType colorType) {
  switch (colorType) {
    case ColorType::ALPHA_8:
      return gfx::skcms_PixelFormat_A_8;
    case ColorType::BGRA_8888:
      return gfx::skcms_PixelFormat_BGRA_8888;
    default:
      return gfx::skcms_PixelFormat_RGBA_8888;
  }
}

Rect FTScalerContext::getImageTransform(GlyphID glyphID, bool fauxBold, const Stroke* stroke,
                                        Matrix* matrix) const {
  if (!hasColor() && stroke != nullptr) {
    return {};
  }
  if (!hasColor()) {
    const auto bounds = getBounds(glyphID, fauxBold, false);
    if (matrix) {
      matrix->setTranslate(bounds.x(), bounds.y());
    }
    return bounds;
  }

  std::lock_guard<std::mutex> autoLock(ftTypeface()->locker);
  auto glyphFlags = loadGlyphFlags | static_cast<FT_Int32>(FT_LOAD_BITMAP_METRICS_ONLY);
  glyphFlags &= ~FT_LOAD_NO_BITMAP;
  if (!loadBitmapGlyph(glyphID, glyphFlags)) {
    return {};
  }
  auto face = ftTypeface()->face;
  if (matrix) {
    matrix->setTranslate(static_cast<float>(face->glyph->bitmap_left),
                         -static_cast<float>(face->glyph->bitmap_top));
    matrix->postScale(extraScale.x, extraScale.y);
  }
  return Rect::MakeXYWH(
      static_cast<float>(face->glyph->bitmap_left), -static_cast<float>(face->glyph->bitmap_top),
      static_cast<float>(face->glyph->bitmap.width), static_cast<float>(face->glyph->bitmap.rows));
}

bool FTScalerContext::readPixels(GlyphID glyphID, bool fauxBold, const Stroke*,
                                 const ImageInfo& dstInfo, void* dstPixels) const {
  if (dstInfo.isEmpty() || dstPixels == nullptr) {
    return false;
  }
  // Note: In the hasColor() function, freeType has an internal lock. Placing this method later
  // would cause repeated locking and lead to a deadlock.
  bool colorFont = hasColor();
  std::lock_guard<std::mutex> autoLock(ftTypeface()->locker);
  if (!colorFont) {
    auto face = ftTypeface()->face;
    if (!loadOutlineGlyph(face, glyphID, fauxBold, false)) {
      return false;
    }
    ClearPixels(dstInfo, dstPixels);
    RenderOutLineGlyph(face, dstInfo, dstPixels);
    return true;
  }
  auto glyphFlags = loadGlyphFlags;
  glyphFlags |= FT_LOAD_RENDER;
  glyphFlags &= ~FT_LOAD_NO_BITMAP;
  if (!loadBitmapGlyph(glyphID, glyphFlags)) {
    return false;
  }
  auto ftBitmap = ftTypeface()->face->glyph->bitmap;
  auto width = ftBitmap.width;
  auto height = ftBitmap.rows;
  auto src = reinterpret_cast<const uint8_t*>(ftBitmap.buffer);
  // FT_Bitmap::pitch is an int and allowed to be negative.
  auto srcRB = ftBitmap.pitch;
  auto srcFormat = ftBitmap.pixel_mode == FT_PIXEL_MODE_GRAY ? gfx::skcms_PixelFormat_A_8
                                                             : gfx::skcms_PixelFormat_BGRA_8888;

  auto dst = static_cast<uint8_t*>(dstPixels);
  auto dstRB = dstInfo.rowBytes();
  auto dstFormat = ToPixelFormat(dstInfo.colorType());
  for (size_t i = 0; i < height; i++) {
    gfx::skcms_Transform(src, srcFormat, gfx::skcms_AlphaFormat_PremulAsEncoded, nullptr, dst,
                         dstFormat, gfx::skcms_AlphaFormat_PremulAsEncoded, nullptr, width);
    src += srcRB;
    dst += dstRB;
  }
  return true;
}

bool FTScalerContext::loadBitmapGlyph(GlyphID glyphID, FT_Int32 glyphFlags) const {
  if (setupSize(false)) {
    return false;
  }
  auto face = ftTypeface()->face;
  auto err = FT_Load_Glyph(face, glyphID, glyphFlags);
  if (err != FT_Err_Ok || face->glyph->format != FT_GLYPH_FORMAT_BITMAP) {
    return false;
  }
  auto ftBitmap = face->glyph->bitmap;
  return ftBitmap.pixel_mode == FT_PIXEL_MODE_BGRA || ftBitmap.pixel_mode == FT_PIXEL_MODE_GRAY;
}

Matrix FTScalerContext::getExtraMatrix(bool fauxItalic) const {
  auto matrix = Matrix::MakeScale(extraScale.x, extraScale.y);
  if (fauxItalic) {
    matrix.postSkew(ITALIC_SKEW, 0);
  }
  return matrix;
}

FTTypeface* FTScalerContext::ftTypeface() const {
  return static_cast<FTTypeface*>(typeface.get());
}

bool FTScalerContext::loadOutlineGlyph(FT_Face face, GlyphID glyphID, bool fauxBold,
                                       bool fauxItalic) const {
  // FT_IS_SCALABLE is documented to mean the face contains outline glyphs.
  if (!FT_IS_SCALABLE(face) || setupSize(fauxItalic)) {
    return false;
  }
  auto flags = loadGlyphFlags;
  flags |= FT_LOAD_NO_BITMAP;  // ignore embedded bitmaps so we're sure to get the outline
  flags &= ~FT_LOAD_RENDER;    // don't scan convert (we just want the outline)
  auto err = FT_Load_Glyph(face, glyphID, flags);
  if (err != FT_Err_Ok || face->glyph->format != FT_GLYPH_FORMAT_OUTLINE) {
    return false;
  }
  if (fauxBold) {
    ApplyEmbolden(face, face->glyph, glyphID, flags);
  }
  return true;
}
}  // namespace tgfx<|MERGE_RESOLUTION|>--- conflicted
+++ resolved
@@ -17,12 +17,8 @@
 /////////////////////////////////////////////////////////////////////////////////////////////////
 
 #include "FTScalerContext.h"
-<<<<<<< HEAD
 #include <freetype/ftfntfmt.h>
-#include <cmath>
 #include <memory>
-=======
->>>>>>> 80c3de39
 #include "ft2build.h"
 #include "tgfx/core/FontMetrics.h"
 #include "tgfx/core/Stream.h"
@@ -31,11 +27,8 @@
 #include FT_OUTLINE_H
 #include FT_SIZES_H
 #include FT_TRUETYPE_TABLES_H
-<<<<<<< HEAD
 #include <array>
-=======
 #include "FTRasterTarget.h"
->>>>>>> 80c3de39
 #include "FTUtil.h"
 #include "core/utils/ClearPixels.h"
 #include "core/utils/GammaCorrection.h"
@@ -50,16 +43,6 @@
 static constexpr FT_Pos BITMAP_EMBOLDEN_STRENGTH = 1 << 6;
 static constexpr int OUTLINE_EMBOLDEN_DIVISOR = 24;
 
-<<<<<<< HEAD
-std::shared_ptr<ScalerContext> ScalerContext::CreateNew(std::shared_ptr<Typeface> typeface,
-                                                        float size) {
-  DEBUG_ASSERT(typeface != nullptr);
-  return std::make_shared<FTScalerContext>(std::move(typeface), size);
-}
-
-namespace {
-float FTFixedToFloat(FT_Fixed x) {
-=======
 static constexpr FT_UInt DefaultResolutionInDPI = 72;
 
 // When FT_Set_Char_Size is called, the ppem value is recalculated using the formula:
@@ -70,7 +53,6 @@
 static constexpr float MaxTextSize = 65535.f * 72.f / static_cast<float>(DefaultResolutionInDPI);
 
 static float FTFixedToFloat(FT_Fixed x) {
->>>>>>> 80c3de39
   return static_cast<float>(x) * 1.52587890625e-5f;
 }
 
@@ -82,9 +64,6 @@
   return static_cast<FT_Fixed>(x * (1 << 16));
 }
 
-<<<<<<< HEAD
-void ApplyEmbolden(FT_Face face, FT_GlyphSlot glyph, GlyphID glyphId, FT_Int32 glyphFlags) {
-=======
 static void RenderOutLineGlyph(FT_Face face, const ImageInfo& dstInfo, void* dstPixels) {
   auto buffer = static_cast<unsigned char*>(dstPixels);
   int rows = dstInfo.height();
@@ -109,7 +88,6 @@
 }
 
 static void ApplyEmbolden(FT_Face face, FT_GlyphSlot glyph, GlyphID glyphId, FT_Int32 glyphFlags) {
->>>>>>> 80c3de39
   switch (glyph->format) {
     case FT_GLYPH_FORMAT_OUTLINE:
       FT_Pos strength;
