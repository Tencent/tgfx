--- conflicted
+++ resolved
@@ -48,14 +48,7 @@
 
 PlacementPtr<FragmentProcessor> ColorShader::asFragmentProcessor(
     const FPArgs& args, const Matrix*, std::shared_ptr<ColorSpace> dstColorSpace) const {
-<<<<<<< HEAD
-  auto dstColor = color.premultiply();
-  if (dstColorSpace != nullptr) {
-    dstColor.applyColorSpace(dstColorSpace, true);
-  }
-=======
   auto dstColor = ToPMColor(color, std::move(dstColorSpace));
->>>>>>> 3c65b221
   return ConstColorProcessor::Make(args.context->drawingAllocator(), dstColor,
                                    InputMode::ModulateA);
 }
