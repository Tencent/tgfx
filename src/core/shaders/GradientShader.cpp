/////////////////////////////////////////////////////////////////////////////////////////////////
//
//  Tencent is pleased to support the open source community by making tgfx available.
//
//  Copyright (C) 2023 Tencent. All rights reserved.
//
//  Licensed under the BSD 3-Clause License (the "License"); you may not use this file except
//  in compliance with the License. You may obtain a copy of the License at
//
//      https://opensource.org/licenses/BSD-3-Clause
//
//  unless required by applicable law or agreed to in writing, software distributed under the
//  license is distributed on an "as is" basis, without warranties or conditions of any kind,
//  either express or implied. see the license for the specific language governing permissions
//  and limitations under the license.
//
/////////////////////////////////////////////////////////////////////////////////////////////////

#include "GradientShader.h"
#include "core/utils/MathExtra.h"
#include "core/utils/Types.h"
#include "gpu/GlobalCache.h"
#include "gpu/ShaderCaps.h"
#include "gpu/processors/ClampedGradientEffect.h"
#include "gpu/processors/ConicGradientLayout.h"
#include "gpu/processors/DiamondGradientLayout.h"
#include "gpu/processors/DualIntervalGradientColorizer.h"
#include "gpu/processors/LinearGradientLayout.h"
#include "gpu/processors/RadialGradientLayout.h"
#include "gpu/processors/SingleIntervalGradientColorizer.h"
#include "gpu/processors/TextureGradientColorizer.h"
#include "gpu/processors/UnrolledBinaryGradientColorizer.h"

namespace tgfx {
static constexpr float DegenerateThreshold = 1.0f / (1 << 15);

// Analyze the shader's color stops and positions and chooses an appropriate colorizer to represent
// the gradient.
static PlacementPtr<FragmentProcessor> MakeColorizer(const Context* context, const Color* colors,
                                                     const float* positions, int count,
                                                     std::shared_ptr<ColorSpace> dstColorSpace) {
  // If there are hard stops at the beginning or end, the first and/or last color should be
  // ignored by the colorizer since it should only be used in a clamped border color. By detecting
  // and removing these stops at the beginning, it makes optimizing the remaining color stops
  // simpler.
  std::unique_ptr<Color[]> dstColor(new Color[static_cast<size_t>(count)]);
  memcpy(dstColor.get(), colors, sizeof(Color) * static_cast<size_t>(count));
  ColorSpaceXformSteps steps{ColorSpace::MakeSRGB().get(), AlphaType::Unpremultiplied,
                             dstColorSpace.get(), AlphaType::Unpremultiplied};
  for (size_t i = 0; i < static_cast<size_t>(count); i++) {
    steps.apply(dstColor[i].array());
  }
  bool bottomHardStop = FloatNearlyEqual(positions[0], positions[1]);
  bool topHardStop = FloatNearlyEqual(positions[count - 2], positions[count - 1]);
  size_t offset = 0;
  if (bottomHardStop) {
    offset += 1;
    count--;
  }
  if (topHardStop) {
    count--;
  }
  auto drawingBuffer = context->drawingBuffer();
  // Two remaining colors means a single interval from 0 to 1
  // (but it may have originally been a 3 or 4 color gradient with 1-2 hard stops at the ends)
  if (count == 2) {
    return SingleIntervalGradientColorizer::Make(drawingBuffer, dstColor[offset],
                                                 dstColor[offset + 1]);
  }

<<<<<<< HEAD
  bool tryAnalyticColorizer = count <= UnrolledBinaryGradientColorizer::MaxColorCount;

  // The remaining analytic colorizes use scale*t+bias, and the scale/bias values can become
  // quite large when thresholds are close (but still outside the hard stop limit). If float isn't
  // 32-bit, output can be incorrect if the thresholds are too close together. However, the
  // analytic shaders are higher quality, so they can be used with lower precision hardware when
  // the thresholds are not ill-conditioned.
  auto shaderCaps = context->caps()->shaderCaps();
  if (!shaderCaps->floatIs32Bits && tryAnalyticColorizer) {
    // Could run into problems, check if thresholds are close together (with a limit of .01, so
    // that scales will be less than 100, which leaves 4 decimals of precision on 16-bit).
    for (size_t i = offset; i < static_cast<size_t>(count - 1); i++) {
      auto delta = std::abs(positions[i] - positions[i + 1]);
      if (delta <= LowPrecisionIntervalLimit && delta > FLOAT_NEARLY_ZERO) {
        tryAnalyticColorizer = false;
        break;
      }
    }
  }
  if (tryAnalyticColorizer) {
=======
  if (count <= UnrolledBinaryGradientColorizer::MaxColorCount) {
>>>>>>> ed77bbd3
    if (count == 3) {
      // Must be a dual interval gradient, where the middle point is at offset+1 and the two
      // intervals share the middle color stop.
      return DualIntervalGradientColorizer::Make(drawingBuffer, dstColor[offset],
                                                 dstColor[offset + 1], dstColor[offset + 1],
                                                 dstColor[offset + 2], positions[offset + 1]);
    } else if (count == 4 && FloatNearlyEqual(positions[offset + 1], positions[offset + 2])) {
      // Two separate intervals that join at the same threshold position
      return DualIntervalGradientColorizer::Make(drawingBuffer, dstColor[offset],
                                                 dstColor[offset + 1], dstColor[offset + 2],
                                                 dstColor[offset + 3], positions[offset + 1]);
    }

    // The single and dual intervals are a specialized case of the unrolled binary search
    // colorizer which can analytically render gradients of up to 8 intervals (up to 9 or 16
    // colors depending on how many hard stops are inserted).
    auto unrolled = UnrolledBinaryGradientColorizer::Make(drawingBuffer, dstColor.get() + offset,
                                                          positions + offset, count);
    if (unrolled) {
      return unrolled;
    }
  }
  // Otherwise, fall back to a raster gradient sample by a texture, which can handle
  // arbitrary gradients (the only downside being sampling resolution).
  auto gradient = context->globalCache()->getGradient(colors + offset, positions + offset, count);
  return TextureGradientColorizer::Make(drawingBuffer, std::move(gradient), dstColorSpace);
}

GradientShader::GradientShader(const std::vector<Color>& colors,
                               const std::vector<float>& positions, const Matrix& pointsToUnit)
    : pointsToUnit(pointsToUnit) {
  colorsAreOpaque = true;
  for (auto& color : colors) {
    if (!color.isOpaque()) {
      colorsAreOpaque = false;
      break;
    }
  }
  auto dummyFirst = false;
  auto dummyLast = false;
  if (!positions.empty()) {
    dummyFirst = positions[0] != 0;
    dummyLast = positions[positions.size() - 1] != 1.0f;
  }
  // Now copy over the colors, adding the dummies as needed
  if (dummyFirst) {
    originalColors.push_back(colors[0]);
  }
  originalColors.insert(originalColors.end(), colors.begin(), colors.end());
  if (dummyLast) {
    originalColors.push_back(colors[colors.size() - 1]);
  }
  if (positions.empty()) {
    auto posScale = 1.0f / static_cast<float>(colors.size() - 1);
    for (size_t i = 0; i < colors.size(); i++) {
      originalPositions.push_back(static_cast<float>(i) * posScale);
    }
  } else {
    float prev = 0;
    originalPositions.push_back(prev);  // force the first pos to 0
    for (size_t i = dummyFirst ? 0 : 1; i < colors.size() + dummyLast; ++i) {
      // Pin the last value to 1.0, and make sure position is monotonic.
      float curr;
      if (i != colors.size()) {
        curr = std::max(std::min(positions[i], 1.0f), prev);
      } else {
        curr = 1.0f;
      }
      originalPositions.push_back(curr);
      prev = curr;
    }
  }
}

// Combines the colorizer and layout with an appropriately configured primary effect based on the
// gradient's tile mode
static PlacementPtr<FragmentProcessor> MakeGradient(const Context* context,
                                                    const GradientShader& shader,
                                                    PlacementPtr<FragmentProcessor> layout,
                                                    std::shared_ptr<ColorSpace> dstColorSpace) {
  if (layout == nullptr) {
    return nullptr;
  }
  // All gradients are colorized the same way, regardless of layout
  PlacementPtr<FragmentProcessor> colorizer =
      MakeColorizer(context, shader.originalColors.data(), shader.originalPositions.data(),
                    static_cast<int>(shader.originalColors.size()), std::move(dstColorSpace));
  if (colorizer == nullptr) {
    return nullptr;
  }

  // The primary effect has to export premultiply colors, but under certain conditions it doesn't
  // need to do anything to achieve that: i.e., all the colors have a = 1, in which case
  // premultiply is a no op.
  auto leftBorderColor = shader.originalColors[0];
  auto rightBorderColor = shader.originalColors[shader.originalColors.size() - 1];
  ColorSpaceXformSteps steps{ColorSpace::MakeSRGB().get(), AlphaType::Unpremultiplied,
                             dstColorSpace.get(), AlphaType::Unpremultiplied};
  steps.apply(leftBorderColor.array());
  steps.apply(rightBorderColor.array());
  return ClampedGradientEffect::Make(context->drawingBuffer(), std::move(colorizer),
                                     std::move(layout), leftBorderColor, rightBorderColor);
}

static Matrix PointsToUnitMatrix(const Point& startPoint, const Point& endPoint) {
  Point vec = {endPoint.x - startPoint.x, endPoint.y - startPoint.y};
  float mag = Point::Length(vec.x, vec.y);
  float inv = mag != 0 ? 1 / mag : 0;
  vec.set(vec.x * inv, vec.y * inv);
  Matrix matrix = {};
  matrix.setSinCos(-vec.y, vec.x, startPoint.x, startPoint.y);
  matrix.postTranslate(-startPoint.x, -startPoint.y);
  matrix.postScale(inv, inv);
  return matrix;
}

static std::array<Point, 2> UnitMatrixToPoints(const Matrix& matrix) {
  Matrix invertMatrix = {};
  matrix.invert(&invertMatrix);
  std::array<Point, 2> points{Point::Make(0, 0), Point::Make(1, 0)};
  invertMatrix.mapPoints(points.data(), 2);
  return points;
}

LinearGradientShader::LinearGradientShader(const Point& startPoint, const Point& endPoint,
                                           const std::vector<Color>& colors,
                                           const std::vector<float>& positions)
    : GradientShader(colors, positions, PointsToUnitMatrix(startPoint, endPoint)) {
}

PlacementPtr<FragmentProcessor> LinearGradientShader::asFragmentProcessor(
    const FPArgs& args, const Matrix* uvMatrix, std::shared_ptr<ColorSpace> dstColorSpace) const {
  auto totalMatrix = pointsToUnit;
  if (uvMatrix) {
    totalMatrix.preConcat(*uvMatrix);
  }
  return MakeGradient(args.context, *this,
                      LinearGradientLayout::Make(args.context->drawingBuffer(), totalMatrix),
                      dstColorSpace);
}

GradientType LinearGradientShader::asGradient(GradientInfo* info) const {
  if (info) {
    info->colors = originalColors;
    info->positions = originalPositions;
    info->points = UnitMatrixToPoints(pointsToUnit);
  }
  return GradientType::Linear;
}

static Matrix RadialToUnitMatrix(const Point& center, float radius) {
  float inv = 1 / radius;
  auto matrix = Matrix::MakeTrans(-center.x, -center.y);
  matrix.postScale(inv, inv);
  return matrix;
}

static std::tuple<Point, float> UnitMatrixToRadial(const Matrix& matrix) {
  Matrix invertMatrix = {};
  matrix.invert(&invertMatrix);
  std::array<Point, 2> points{Point::Make(0, 0), Point::Make(1, 0)};
  invertMatrix.mapPoints(points.data(), 2);
  return {points[0], Point::Distance(points[0], points[1])};
}

RadialGradientShader::RadialGradientShader(const Point& center, float radius,
                                           const std::vector<Color>& colors,
                                           const std::vector<float>& positions)
    : GradientShader(colors, positions, RadialToUnitMatrix(center, radius)) {
}

PlacementPtr<FragmentProcessor> RadialGradientShader::asFragmentProcessor(
    const FPArgs& args, const Matrix* uvMatrix, std::shared_ptr<ColorSpace> dstColorSpace) const {
  auto totalMatrix = pointsToUnit;
  if (uvMatrix != nullptr) {
    totalMatrix.preConcat(*uvMatrix);
  }
  return MakeGradient(args.context, *this,
                      RadialGradientLayout::Make(args.context->drawingBuffer(), totalMatrix),
                      dstColorSpace);
}

GradientType RadialGradientShader::asGradient(GradientInfo* info) const {
  if (info) {
    info->colors = originalColors;
    info->positions = originalPositions;
    std::tie(info->points[0], info->radiuses[0]) = UnitMatrixToRadial(pointsToUnit);
  }
  return GradientType::Radial;
}

ConicGradientShader::ConicGradientShader(const Point& center, float t0, float t1,
                                         const std::vector<Color>& colors,
                                         const std::vector<float>& positions)
    : GradientShader(colors, positions, Matrix::MakeTrans(-center.x, -center.y)), bias(-t0),
      scale(1.f / (t1 - t0)) {
}

PlacementPtr<FragmentProcessor> ConicGradientShader::asFragmentProcessor(
    const FPArgs& args, const Matrix* uvMatrix, std::shared_ptr<ColorSpace> dstColorSpace) const {
  auto totalMatrix = pointsToUnit;
  if (uvMatrix != nullptr) {
    totalMatrix.preConcat(*uvMatrix);
  }
  return MakeGradient(
      args.context, *this,
      ConicGradientLayout::Make(args.context->drawingBuffer(), totalMatrix, bias, scale),
      dstColorSpace);
}

GradientType ConicGradientShader::asGradient(GradientInfo* info) const {
  if (info) {
    info->colors = originalColors;
    info->positions = originalPositions;
    Point center = {};
    pointsToUnit.mapPoints(&center, 1);
    info->points[0] = center * -1.f;
    info->radiuses[0] = -bias * 360.f;
    info->radiuses[1] = (1.f / scale - bias) * 360.f;
  }
  return GradientType::Conic;
}

static Matrix DiamondHalfDiagonalToUnitMatrix(const Point& center, float halfDiagonal) {
  // sqrt(2) / half-diagonal to calculate the side length of the diamond
  float inv = 1.4142135624f / halfDiagonal;
  auto matrix = Matrix::MakeTrans(-center.x, -center.y);
  matrix.postScale(inv, inv);
  matrix.postRotate(45);
  return matrix;
}

static std::tuple<Point, float> UnitMatrixToDiamondHalfDiagonal(const Matrix& matrix) {
  auto invertMatrix = matrix;
  invertMatrix.postRotate(-45);
  invertMatrix.invert(&invertMatrix);
  std::array<Point, 2> points{Point::Make(0, 0), Point::Make(2, 0)};
  invertMatrix.mapPoints(points.data(), 2);
  // half diagonal =  side length / sqrt(2)
  return {points[0], Point::Distance(points[0], points[1]) / 1.4142135624f};
}

DiamondGradientShader::DiamondGradientShader(const Point& center, float halfDiagonal,
                                             const std::vector<Color>& colors,
                                             const std::vector<float>& positions)
    : GradientShader(colors, positions, DiamondHalfDiagonalToUnitMatrix(center, halfDiagonal)) {
}

PlacementPtr<FragmentProcessor> DiamondGradientShader::asFragmentProcessor(
    const FPArgs& args, const Matrix* uvMatrix, std::shared_ptr<ColorSpace> dstColorSpace) const {
  auto totalMatrix = pointsToUnit;
  if (uvMatrix != nullptr) {
    totalMatrix.preConcat(*uvMatrix);
  }
  auto layout = DiamondGradientLayout::Make(args.context->drawingBuffer(), totalMatrix);
  return MakeGradient(args.context, *this, std::move(layout), dstColorSpace);
}

GradientType DiamondGradientShader::asGradient(GradientInfo* info) const {
  if (info) {
    info->colors = originalColors;
    info->positions = originalPositions;
    std::tie(info->points[0], info->radiuses[0]) = UnitMatrixToDiamondHalfDiagonal(pointsToUnit);
  }
  return GradientType::Diamond;
}

std::shared_ptr<Shader> Shader::MakeLinearGradient(const Point& startPoint, const Point& endPoint,
                                                   const std::vector<Color>& colors,
                                                   const std::vector<float>& positions) {
  if (!std::isfinite(Point::Distance(endPoint, startPoint)) || colors.empty()) {
    return nullptr;
  }
  if (1 == colors.size()) {
    return Shader::MakeColorShader(colors[0]);
  }
  if (FloatNearlyZero((endPoint - startPoint).length(), DegenerateThreshold)) {
    // Degenerate gradient, the only tricky complication is when in clamp mode, the limit of
    // the gradient approaches two half planes of solid color (first and last). However, they
    // are divided by the line perpendicular to the start and end point, which becomes undefined
    // once start and end are exactly the same, so just use the end color for a stable solution.
    return Shader::MakeColorShader(colors[0]);
  }
  auto shader = std::make_shared<LinearGradientShader>(startPoint, endPoint, colors, positions);
  shader->weakThis = shader;
  return shader;
}

std::shared_ptr<Shader> Shader::MakeRadialGradient(const Point& center, float radius,
                                                   const std::vector<Color>& colors,
                                                   const std::vector<float>& positions) {
  if (radius < 0 || colors.empty()) {
    return nullptr;
  }
  if (1 == colors.size()) {
    return Shader::MakeColorShader(colors[0]);
  }

  if (FloatNearlyZero(radius, DegenerateThreshold)) {
    // Degenerate gradient optimization, and no special logic needed for clamped radial gradient
    return Shader::MakeColorShader(colors[colors.size() - 1]);
  }
  auto shader = std::make_shared<RadialGradientShader>(center, radius, colors, positions);
  shader->weakThis = shader;
  return shader;
}

std::shared_ptr<Shader> Shader::MakeConicGradient(const Point& center, float startAngle,
                                                  float endAngle, const std::vector<Color>& colors,
                                                  const std::vector<float>& positions) {
  if (colors.empty()) {
    return nullptr;
  }
  if (1 == colors.size() || FloatNearlyEqual(startAngle, endAngle, DegenerateThreshold)) {
    return Shader::MakeColorShader(colors[0]);
  }
  auto shader = std::make_shared<ConicGradientShader>(center, startAngle / 360.f, endAngle / 360.f,
                                                      colors, positions);
  shader->weakThis = shader;
  return shader;
}

std::shared_ptr<Shader> Shader::MakeDiamondGradient(const Point& center, float halfDiagonal,
                                                    const std::vector<Color>& colors,
                                                    const std::vector<float>& positions) {
  if (halfDiagonal < 0 || colors.empty()) {
    return nullptr;
  }
  if (1 == colors.size()) {
    return Shader::MakeColorShader(colors[0]);
  }

  if (FloatNearlyZero(halfDiagonal, DegenerateThreshold)) {
    // Degenerate gradient optimization, and no special logic needed for clamped diamond gradient
    return Shader::MakeColorShader(colors[colors.size() - 1]);
  }
  auto shader = std::make_shared<DiamondGradientShader>(center, halfDiagonal, colors, positions);
  shader->weakThis = shader;
  return shader;
}

}  // namespace tgfx<|MERGE_RESOLUTION|>--- conflicted
+++ resolved
@@ -68,30 +68,7 @@
                                                  dstColor[offset + 1]);
   }
 
-<<<<<<< HEAD
-  bool tryAnalyticColorizer = count <= UnrolledBinaryGradientColorizer::MaxColorCount;
-
-  // The remaining analytic colorizes use scale*t+bias, and the scale/bias values can become
-  // quite large when thresholds are close (but still outside the hard stop limit). If float isn't
-  // 32-bit, output can be incorrect if the thresholds are too close together. However, the
-  // analytic shaders are higher quality, so they can be used with lower precision hardware when
-  // the thresholds are not ill-conditioned.
-  auto shaderCaps = context->caps()->shaderCaps();
-  if (!shaderCaps->floatIs32Bits && tryAnalyticColorizer) {
-    // Could run into problems, check if thresholds are close together (with a limit of .01, so
-    // that scales will be less than 100, which leaves 4 decimals of precision on 16-bit).
-    for (size_t i = offset; i < static_cast<size_t>(count - 1); i++) {
-      auto delta = std::abs(positions[i] - positions[i + 1]);
-      if (delta <= LowPrecisionIntervalLimit && delta > FLOAT_NEARLY_ZERO) {
-        tryAnalyticColorizer = false;
-        break;
-      }
-    }
-  }
-  if (tryAnalyticColorizer) {
-=======
   if (count <= UnrolledBinaryGradientColorizer::MaxColorCount) {
->>>>>>> ed77bbd3
     if (count == 3) {
       // Must be a dual interval gradient, where the middle point is at offset+1 and the two
       // intervals share the middle color stop.
