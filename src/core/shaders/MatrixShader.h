--- conflicted
+++ resolved
@@ -41,11 +41,7 @@
   std::shared_ptr<Shader> makeWithMatrix(const Matrix& viewMatrix) const override;
 
   std::shared_ptr<Shader> source = nullptr;
-<<<<<<< HEAD
-  Matrix matrix = Matrix::I();
-=======
   Matrix matrix = {};
->>>>>>> fdb9cc7a
 
  protected:
   Type type() const override {
@@ -57,10 +53,6 @@
   PlacementPtr<FragmentProcessor> asFragmentProcessor(const FPArgs& args,
                                                       const Matrix* uvMatrix) const override;
 
-<<<<<<< HEAD
- private:
-=======
->>>>>>> fdb9cc7a
   MatrixShader(std::shared_ptr<Shader> source, const Matrix& matrix);
 };
 }  // namespace tgfx