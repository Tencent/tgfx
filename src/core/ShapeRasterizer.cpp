--- conflicted
+++ resolved
@@ -27,12 +27,8 @@
     : Rasterizer(width, height), shape(std::move(shape)), aaType(aaType) {
 }
 
-<<<<<<< HEAD
-std::shared_ptr<ShapeBuffer> ShapeRasterizer::makeRasterized(bool tryHardware) const {
+std::shared_ptr<ShapeBuffer> ShapeRasterizer::getData() const {
   TRACE_EVENT_NAME("VectorRasterize");
-=======
-std::shared_ptr<ShapeBuffer> ShapeRasterizer::getData() const {
->>>>>>> 7220bf59
   auto finalPath = shape->getPath();
   if (finalPath.isEmpty() && finalPath.isInverseFillType()) {
     finalPath.reset();
