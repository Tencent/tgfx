/////////////////////////////////////////////////////////////////////////////////////////////////
//
//  Tencent is pleased to support the open source community by making tgfx available.
//
//  Copyright (C) 2023 THL A29 Limited, a Tencent company. All rights reserved.
//
//  Licensed under the BSD 3-Clause License (the "License"); you may not use this file except
//  in compliance with the License. You may obtain a copy of the License at
//
//      https://opensource.org/licenses/BSD-3-Clause
//
//  unless required by applicable law or agreed to in writing, software distributed under the
//  license is distributed on an "as is" basis, without warranties or conditions of any kind,
//  either express or implied. see the license for the specific language governing permissions
//  and limitations under the license.
//
/////////////////////////////////////////////////////////////////////////////////////////////////

#include "tgfx/core/Canvas.h"
#include "core/DrawContext.h"
#include "core/LayerUnrollContext.h"
#include "core/RecordingContext.h"
#include "core/utils/Log.h"
<<<<<<< HEAD
#include "core/utils/MathExtra.h"
=======
#include "shapes/MatrixShape.h"
>>>>>>> 9159dc45
#include "shapes/PathShape.h"
#include "shapes/StrokeShape.h"
#include "tgfx/core/Surface.h"

namespace tgfx {
class AutoLayerForImageFilter {
 public:
  AutoLayerForImageFilter(Canvas* canvas, std::shared_ptr<ImageFilter> imageFilter)
      : canvas(canvas) {
    if (imageFilter != nullptr) {
      Paint layerPaint = {};
      layerPaint.setImageFilter(std::move(imageFilter));
      savedCount = canvas->saveLayer(&layerPaint);
    }
  }

  ~AutoLayerForImageFilter() {
    if (savedCount >= 0) {
      canvas->restoreToCount(savedCount);
    }
  }

 private:
  Canvas* canvas = nullptr;
  int savedCount = -1;
};

#define SaveLayerForImageFilter(imageFilter)                                        \
  std::unique_ptr<AutoLayerForImageFilter> autoLayer = nullptr;                     \
  if (auto filter = imageFilter) {                                                  \
    autoLayer = std::make_unique<AutoLayerForImageFilter>(this, std::move(filter)); \
  }

static Fill GetFillStyle(const Paint* paint) {
  return paint ? paint->getFill() : Fill();
}

Canvas::Canvas(DrawContext* drawContext, Surface* surface)
    : drawContext(drawContext), surface(surface) {
  mcState = std::make_unique<MCState>();
}

int Canvas::save() {
  stateStack.push(std::make_unique<CanvasState>(*mcState));
  return static_cast<int>(stateStack.size()) - 1;
}

int Canvas::saveLayer(const Paint* paint) {
  auto layer = std::make_unique<CanvasLayer>(drawContext, paint);
  drawContext = layer->layerContext.get();
  stateStack.push(std::make_unique<CanvasState>(*mcState, std::move(layer)));
  return static_cast<int>(stateStack.size()) - 1;
}

int Canvas::saveLayerAlpha(float alpha) {
  Paint paint = {};
  paint.setAlpha(alpha);
  return saveLayer(&paint);
}

void Canvas::restore() {
  if (stateStack.empty()) {
    return;
  }
  auto& canvasState = stateStack.top();
  *mcState = canvasState->mcState;
  auto layer = std::move(canvasState->savedLayer);
  stateStack.pop();
  if (layer != nullptr) {
    drawContext = layer->drawContext;
    auto layerContext = reinterpret_cast<RecordingContext*>(layer->layerContext.get());
    auto picture = layerContext->finishRecordingAsPicture();
    if (picture != nullptr) {
      drawLayer(std::move(picture), {}, layer->layerPaint.getFill(),
                layer->layerPaint.getImageFilter());
    }
  }
}

int Canvas::getSaveCount() const {
  return static_cast<int>(stateStack.size());
}

void Canvas::restoreToCount(int saveCount) {
  if (saveCount < 0) {
    saveCount = 0;
  }
  auto count = stateStack.size() - static_cast<size_t>(saveCount);
  for (size_t i = 0; i < count; i++) {
    restore();
  }
}

void Canvas::translate(float dx, float dy) {
  mcState->matrix.preTranslate(dx, dy);
}

void Canvas::scale(float sx, float sy) {
  mcState->matrix.preScale(sx, sy);
}

void Canvas::rotate(float degrees) {
  mcState->matrix.preRotate(degrees);
}

void Canvas::rotate(float degrees, float px, float py) {
  Matrix m = {};
  m.setRotate(degrees, px, py);
  mcState->matrix.preConcat(m);
}

void Canvas::skew(float sx, float sy) {
  mcState->matrix.preSkew(sx, sy);
}

void Canvas::concat(const Matrix& matrix) {
  mcState->matrix.preConcat(matrix);
}

void Canvas::setMatrix(const Matrix& matrix) {
  mcState->matrix = matrix;
}

void Canvas::resetMatrix() {
  mcState->matrix.reset();
}

const Matrix& Canvas::getMatrix() const {
  return mcState->matrix;
}

const Path& Canvas::getTotalClip() const {
  return mcState->clip;
}

void Canvas::clipRect(const tgfx::Rect& rect) {
  Path path = {};
  path.addRect(rect);
  clipPath(path);
}

void Canvas::clipPath(const Path& path) {
  auto clipPath = path;
  clipPath.transform(mcState->matrix);
  mcState->clip.addPath(clipPath, PathOp::Intersect);
}

void Canvas::resetStateStack() {
  mcState = std::make_unique<MCState>();
  std::stack<std::unique_ptr<CanvasState>>().swap(stateStack);
}

void Canvas::clear(const Color& color) {
  drawColor(color, BlendMode::Src);
}

void Canvas::drawColor(const Color& color, BlendMode blendMode) {
  drawFill(*mcState, {color, blendMode});
}

void Canvas::drawPaint(const Paint& paint) {
  SaveLayerForImageFilter(paint.getImageFilter());
  drawFill(*mcState, paint.getFill());
}

void Canvas::drawLine(float x0, float y0, float x1, float y1, const Paint& paint) {
  Path path = {};
  path.moveTo(x0, y0);
  path.lineTo(x1, y1);
  auto realPaint = paint;
  realPaint.setStyle(PaintStyle::Stroke);
  drawPath(path, realPaint);
}

void Canvas::drawRect(const Rect& rect, const Paint& paint) {
  if (paint.getStroke()) {
    Path path = {};
    path.addRect(rect);
    drawPath(path, paint);
    return;
  }
  if (rect.isEmpty()) {
    return;
  }
  SaveLayerForImageFilter(paint.getImageFilter());
  drawContext->drawRect(rect, *mcState, paint.getFill());
}

void Canvas::drawOval(const Rect& oval, const Paint& paint) {
  RRect rRect = {};
  rRect.setOval(oval);
  drawRRect(rRect, paint);
}

void Canvas::drawCircle(float centerX, float centerY, float radius, const Paint& paint) {
  Rect rect =
      Rect::MakeLTRB(centerX - radius, centerY - radius, centerX + radius, centerY + radius);
  drawOval(rect, paint);
}

void Canvas::drawRoundRect(const Rect& rect, float radiusX, float radiusY, const Paint& paint) {
  RRect rRect = {};
  rRect.setRectXY(rect, radiusX, radiusY);
  drawRRect(rRect, paint);
}

static bool UseDrawPath(const Paint& paint, const Point& radii, const Matrix& viewMatrix) {
  auto stroke = paint.getStroke();
  if (!stroke) {
    return false;
  }
  if (!viewMatrix.rectStaysRect()) {
    return false;
  }
  float xRadius = std::fabs(viewMatrix.getScaleX() * radii.x + viewMatrix.getSkewY() * radii.y);
  float yRadius = std::fabs(viewMatrix.getSkewX() * radii.x + viewMatrix.getScaleY() * radii.y);
  Point scaledStroke = {};
  scaledStroke.x = std::fabs(stroke->width * (viewMatrix.getScaleX() + viewMatrix.getSkewY()));
  scaledStroke.y = std::fabs(stroke->width * (viewMatrix.getSkewX() + viewMatrix.getScaleY()));

  // Half of strokewidth is greater than radius
  if (scaledStroke.x * 0.5f > xRadius || scaledStroke.y * 0.5f > yRadius) {
    return true;
  }
  // Handle thick strokes for near-circular ellipses
  if (stroke->width > 1.0f && (radii.x * 0.5f > radii.y || radii.y * 0.5f > radii.x)) {
    return true;
  }
  // The matrix may have a rotation by an odd multiple of 90 degrees.
  if (viewMatrix.getScaleX() == 0) {
    std::swap(xRadius, yRadius);
    std::swap(scaledStroke.x, scaledStroke.y);
  }

  if (FloatNearlyZero(scaledStroke.length())) {
    scaledStroke.set(0.5f, 0.5f);
  } else {
    scaledStroke *= 0.5f;
  }

  // Handle thick strokes for near-circular ellipses
  if (scaledStroke.length() > 0.5f && (0.5f * xRadius > yRadius || 0.5f * yRadius > xRadius)) {
    return true;
  }

  // Curvature of the stroke is less than curvature of the ellipse
  if (scaledStroke.x * radii.y * radii.y < scaledStroke.y * scaledStroke.y * radii.x) {
    return true;
  }
  if (scaledStroke.y * radii.x * radii.x < scaledStroke.x * scaledStroke.x * radii.y) {
    return true;
  }
  return false;
}

void Canvas::drawRRect(const RRect& rRect, const Paint& paint) {
  auto& radii = rRect.radii;
  if (radii.x < 0.5f && radii.y < 0.5f) {
    drawRect(rRect.rect, paint);
    return;
  }
  if (UseDrawPath(paint, radii, mcState->matrix)) {
    Path path = {};
    path.addRRect(rRect);
    drawPath(path, paint);
    return;
  }
  if (rRect.rect.isEmpty()) {
    return;
  }
  SaveLayerForImageFilter(paint.getImageFilter());
  drawContext->drawRRect(rRect, *mcState, paint.getFill(), paint.getStroke());
}

void Canvas::drawPath(const Path& path, const Paint& paint) {
  SaveLayerForImageFilter(paint.getImageFilter());
  drawPath(path, *mcState, paint.getFill(), paint.getStroke());
}

/// Check if the line is axis-aligned and convert it to a rect
static bool StrokeLineIsRect(const Stroke& stroke, const Point line[2], Rect* rect) {
  if (stroke.cap == LineCap::Round) {
    return false;
  }
  // check if the line is axis-aligned
  if (line[0].x != line[1].x && line[0].y != line[1].y) {
    return false;
  }
  // use the stroke width and line cap to convert the line to a rect
  auto left = std::min(line[0].x, line[1].x);
  auto top = std::min(line[0].y, line[1].y);
  auto right = std::max(line[0].x, line[1].x);
  auto bottom = std::max(line[0].y, line[1].y);
  auto halfWidth = stroke.width / 2.0f;
  if (stroke.cap == LineCap::Square) {
    if (rect) {
      rect->setLTRB(left - halfWidth, top - halfWidth, right + halfWidth, bottom + halfWidth);
    }
    return true;
  }
  if (rect) {
    if (left == right) {
      rect->setLTRB(left - halfWidth, top, right + halfWidth, bottom);
    } else {
      rect->setLTRB(left, top - halfWidth, right, bottom + halfWidth);
    }
  }
  return true;
}

void Canvas::drawPath(const Path& path, const MCState& state, const Fill& fill,
                      const Stroke* stroke) const {
  if (path.isEmpty()) {
    if (path.isInverseFillType()) {
      // No geometry to draw, so draw the fill instead.
      drawFill(state, fill);
    }
    return;
  }
  Rect rect = {};
  Point line[2] = {};
  if (path.isLine(line)) {
    if (!stroke) {
      // a line has no fill to draw.
      return;
    }
    if (StrokeLineIsRect(*stroke, line, &rect)) {
      drawContext->drawRect(rect, state, fill);
      return;
    }
  }
  if (stroke == nullptr) {
    if (path.isRect(&rect)) {
      drawContext->drawRect(rect, state, fill);
      return;
    }
    RRect rRect = {};
    if (path.isOval(&rect)) {
      rRect.setOval(rect);
<<<<<<< HEAD
      drawContext->drawRRect(rRect, state, fill, stroke);
      return true;
    }
    if (path.isRRect(&rRect)) {
      drawContext->drawRRect(rRect, state, fill, stroke);
      return true;
=======
      drawContext->drawRRect(rRect, state, fill);
      return;
    }
    if (path.isRRect(&rRect)) {
      drawContext->drawRRect(rRect, state, fill);
      return;
    }
    drawContext->drawPath(path, state, fill);
  } else {
    auto shape = Shape::MakeFrom(path);
    if (shape == nullptr) {
      return;
>>>>>>> 9159dc45
    }
    shape = Shape::ApplyStroke(std::move(shape), stroke);
    if (shape == nullptr) {
      return;
    }
    drawContext->drawShape(shape, state, fill);
  }
}

Path* Canvas::UnwrapShape(std::shared_ptr<Shape> shape, const Stroke** pathStroke,
                          Matrix* pathMatrix) {
  DEBUG_ASSERT(pathMatrix != nullptr);
  DEBUG_ASSERT(pathStroke != nullptr);
  if (shape->type() == Shape::Type::Path) {
    return &std::static_pointer_cast<PathShape>(shape)->path;
  }
  if (*pathStroke == nullptr && shape->type() == Shape::Type::Stroke) {
    auto strokeShape = std::static_pointer_cast<StrokeShape>(shape);
    if (strokeShape->shape->isSimplePath()) {
      *pathStroke = &strokeShape->stroke;
      return &std::static_pointer_cast<PathShape>(strokeShape->shape)->path;
    }
  } else if (*pathStroke == nullptr && shape->type() == Shape::Type::Matrix) {
    auto matrixShape = std::static_pointer_cast<MatrixShape>(shape);
    Matrix matrix = matrixShape->matrix;
    auto path = UnwrapShape(matrixShape->shape, pathStroke, &matrix);
    if (path) {
      pathMatrix->preConcat(matrix);
    }
    return path;
  }
  return nullptr;
}

void Canvas::drawShape(std::shared_ptr<Shape> shape, const Paint& paint) {
  if (shape == nullptr) {
    return;
  }
  SaveLayerForImageFilter(paint.getImageFilter());
  auto stroke = paint.getStroke();
  auto state = *mcState;
  auto path = UnwrapShape(shape, &stroke, &state.matrix);
  if (path) {
    drawPath(*path, state, paint.getFill(), stroke);
    return;
  }
  shape = Shape::ApplyStroke(std::move(shape), paint.getStroke());
  if (shape != nullptr) {
    drawContext->drawShape(std::move(shape), state, paint.getFill());
  }
}

static SamplingOptions GetDefaultSamplingOptions(Image* image) {
  if (image == nullptr) {
    return {};
  }
  auto mipmapMode = image->hasMipmaps() ? MipmapMode::Linear : MipmapMode::None;
  return SamplingOptions(FilterMode::Linear, mipmapMode);
}

void Canvas::drawImage(std::shared_ptr<Image> image, float left, float top, const Paint* paint) {
  drawImage(std::move(image), Matrix::MakeTrans(left, top), paint);
}

void Canvas::drawImage(std::shared_ptr<Image> image, const Matrix& matrix, const Paint* paint) {
  auto sampling = GetDefaultSamplingOptions(image.get());
  drawImage(std::move(image), sampling, paint, &matrix);
}

void Canvas::drawImage(std::shared_ptr<Image> image, const Paint* paint) {
  auto sampling = GetDefaultSamplingOptions(image.get());
  drawImage(std::move(image), sampling, paint, nullptr);
}

void Canvas::drawImage(std::shared_ptr<Image> image, const SamplingOptions& sampling,
                       const Paint* paint) {
  drawImage(std::move(image), sampling, paint, nullptr);
}

void Canvas::drawImage(std::shared_ptr<Image> image, const SamplingOptions& sampling,
                       const Paint* paint, const Matrix* extraMatrix) {
  if (image == nullptr) {
    return;
  }
  auto state = *mcState;
  if (extraMatrix) {
    state.matrix.preConcat(*extraMatrix);
  }
  auto imageFilter = paint ? paint->getImageFilter() : nullptr;
  if (imageFilter != nullptr) {
    Point offset = {};
    image = image->makeWithFilter(std::move(imageFilter), &offset);
    if (image == nullptr) {
      LOGE("Canvas::drawImage() Failed to apply filter to image!");
      return;
    }
    state.matrix.preTranslate(offset.x, offset.y);
  }
  auto fill = GetFillStyle(paint);
  if (!image->isAlphaOnly()) {
    fill.shader = nullptr;
  }
  drawContext->drawImage(std::move(image), sampling, state, fill);
}

void Canvas::drawSimpleText(const std::string& text, float x, float y, const Font& font,
                            const Paint& paint) {
  if (text.empty()) {
    return;
  }
  auto textBlob = TextBlob::MakeFrom(text, font);
  drawTextBlob(std::move(textBlob), x, y, paint);
}

void Canvas::drawGlyphs(const GlyphID glyphs[], const Point positions[], size_t glyphCount,
                        const Font& font, const Paint& paint) {
  drawGlyphs(glyphs, positions, glyphCount, GlyphFace::Wrap(font), paint);
}

void Canvas::drawGlyphs(const GlyphID glyphs[], const Point positions[], size_t glyphCount,
                        std::shared_ptr<GlyphFace> glyphFace, const Paint& paint) {
  if (glyphCount == 0 || glyphFace == nullptr) {
    return;
  }
  SaveLayerForImageFilter(paint.getImageFilter());
  GlyphRun glyphRun(glyphFace, {glyphs, glyphs + glyphCount}, {positions, positions + glyphCount});
  auto glyphRunList = std::make_shared<GlyphRunList>(std::move(glyphRun));
  drawContext->drawGlyphRunList(std::move(glyphRunList), *mcState, paint.getFill(),
                                paint.getStroke());
}

void Canvas::drawTextBlob(std::shared_ptr<TextBlob> textBlob, float x, float y,
                          const Paint& paint) {
  if (textBlob == nullptr) {
    return;
  }
  SaveLayerForImageFilter(paint.getImageFilter());
  auto state = *mcState;
  state.matrix.preTranslate(x, y);
  auto stroke = paint.getStroke();
  for (auto& glyphRunList : textBlob->glyphRunLists) {
    drawContext->drawGlyphRunList(glyphRunList, state, paint.getFill(), stroke);
  }
}

void Canvas::drawPicture(std::shared_ptr<Picture> picture) {
  if (picture == nullptr) {
    return;
  }
  drawContext->drawPicture(std::move(picture), *mcState);
}

void Canvas::drawPicture(std::shared_ptr<Picture> picture, const Matrix* matrix,
                         const Paint* paint) {
  if (picture == nullptr) {
    return;
  }
  auto state = *mcState;
  if (matrix) {
    state.matrix.preConcat(*matrix);
  }
  if (paint) {
    auto fill = paint->getFill();
    fill.shader = nullptr;
    drawLayer(std::move(picture), state, fill, paint->getImageFilter());
  } else {
    drawContext->drawPicture(std::move(picture), state);
  }
}

void Canvas::drawLayer(std::shared_ptr<Picture> picture, const MCState& state, const Fill& fill,
                       std::shared_ptr<ImageFilter> imageFilter) {
  DEBUG_ASSERT(fill.shader == nullptr);
  DEBUG_ASSERT(picture != nullptr);
  if (imageFilter != nullptr) {
    Point offset = {};
    if (auto image = picture->asImage(&offset)) {
      Point filterOffset = {};
      image = image->makeWithFilter(std::move(imageFilter), &filterOffset);
      if (image == nullptr) {
        LOGE("Canvas::drawLayer() Failed to apply filter to image!");
        return;
      }
      auto drawState = state;
      drawState.matrix.preTranslate(offset.x + filterOffset.x, offset.y + filterOffset.y);
      drawContext->drawImage(std::move(image), {}, drawState, fill);
      return;
    }
  } else if (picture->drawCount == 1 && fill.maskFilter == nullptr) {
    LayerUnrollContext layerContext(drawContext, fill);
    picture->playback(&layerContext, state);
    if (layerContext.hasUnrolled()) {
      return;
    }
  }
  drawContext->drawLayer(std::move(picture), std::move(imageFilter), state, fill);
}

void Canvas::drawAtlas(std::shared_ptr<Image> atlas, const Matrix matrix[], const Rect tex[],
                       const Color colors[], size_t count, const SamplingOptions& sampling,
                       const Paint* paint) {
  // TODO: Support blend mode, atlas as source, colors as destination, colors can be nullptr.
  if (atlas == nullptr || count == 0) {
    return;
  }
  auto fill = GetFillStyle(paint);
  if (!atlas->isAlphaOnly()) {
    fill.shader = nullptr;
  }
  SaveLayerForImageFilter(paint ? paint->getImageFilter() : nullptr);
  auto state = *mcState;
  auto atlasRect = Rect::MakeWH(atlas->width(), atlas->height());
  for (size_t i = 0; i < count; ++i) {
    auto rect = tex[i];
    if (!rect.intersect(atlasRect)) {
      continue;
    }
    state.matrix = mcState->matrix * matrix[i];
    state.matrix.preTranslate(-rect.x(), -rect.y());
    auto glyphFill = fill;
    if (colors) {
      glyphFill.color = colors[i];
    }
    if (rect == atlasRect) {
      drawContext->drawImage(atlas, sampling, state, glyphFill);
    } else {
      drawContext->drawImageRect(atlas, rect, sampling, state, glyphFill);
    }
  }
}

void Canvas::drawFill(const MCState& state, const Fill& fill) const {
  if (state.clip.isEmpty()) {
    if (!state.clip.isInverseFillType()) {
      return;
    }
    drawContext->drawFill(fill.makeWithMatrix(state.matrix));
  } else {
    drawPath(state.clip, {}, fill.makeWithMatrix(state.matrix), nullptr);
  }
}

}  // namespace tgfx<|MERGE_RESOLUTION|>--- conflicted
+++ resolved
@@ -21,11 +21,8 @@
 #include "core/LayerUnrollContext.h"
 #include "core/RecordingContext.h"
 #include "core/utils/Log.h"
-<<<<<<< HEAD
 #include "core/utils/MathExtra.h"
-=======
 #include "shapes/MatrixShape.h"
->>>>>>> 9159dc45
 #include "shapes/PathShape.h"
 #include "shapes/StrokeShape.h"
 #include "tgfx/core/Surface.h"
@@ -365,19 +362,11 @@
     RRect rRect = {};
     if (path.isOval(&rect)) {
       rRect.setOval(rect);
-<<<<<<< HEAD
       drawContext->drawRRect(rRect, state, fill, stroke);
-      return true;
+      return;
     }
     if (path.isRRect(&rRect)) {
       drawContext->drawRRect(rRect, state, fill, stroke);
-      return true;
-=======
-      drawContext->drawRRect(rRect, state, fill);
-      return;
-    }
-    if (path.isRRect(&rRect)) {
-      drawContext->drawRRect(rRect, state, fill);
       return;
     }
     drawContext->drawPath(path, state, fill);
@@ -385,7 +374,6 @@
     auto shape = Shape::MakeFrom(path);
     if (shape == nullptr) {
       return;
->>>>>>> 9159dc45
     }
     shape = Shape::ApplyStroke(std::move(shape), stroke);
     if (shape == nullptr) {
