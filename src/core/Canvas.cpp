/////////////////////////////////////////////////////////////////////////////////////////////////
//
//  Tencent is pleased to support the open source community by making tgfx available.
//
//  Copyright (C) 2023 THL A29 Limited, a Tencent company. All rights reserved.
//
//  Licensed under the BSD 3-Clause License (the "License"); you may not use this file except
//  in compliance with the License. You may obtain a copy of the License at
//
//      https://opensource.org/licenses/BSD-3-Clause
//
//  unless required by applicable law or agreed to in writing, software distributed under the
//  license is distributed on an "as is" basis, without warranties or conditions of any kind,
//  either express or implied. see the license for the specific language governing permissions
//  and limitations under the license.
//
/////////////////////////////////////////////////////////////////////////////////////////////////

#include "tgfx/core/Canvas.h"
#include "core/DrawContext.h"
#include "core/LayerUnrollContext.h"
#include "core/RecordingContext.h"
#include "core/utils/Log.h"
#include "core/utils/MathExtra.h"
#include "core/utils/Types.h"
#include "images/SubsetImage.h"
#include "shapes/MatrixShape.h"
#include "shapes/PathShape.h"
#include "shapes/StrokeShape.h"
#include "tgfx/core/Surface.h"

namespace tgfx {
class AutoLayerForImageFilter {
 public:
  AutoLayerForImageFilter(Canvas* canvas, std::shared_ptr<ImageFilter> imageFilter)
      : canvas(canvas) {
    if (imageFilter != nullptr) {
      Paint layerPaint = {};
      layerPaint.setImageFilter(std::move(imageFilter));
      savedCount = canvas->saveLayer(&layerPaint);
    }
  }

  ~AutoLayerForImageFilter() {
    if (savedCount >= 0) {
      canvas->restoreToCount(savedCount);
    }
  }

 private:
  Canvas* canvas = nullptr;
  int savedCount = -1;
};

#define SaveLayerForImageFilter(imageFilter)                                        \
  std::unique_ptr<AutoLayerForImageFilter> autoLayer = nullptr;                     \
  if (auto filter = imageFilter) {                                                  \
    autoLayer = std::make_unique<AutoLayerForImageFilter>(this, std::move(filter)); \
  }

static Fill GetFillStyleForImage(const Paint* paint, const Image* image) {
  if (paint == nullptr) {
    return {};
  }
  auto fill = paint->getFill();
  if (!image->isAlphaOnly()) {
    fill.shader = nullptr;
  }
  return fill;
}

Canvas::Canvas(DrawContext* drawContext, Surface* surface)
    : drawContext(drawContext), surface(surface) {
  mcState = std::make_unique<MCState>();
}

int Canvas::save() {
  stateStack.push(std::make_unique<CanvasState>(*mcState));
  return static_cast<int>(stateStack.size()) - 1;
}

int Canvas::saveLayer(const Paint* paint) {
  auto layer = std::make_unique<CanvasLayer>(drawContext, paint);
  drawContext = layer->layerContext.get();
  stateStack.push(std::make_unique<CanvasState>(*mcState, std::move(layer)));
  return static_cast<int>(stateStack.size()) - 1;
}

int Canvas::saveLayerAlpha(float alpha) {
  Paint paint = {};
  paint.setAlpha(alpha);
  return saveLayer(&paint);
}

void Canvas::restore() {
  if (stateStack.empty()) {
    return;
  }
  auto& canvasState = stateStack.top();
  *mcState = canvasState->mcState;
  auto layer = std::move(canvasState->savedLayer);
  stateStack.pop();
  if (layer != nullptr) {
    drawContext = layer->drawContext;
    auto layerContext = reinterpret_cast<RecordingContext*>(layer->layerContext.get());
    auto picture = layerContext->finishRecordingAsPicture();
    if (picture != nullptr) {
      drawLayer(std::move(picture), {}, layer->layerPaint.getFill(),
                layer->layerPaint.getImageFilter());
    }
  }
}

int Canvas::getSaveCount() const {
  return static_cast<int>(stateStack.size());
}

void Canvas::restoreToCount(int saveCount) {
  if (saveCount < 0) {
    saveCount = 0;
  }
  auto count = stateStack.size() - static_cast<size_t>(saveCount);
  for (size_t i = 0; i < count; i++) {
    restore();
  }
}

void Canvas::translate(float dx, float dy) {
  mcState->matrix.preTranslate(dx, dy);
}

void Canvas::scale(float sx, float sy) {
  mcState->matrix.preScale(sx, sy);
}

void Canvas::rotate(float degrees) {
  mcState->matrix.preRotate(degrees);
}

void Canvas::rotate(float degrees, float px, float py) {
  Matrix m = {};
  m.setRotate(degrees, px, py);
  mcState->matrix.preConcat(m);
}

void Canvas::skew(float sx, float sy) {
  mcState->matrix.preSkew(sx, sy);
}

void Canvas::concat(const Matrix& matrix) {
  mcState->matrix.preConcat(matrix);
}

void Canvas::setMatrix(const Matrix& matrix) {
  mcState->matrix = matrix;
}

void Canvas::resetMatrix() {
  mcState->matrix.reset();
}

const Matrix& Canvas::getMatrix() const {
  return mcState->matrix;
}

const Path& Canvas::getTotalClip() const {
  return mcState->clip;
}

void Canvas::clipRect(const tgfx::Rect& rect) {
  Path path = {};
  path.addRect(rect);
  clipPath(path);
}

void Canvas::clipPath(const Path& path) {
  auto clipPath = path;
  clipPath.transform(mcState->matrix);
  mcState->clip.addPath(clipPath, PathOp::Intersect);
}

void Canvas::resetStateStack() {
  mcState = std::make_unique<MCState>();
  std::stack<std::unique_ptr<CanvasState>>().swap(stateStack);
}

void Canvas::clear(const Color& color) {
  drawColor(color, BlendMode::Src);
}

void Canvas::drawColor(const Color& color, BlendMode blendMode) {
  drawFill(*mcState, {color, blendMode});
}

void Canvas::drawPaint(const Paint& paint) {
  SaveLayerForImageFilter(paint.getImageFilter());
  drawFill(*mcState, paint.getFill());
}

void Canvas::drawLine(float x0, float y0, float x1, float y1, const Paint& paint) {
  Path path = {};
  path.moveTo(x0, y0);
  path.lineTo(x1, y1);
  auto realPaint = paint;
  realPaint.setStyle(PaintStyle::Stroke);
  drawPath(path, realPaint);
}

void Canvas::drawRect(const Rect& rect, const Paint& paint) {
  if (paint.getStroke()) {
    Path path = {};
    path.addRect(rect);
    drawPath(path, paint);
    return;
  }
  if (rect.isEmpty()) {
    return;
  }
  SaveLayerForImageFilter(paint.getImageFilter());
  drawContext->drawRect(rect, *mcState, paint.getFill());
}

void Canvas::drawOval(const Rect& oval, const Paint& paint) {
  RRect rRect = {};
  rRect.setOval(oval);
  drawRRect(rRect, paint);
}

void Canvas::drawCircle(float centerX, float centerY, float radius, const Paint& paint) {
  Rect rect =
      Rect::MakeLTRB(centerX - radius, centerY - radius, centerX + radius, centerY + radius);
  drawOval(rect, paint);
}

void Canvas::drawRoundRect(const Rect& rect, float radiusX, float radiusY, const Paint& paint) {
  RRect rRect = {};
  rRect.setRectXY(rect, radiusX, radiusY);
  drawRRect(rRect, paint);
}

static bool UseDrawPath(const Paint& paint, const Point& radii, const Matrix& viewMatrix) {
  auto stroke = paint.getStroke();
  if (!stroke) {
    return false;
  }
  if (!viewMatrix.rectStaysRect()) {
    return false;
  }
  float xRadius = std::fabs(viewMatrix.getScaleX() * radii.x + viewMatrix.getSkewY() * radii.y);
  float yRadius = std::fabs(viewMatrix.getSkewX() * radii.x + viewMatrix.getScaleY() * radii.y);
  Point scaledStroke = {};
  scaledStroke.x = std::fabs(stroke->width * (viewMatrix.getScaleX() + viewMatrix.getSkewY()));
  scaledStroke.y = std::fabs(stroke->width * (viewMatrix.getSkewX() + viewMatrix.getScaleY()));

  // Half of strokewidth is greater than radius
  if (scaledStroke.x * 0.5f > xRadius || scaledStroke.y * 0.5f > yRadius) {
    return true;
  }
  // Handle thick strokes for near-circular ellipses
  if (stroke->width > 1.0f && (radii.x * 0.5f > radii.y || radii.y * 0.5f > radii.x)) {
    return true;
  }
  // The matrix may have a rotation by an odd multiple of 90 degrees.
  if (viewMatrix.getScaleX() == 0) {
    std::swap(xRadius, yRadius);
    std::swap(scaledStroke.x, scaledStroke.y);
  }

  if (FloatNearlyZero(scaledStroke.length())) {
    scaledStroke.set(0.5f, 0.5f);
  } else {
    scaledStroke *= 0.5f;
  }

  // Handle thick strokes for near-circular ellipses
  if (scaledStroke.length() > 0.5f && (0.5f * xRadius > yRadius || 0.5f * yRadius > xRadius)) {
    return true;
  }

  // Curvature of the stroke is less than curvature of the ellipse
  if (scaledStroke.x * radii.y * radii.y < scaledStroke.y * scaledStroke.y * radii.x) {
    return true;
  }
  if (scaledStroke.y * radii.x * radii.x < scaledStroke.x * scaledStroke.x * radii.y) {
    return true;
  }
  return false;
}

void Canvas::drawRRect(const RRect& rRect, const Paint& paint) {
  auto& radii = rRect.radii;
  if (radii.x < 0.5f && radii.y < 0.5f) {
    drawRect(rRect.rect, paint);
    return;
  }
  if (UseDrawPath(paint, radii, mcState->matrix)) {
    Path path = {};
    path.addRRect(rRect);
    drawPath(path, paint);
    return;
  }
  if (rRect.rect.isEmpty()) {
    return;
  }
  SaveLayerForImageFilter(paint.getImageFilter());
  drawContext->drawRRect(rRect, *mcState, paint.getFill(), paint.getStroke());
}

void Canvas::drawPath(const Path& path, const Paint& paint) {
  SaveLayerForImageFilter(paint.getImageFilter());
  drawPath(path, *mcState, paint.getFill(), paint.getStroke());
}

/// Check if the line is axis-aligned and convert it to a rect
static bool StrokeLineIsRect(const Stroke& stroke, const Point line[2], Rect* rect) {
  if (stroke.cap == LineCap::Round) {
    return false;
  }
  // check if the line is axis-aligned
  if (line[0].x != line[1].x && line[0].y != line[1].y) {
    return false;
  }
  // use the stroke width and line cap to convert the line to a rect
  auto left = std::min(line[0].x, line[1].x);
  auto top = std::min(line[0].y, line[1].y);
  auto right = std::max(line[0].x, line[1].x);
  auto bottom = std::max(line[0].y, line[1].y);
  auto halfWidth = stroke.width / 2.0f;
  if (stroke.cap == LineCap::Square) {
    if (rect) {
      rect->setLTRB(left - halfWidth, top - halfWidth, right + halfWidth, bottom + halfWidth);
    }
    return true;
  }
  if (rect) {
    if (left == right) {
      rect->setLTRB(left - halfWidth, top, right + halfWidth, bottom);
    } else {
      rect->setLTRB(left, top - halfWidth, right, bottom + halfWidth);
    }
  }
  return true;
}

void Canvas::drawPath(const Path& path, const MCState& state, const Fill& fill,
                      const Stroke* stroke) const {
  if (path.isEmpty()) {
    if (path.isInverseFillType()) {
      // No geometry to draw, so draw the fill instead.
      drawFill(state, fill);
    }
    return;
  }
  Rect rect = {};
  Point line[2] = {};
  if (path.isLine(line)) {
    if (!stroke) {
      // a line has no fill to draw.
      return;
    }
    if (StrokeLineIsRect(*stroke, line, &rect)) {
      drawContext->drawRect(rect, state, fill);
      return;
    }
  }
  if (stroke == nullptr) {
    if (path.isRect(&rect)) {
      drawContext->drawRect(rect, state, fill);
      return;
    }
    RRect rRect = {};
    if (path.isOval(&rect)) {
      rRect.setOval(rect);
      drawContext->drawRRect(rRect, state, fill, stroke);
      return;
    }
    if (path.isRRect(&rRect)) {
      drawContext->drawRRect(rRect, state, fill, stroke);
      return;
    }
    drawContext->drawPath(path, state, fill);
  } else {
    auto shape = Shape::MakeFrom(path);
    if (shape == nullptr) {
      return;
    }
    shape = Shape::ApplyStroke(std::move(shape), stroke);
    if (shape == nullptr) {
      return;
    }
    drawContext->drawShape(shape, state, fill);
  }
}

Path* Canvas::UnwrapShape(std::shared_ptr<Shape> shape, const Stroke** pathStroke,
                          Matrix* pathMatrix) {
  DEBUG_ASSERT(pathMatrix != nullptr);
  DEBUG_ASSERT(pathStroke != nullptr);
  if (shape->type() == Shape::Type::Path) {
    return &std::static_pointer_cast<PathShape>(shape)->path;
  }
  if (*pathStroke == nullptr && shape->type() == Shape::Type::Stroke) {
    auto strokeShape = std::static_pointer_cast<StrokeShape>(shape);
    if (strokeShape->shape->isSimplePath()) {
      *pathStroke = &strokeShape->stroke;
      return &std::static_pointer_cast<PathShape>(strokeShape->shape)->path;
    }
  } else if (*pathStroke == nullptr && shape->type() == Shape::Type::Matrix) {
    auto matrixShape = std::static_pointer_cast<MatrixShape>(shape);
    Matrix matrix = matrixShape->matrix;
    auto path = UnwrapShape(matrixShape->shape, pathStroke, &matrix);
    if (path) {
      pathMatrix->preConcat(matrix);
    }
    return path;
  }
  return nullptr;
}

void Canvas::drawShape(std::shared_ptr<Shape> shape, const Paint& paint) {
  if (shape == nullptr) {
    return;
  }
  SaveLayerForImageFilter(paint.getImageFilter());
  auto stroke = paint.getStroke();
  auto state = *mcState;
  auto path = UnwrapShape(shape, &stroke, &state.matrix);
  if (path) {
    drawPath(*path, state, paint.getFill(), stroke);
    return;
  }
  shape = Shape::ApplyStroke(std::move(shape), paint.getStroke());
  if (shape != nullptr) {
    drawContext->drawShape(std::move(shape), state, paint.getFill());
  }
}

void Canvas::drawImage(std::shared_ptr<Image> image, const SamplingOptions& sampling,
                       const Paint* paint) {
  if (image == nullptr) {
    return;
  }
  SaveLayerForImageFilter(paint ? paint->getImageFilter() : nullptr);
  auto srcRect = Rect::MakeWH(image->width(), image->height());
  auto fill = GetFillStyleForImage(paint, image.get());
  drawImageRect(std::move(image), srcRect, sampling, fill);
}

<<<<<<< HEAD
void Canvas::drawImage(std::shared_ptr<Image> image, const Matrix& matrix,
    const SamplingOptions& sampling, const Paint* paint) {
  drawImage(std::move(image), sampling, paint, &matrix);
}

void Canvas::drawImage(std::shared_ptr<Image> image, const Paint* paint) {
  auto sampling = GetDefaultSamplingOptions(image.get());
  drawImage(std::move(image), sampling, paint, nullptr);
=======
void Canvas::drawImage(std::shared_ptr<Image> image, float left, float top,
                       const SamplingOptions& sampling, const Paint* paint) {
  if (image == nullptr) {
    return;
  }
  SaveLayerForImageFilter(paint ? paint->getImageFilter() : nullptr);
  auto srcRect = Rect::MakeWH(image->width(), image->height());
  auto fill = GetFillStyleForImage(paint, image.get());
  auto dstMatrix = Matrix::MakeTrans(left, top);
  drawImageRect(std::move(image), srcRect, sampling, fill, &dstMatrix);
>>>>>>> e48721fb
}

void Canvas::drawImageRect(std::shared_ptr<Image> image, const Rect& dstRect,
                           const SamplingOptions& sampling, const Paint* paint) {
  if (image == nullptr) {
    return;
  }
  auto srcRect = Rect::MakeWH(image->width(), image->height());
  drawImageRect(std::move(image), srcRect, dstRect, sampling, paint);
}

void Canvas::drawImageRect(std::shared_ptr<Image> image, const Rect& srcRect, const Rect& dstRect,
                           const SamplingOptions& sampling, const Paint* paint) {
  if (image == nullptr || srcRect.isEmpty() || dstRect.isEmpty()) {
    return;
  }
  SaveLayerForImageFilter(paint ? paint->getImageFilter() : nullptr);
  auto fill = GetFillStyleForImage(paint, image.get());
  if (srcRect == dstRect) {
    drawImageRect(std::move(image), srcRect, sampling, fill);
    return;
  }
  auto dstMatrix = Matrix::MakeTrans(-srcRect.left, -srcRect.top);
  auto scaleX = dstRect.width() / srcRect.width();
  auto scaleY = dstRect.height() / srcRect.height();
  dstMatrix.postScale(scaleX, scaleY);
  dstMatrix.postTranslate(dstRect.left, dstRect.top);
  drawImageRect(std::move(image), srcRect, sampling, fill, &dstMatrix);
}

// Fills a rectangle with the given Image. The image is sampled from the area defined by rect,
// and rendered into the same area, transformed by extraMatrix and the current matrix.
void Canvas::drawImageRect(std::shared_ptr<Image> image, const Rect& rect,
                           const SamplingOptions& sampling, const Fill& fill,
                           const Matrix* dstMatrix) {
  DEBUG_ASSERT(image != nullptr);
  DEBUG_ASSERT(!rect.isEmpty());
  auto type = Types::Get(image.get());
  if (type != Types::ImageType::Subset && dstMatrix == nullptr) {
    drawContext->drawImageRect(std::move(image), rect, sampling, *mcState, fill);
    return;
  }
  auto viewMatrix = dstMatrix ? *dstMatrix : Matrix::I();
  auto imageRect = rect;
  if (type == Types::ImageType::Subset) {
    // Unwrap the subset image to maximize the merging of draw calls.
    auto subsetImage = static_cast<const SubsetImage*>(image.get());
    auto& subset = subsetImage->bounds;
    imageRect.offset(subset.left, subset.top);
    viewMatrix.preTranslate(-subset.left, -subset.top);
    image = subsetImage->source;
  }
  Matrix fillMatrix = {};
  if (!viewMatrix.invert(&fillMatrix)) {
    return;
  }
  auto imageState = *mcState;
  imageState.matrix.preConcat(viewMatrix);
  auto imageFill = fill.makeWithMatrix(fillMatrix);
  drawContext->drawImageRect(std::move(image), imageRect, sampling, imageState, imageFill);
}

void Canvas::drawSimpleText(const std::string& text, float x, float y, const Font& font,
                            const Paint& paint) {
  if (text.empty()) {
    return;
  }
  auto textBlob = TextBlob::MakeFrom(text, font);
  drawTextBlob(std::move(textBlob), x, y, paint);
}

void Canvas::drawGlyphs(const GlyphID glyphs[], const Point positions[], size_t glyphCount,
                        const Font& font, const Paint& paint) {
  drawGlyphs(glyphs, positions, glyphCount, GlyphFace::Wrap(font), paint);
}

void Canvas::drawGlyphs(const GlyphID glyphs[], const Point positions[], size_t glyphCount,
                        std::shared_ptr<GlyphFace> glyphFace, const Paint& paint) {
  if (glyphCount == 0 || glyphFace == nullptr) {
    return;
  }
  SaveLayerForImageFilter(paint.getImageFilter());
  GlyphRun glyphRun(glyphFace, {glyphs, glyphs + glyphCount}, {positions, positions + glyphCount});
  auto glyphRunList = std::make_shared<GlyphRunList>(std::move(glyphRun));
  drawContext->drawGlyphRunList(std::move(glyphRunList), *mcState, paint.getFill(),
                                paint.getStroke());
}

void Canvas::drawTextBlob(std::shared_ptr<TextBlob> textBlob, float x, float y,
                          const Paint& paint) {
  if (textBlob == nullptr) {
    return;
  }
  SaveLayerForImageFilter(paint.getImageFilter());
  auto state = *mcState;
  state.matrix.preTranslate(x, y);
  auto stroke = paint.getStroke();
  for (auto& glyphRunList : textBlob->glyphRunLists) {
    drawContext->drawGlyphRunList(glyphRunList, state, paint.getFill(), stroke);
  }
}

void Canvas::drawPicture(std::shared_ptr<Picture> picture) {
  if (picture == nullptr) {
    return;
  }
  drawContext->drawPicture(std::move(picture), *mcState);
}

void Canvas::drawPicture(std::shared_ptr<Picture> picture, const Matrix* matrix,
                         const Paint* paint) {
  if (picture == nullptr) {
    return;
  }
  auto state = *mcState;
  if (matrix) {
    state.matrix.preConcat(*matrix);
  }
  if (paint) {
    auto fill = paint->getFill();
    fill.shader = nullptr;
    drawLayer(std::move(picture), state, fill, paint->getImageFilter());
  } else {
    drawContext->drawPicture(std::move(picture), state);
  }
}

void Canvas::drawLayer(std::shared_ptr<Picture> picture, const MCState& state, const Fill& fill,
                       std::shared_ptr<ImageFilter> imageFilter) {
  DEBUG_ASSERT(fill.shader == nullptr);
  DEBUG_ASSERT(picture != nullptr);
  if (imageFilter != nullptr) {
    Point offset = {};
    if (auto image = picture->asImage(&offset)) {
      Point filterOffset = {};
      image = image->makeWithFilter(std::move(imageFilter), &filterOffset);
      if (image == nullptr) {
        LOGE("Canvas::drawLayer() Failed to apply filter to image!");
        return;
      }
      auto drawState = state;
      drawState.matrix.preTranslate(offset.x + filterOffset.x, offset.y + filterOffset.y);
      auto fillMatrix = Matrix::MakeTrans(-offset.x - filterOffset.x, -offset.y - +filterOffset.y);
      auto imageRect = Rect::MakeWH(image->width(), image->height());
      drawContext->drawImageRect(std::move(image), imageRect, {}, drawState,
                                 fill.makeWithMatrix(fillMatrix));
      return;
    }
  } else if (picture->drawCount == 1 && fill.maskFilter == nullptr) {
    LayerUnrollContext layerContext(drawContext, fill);
    picture->playback(&layerContext, state);
    if (layerContext.hasUnrolled()) {
      return;
    }
  }
  drawContext->drawLayer(std::move(picture), std::move(imageFilter), state, fill);
}

void Canvas::drawAtlas(std::shared_ptr<Image> atlas, const Matrix matrix[], const Rect tex[],
                       const Color colors[], size_t count, const SamplingOptions& sampling,
                       const Paint* paint) {
  // TODO: Support blend mode, atlas as source, colors as destination, colors can be nullptr.
  if (atlas == nullptr || count == 0) {
    return;
  }
  auto fill = GetFillStyleForImage(paint, atlas.get());
  SaveLayerForImageFilter(paint ? paint->getImageFilter() : nullptr);
  auto atlasRect = Rect::MakeWH(atlas->width(), atlas->height());
  for (size_t i = 0; i < count; ++i) {
    auto rect = tex[i];
    if (!rect.intersect(atlasRect)) {
      continue;
    }
    auto dstMatrix = matrix[i];
    dstMatrix.preTranslate(-rect.x(), -rect.y());
    auto glyphFill = fill;
    if (colors) {
      glyphFill.color = colors[i];
    }
    drawImageRect(atlas, rect, sampling, glyphFill, &dstMatrix);
  }
}

void Canvas::drawFill(const MCState& state, const Fill& fill) const {
  if (state.clip.isEmpty()) {
    if (!state.clip.isInverseFillType()) {
      return;
    }
    drawContext->drawFill(fill.makeWithMatrix(state.matrix));
  } else {
    drawPath(state.clip, {}, fill.makeWithMatrix(state.matrix), nullptr);
  }
}

}  // namespace tgfx<|MERGE_RESOLUTION|>--- conflicted
+++ resolved
@@ -446,16 +446,6 @@
   drawImageRect(std::move(image), srcRect, sampling, fill);
 }
 
-<<<<<<< HEAD
-void Canvas::drawImage(std::shared_ptr<Image> image, const Matrix& matrix,
-    const SamplingOptions& sampling, const Paint* paint) {
-  drawImage(std::move(image), sampling, paint, &matrix);
-}
-
-void Canvas::drawImage(std::shared_ptr<Image> image, const Paint* paint) {
-  auto sampling = GetDefaultSamplingOptions(image.get());
-  drawImage(std::move(image), sampling, paint, nullptr);
-=======
 void Canvas::drawImage(std::shared_ptr<Image> image, float left, float top,
                        const SamplingOptions& sampling, const Paint* paint) {
   if (image == nullptr) {
@@ -466,7 +456,6 @@
   auto fill = GetFillStyleForImage(paint, image.get());
   auto dstMatrix = Matrix::MakeTrans(left, top);
   drawImageRect(std::move(image), srcRect, sampling, fill, &dstMatrix);
->>>>>>> e48721fb
 }
 
 void Canvas::drawImageRect(std::shared_ptr<Image> image, const Rect& dstRect,
