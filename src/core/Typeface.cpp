/////////////////////////////////////////////////////////////////////////////////////////////////
//
//  Tencent is pleased to support the open source community by making tgfx available.
//
//  Copyright (C) 2023 Tencent. All rights reserved.
//
//  Licensed under the BSD 3-Clause License (the "License"); you may not use this file except
//  in compliance with the License. You may obtain a copy of the License at
//
//      https://opensource.org/licenses/BSD-3-Clause
//
//  unless required by applicable law or agreed to in writing, software distributed under the
//  license is distributed on an "as is" basis, without warranties or conditions of any kind,
//  either express or implied. see the license for the specific language governing permissions
//  and limitations under the license.
//
/////////////////////////////////////////////////////////////////////////////////////////////////

#include "tgfx/core/Typeface.h"
#include <vector>
#include "core/ScalerContext.h"
#include "core/utils/UniqueID.h"
#include "tgfx/core/Font.h"
#include "tgfx/core/UTF.h"

namespace tgfx {
class EmptyTypeface : public Typeface {
 public:
  uint32_t uniqueID() const override {
    return _uniqueID;
  }

  std::string fontFamily() const override {
    return "";
  }

  std::string fontStyle() const override {
    return "";
  }

  size_t glyphsCount() const override {
    return 0;
  }

  int unitsPerEm() const override {
    return 0;
  }

  bool hasColor() const override {
    return false;
  }

  bool hasOutlines() const override {
    return false;
  }

  GlyphID getGlyphID(Unichar) const override {
    return 0;
  }

  std::shared_ptr<Data> getBytes() const override {
    return nullptr;
  }

  std::shared_ptr<Data> copyTableData(FontTableTag) const override {
    return nullptr;
  }

 protected:
  std::vector<Unichar> getGlyphToUnicodeMap() const override {
    return {};
  }

  std::shared_ptr<Data> openData() const override {
    return nullptr;
  }

 private:
  std::shared_ptr<ScalerContext> onCreateScalerContext(float size) const override {
    return ScalerContext::MakeEmpty(size);
  }

  uint32_t _uniqueID = UniqueID::Next();
};

std::shared_ptr<Typeface> Typeface::MakeEmpty() {
  static auto emptyTypeface = std::make_shared<EmptyTypeface>();
  return emptyTypeface;
}

GlyphID Typeface::getGlyphID(const std::string& name) const {
  if (name.empty()) {
    return 0;
  }
  auto count = UTF::CountUTF8(name.c_str(), name.size());
  if (count <= 0) {
    return 0;
  }
  const char* start = name.data();
  auto unichar = UTF::NextUTF8(&start, start + name.size());
  return getGlyphID(unichar);
}

bool Typeface::isCustom() const {
  return false;
}

std::vector<Unichar> Typeface::getGlyphToUnicodeMap() const {
  return {};
};

<<<<<<< HEAD
size_t Typeface::getTableSize(FontTableTag tag) const {
  auto data = copyTableData(tag);
  if (data) {
    return data->size();
  }
  return 0;
}

=======
std::shared_ptr<ScalerContext> Typeface::getScalerContext(float size) {
  if (size <= 0.0f) {
    return ScalerContext::MakeEmpty(size);
  }
  std::lock_guard<std::mutex> autoLock(locker);
  auto result = scalerContexts.find(size);
  if (result != scalerContexts.end()) {
    auto context = result->second.lock();
    if (context != nullptr) {
      return context;
    }
  }
  auto context = onCreateScalerContext(size);
  if (context == nullptr) {
    return ScalerContext::MakeEmpty(size);
  }
  scalerContexts[size] = context;
  return context;
}

Rect Typeface::getBounds() const {
  std::call_once(onceFlag, [this] {
    if (!computeBounds(&bounds)) {
      bounds.setEmpty();
    }
  });
  return bounds;
}

bool Typeface::computeBounds(Rect* bounds) const {
  constexpr float TextSize = 2048.f;
  constexpr float InvTextSize = 1.0f / TextSize;
  auto scaleContext = onCreateScalerContext(TextSize);
  if (scaleContext == nullptr) {
    return false;
  }
  auto metrics = scaleContext->getFontMetrics();
  //Check if the bounds is empty
  if (metrics.xMin >= metrics.xMax || metrics.top >= metrics.bottom) {
    return false;
  }
  bounds->setLTRB(metrics.xMin * InvTextSize, metrics.top * InvTextSize, metrics.xMax * InvTextSize,
                  metrics.bottom * InvTextSize);
  return true;
}
>>>>>>> 80c3de39
}  // namespace tgfx<|MERGE_RESOLUTION|>--- conflicted
+++ resolved
@@ -109,7 +109,6 @@
   return {};
 };
 
-<<<<<<< HEAD
 size_t Typeface::getTableSize(FontTableTag tag) const {
   auto data = copyTableData(tag);
   if (data) {
@@ -118,7 +117,6 @@
   return 0;
 }
 
-=======
 std::shared_ptr<ScalerContext> Typeface::getScalerContext(float size) {
   if (size <= 0.0f) {
     return ScalerContext::MakeEmpty(size);
@@ -164,5 +162,4 @@
                   metrics.bottom * InvTextSize);
   return true;
 }
->>>>>>> 80c3de39
 }  // namespace tgfx