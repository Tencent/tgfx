--- conflicted
+++ resolved
@@ -123,11 +123,4 @@
   scalerContexts[size] = context;
   return context;
 }
-<<<<<<< HEAD
-
-uint32_t Typeface::getCacheID() const {
-  return uniqueID();
-}
-=======
->>>>>>> f82d7ee6
 }  // namespace tgfx