--- conflicted
+++ resolved
@@ -69,14 +69,6 @@
   }
 
  protected:
-<<<<<<< HEAD
-  const std::vector<Unichar>& getGlyphToUnicodeMap() const override {
-    static const std::vector<Unichar> empty = {};
-    return empty;
-  }
-
-=======
->>>>>>> 78176561
   AdvancedTypefaceInfo getAdvancedInfo() const override {
     return {};
   }
@@ -112,14 +104,9 @@
 }
 
 const std::vector<Unichar>& Typeface::getGlyphToUnicodeMap() const {
-<<<<<<< HEAD
-  static const std::vector<Unichar> empty = {};
-  return empty;
-=======
   std::call_once(glyphToUnicodeOnceFlag,
                  [this] { glyphToUnicodeCache = onCreateGlyphToUnicodeMap(); });
   return glyphToUnicodeCache;
->>>>>>> 78176561
 }
 
 AdvancedTypefaceInfo Typeface::getAdvancedInfo() const {
