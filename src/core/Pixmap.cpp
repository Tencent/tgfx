--- conflicted
+++ resolved
@@ -100,18 +100,13 @@
 }
 
 Color Pixmap::getColor(int x, int y) const {
-<<<<<<< HEAD
-  auto dstInfo =
-      ImageInfo::Make(1, 1, ColorType::RGBA_8888, AlphaType::Unpremultiplied, 4, colorSpace());
-=======
   auto dstInfo = ImageInfo::Make(1, 1, ColorType::RGBA_8888, AlphaType::Unpremultiplied, 4,
                                  ColorSpace::MakeSRGB());
->>>>>>> 468c9428
   uint8_t color[4];
   if (!readPixels(dstInfo, color, x, y)) {
     return Color::Transparent();
   }
-  return Color::FromRGBA(color[0], color[1], color[2], color[3], colorSpace());
+  return Color::FromRGBA(color[0], color[1], color[2], color[3]);
 }
 
 Pixmap Pixmap::makeSubset(const Rect& subset) const {
