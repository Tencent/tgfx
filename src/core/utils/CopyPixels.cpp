/////////////////////////////////////////////////////////////////////////////////////////////////
//
//  Tencent is pleased to support the open source community by making tgfx available.
//
//  Copyright (C) 2025 Tencent. All rights reserved.
//
//  Licensed under the BSD 3-Clause License (the "License"); you may not use this file except
//  in compliance with the License. You may obtain a copy of the License at
//
//      https://opensource.org/licenses/BSD-3-Clause
//
//  unless required by applicable law or agreed to in writing, software distributed under the
//  license is distributed on an "as is" basis, without warranties or conditions of any kind,
//  either express or implied. see the license for the specific language governing permissions
//  and limitations under the license.
//
/////////////////////////////////////////////////////////////////////////////////////////////////

#include "CopyPixels.h"
#include <unordered_map>
#include "ColorSpaceHelper.h"
#include "core/utils/Log.h"
#include "skcms.h"

namespace tgfx {

inline void* AddOffset(void* pixels, size_t offset) {
  return static_cast<uint8_t*>(pixels) + offset;
}

inline const void* AddOffset(const void* pixels, size_t offset) {
  return static_cast<const uint8_t*>(pixels) + offset;
}

static void CopyRectMemory(const void* src, size_t srcRB, void* dst, size_t dstRB,
                           size_t trimRowBytes, size_t rowCount, bool flipY) {
  if (!flipY && trimRowBytes == dstRB && trimRowBytes == srcRB) {
    memcpy(dst, src, trimRowBytes * rowCount);
    return;
  }
  auto srcRowOffset = static_cast<int64_t>(srcRB);
  if (flipY) {
    src = AddOffset(src, (rowCount - 1) * srcRB);
    srcRowOffset = -srcRowOffset;
  }
  for (size_t i = 0; i < rowCount; i++) {
    memcpy(dst, src, trimRowBytes);
    dst = AddOffset(dst, dstRB);
    src = static_cast<const uint8_t*>(src) + srcRowOffset;
  }
}

static const std::unordered_map<ColorType, gfx::skcms_PixelFormat> ColorMapper{
    {ColorType::RGBA_8888, gfx::skcms_PixelFormat::skcms_PixelFormat_RGBA_8888},
    {ColorType::BGRA_8888, gfx::skcms_PixelFormat::skcms_PixelFormat_BGRA_8888},
    {ColorType::ALPHA_8, gfx::skcms_PixelFormat::skcms_PixelFormat_A_8},
    {ColorType::RGB_565, gfx::skcms_PixelFormat::skcms_PixelFormat_BGR_565},
    {ColorType::Gray_8, gfx::skcms_PixelFormat::skcms_PixelFormat_G_8},
    {ColorType::RGBA_F16, gfx::skcms_PixelFormat::skcms_PixelFormat_RGBA_hhhh},
    {ColorType::RGBA_1010102, gfx::skcms_PixelFormat::skcms_PixelFormat_RGBA_1010102},
};

static const std::unordered_map<AlphaType, gfx::skcms_AlphaFormat> AlphaMapper{
    {AlphaType::Unpremultiplied, gfx::skcms_AlphaFormat::skcms_AlphaFormat_Unpremul},
    {AlphaType::Premultiplied, gfx::skcms_AlphaFormat::skcms_AlphaFormat_PremulAsEncoded},
    {AlphaType::Opaque, gfx::skcms_AlphaFormat::skcms_AlphaFormat_Opaque},
};

void CopyPixels(const ImageInfo& srcInfo, const void* srcPixels, const ImageInfo& dstInfo,
                void* dstPixels, bool flipY) {
  DEBUG_ASSERT(!srcInfo.isEmpty());
  DEBUG_ASSERT(srcInfo.width() == dstInfo.width() && srcInfo.height() == dstInfo.height());
<<<<<<< HEAD
  auto srcColorSpace = srcInfo.colorSpace();
  auto dstColorSpace = dstInfo.colorSpace();
  if (srcInfo.colorType() == dstInfo.colorType() && srcInfo.alphaType() == dstInfo.alphaType() &&
      ColorSpace::Equals(srcColorSpace.get(), dstColorSpace.get())) {
=======
  DEBUG_ASSERT(srcPixels != nullptr)
  DEBUG_ASSERT(dstPixels != nullptr)
  auto srcColorSpace = srcInfo.colorSpace();
  auto dstColorSpace = dstInfo.colorSpace();
  if (srcInfo.colorType() == dstInfo.colorType() && srcInfo.alphaType() == dstInfo.alphaType() &&
      NeedConvertColorSpace(srcColorSpace, dstColorSpace) && srcPixels != dstPixels) {
>>>>>>> 468c9428
    CopyRectMemory(srcPixels, srcInfo.rowBytes(), dstPixels, dstInfo.rowBytes(),
                   dstInfo.minRowBytes(), static_cast<size_t>(dstInfo.height()), flipY);
    return;
  }
  auto srcFormat = ColorMapper.at(srcInfo.colorType());
  auto srcAlpha = AlphaMapper.at(srcInfo.alphaType());
  auto dstFormat = ColorMapper.at(dstInfo.colorType());
  auto dstAlpha = AlphaMapper.at(dstInfo.alphaType());
  auto width = dstInfo.width();
  auto height = dstInfo.height();
  auto srcRowOffset = static_cast<int64_t>(srcInfo.rowBytes());
  DEBUG_ASSERT(srcPixels != dstPixels || srcFormat == dstFormat)
  if (flipY) {
    srcPixels = AddOffset(srcPixels, static_cast<size_t>(height - 1) * srcInfo.rowBytes());
    srcRowOffset = -srcRowOffset;
  }
  if (!srcColorSpace) {
    srcColorSpace = ColorSpace::MakeSRGB();
  }
  if (!dstColorSpace) {
    dstColorSpace = srcColorSpace;
  }
  auto srcProfile = ToSkcmsICCProfile(srcColorSpace);
  auto dstProfile = ToSkcmsICCProfile(dstColorSpace);
  for (int i = 0; i < height; i++) {
    gfx::skcms_Transform(srcPixels, srcFormat, srcAlpha, &srcProfile, dstPixels, dstFormat,
                         dstAlpha, &dstProfile, static_cast<size_t>(width));
    dstPixels = AddOffset(dstPixels, dstInfo.rowBytes());
    srcPixels = static_cast<const uint8_t*>(srcPixels) + srcRowOffset;
  }
}
}  // namespace tgfx<|MERGE_RESOLUTION|>--- conflicted
+++ resolved
@@ -70,19 +70,12 @@
                 void* dstPixels, bool flipY) {
   DEBUG_ASSERT(!srcInfo.isEmpty());
   DEBUG_ASSERT(srcInfo.width() == dstInfo.width() && srcInfo.height() == dstInfo.height());
-<<<<<<< HEAD
-  auto srcColorSpace = srcInfo.colorSpace();
-  auto dstColorSpace = dstInfo.colorSpace();
-  if (srcInfo.colorType() == dstInfo.colorType() && srcInfo.alphaType() == dstInfo.alphaType() &&
-      ColorSpace::Equals(srcColorSpace.get(), dstColorSpace.get())) {
-=======
   DEBUG_ASSERT(srcPixels != nullptr)
   DEBUG_ASSERT(dstPixels != nullptr)
   auto srcColorSpace = srcInfo.colorSpace();
   auto dstColorSpace = dstInfo.colorSpace();
   if (srcInfo.colorType() == dstInfo.colorType() && srcInfo.alphaType() == dstInfo.alphaType() &&
       NeedConvertColorSpace(srcColorSpace, dstColorSpace) && srcPixels != dstPixels) {
->>>>>>> 468c9428
     CopyRectMemory(srcPixels, srcInfo.rowBytes(), dstPixels, dstInfo.rowBytes(),
                    dstInfo.minRowBytes(), static_cast<size_t>(dstInfo.height()), flipY);
     return;
