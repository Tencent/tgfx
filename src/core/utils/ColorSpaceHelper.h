--- conflicted
+++ resolved
@@ -17,12 +17,8 @@
 /////////////////////////////////////////////////////////////////////////////////////////////////
 
 #pragma once
-<<<<<<< HEAD
-#include <src/skcms_public.h>
-=======
 #include "core/utils/CopyPixels.h"
 #include "skcms.h"
->>>>>>> 468c9428
 #include "tgfx/core/ColorSpace.h"
 #include "tgfx/core/YUVColorSpace.h"
 
@@ -32,13 +28,10 @@
 std::shared_ptr<ColorSpace> AndroidDataSpaceToColorSpace(int standard, int transfer);
 
 gfx::skcms_ICCProfile ToSkcmsICCProfile(std::shared_ptr<ColorSpace> colorSpace);
-<<<<<<< HEAD
-=======
 
 bool NeedConvertColorSpace(std::shared_ptr<ColorSpace> src, std::shared_ptr<ColorSpace> dst);
 
 void ConvertColorSpaceInPlace(int width, int height, ColorType colorType, AlphaType alphaType,
                               size_t rowBytes, std::shared_ptr<ColorSpace> srcCS,
                               std::shared_ptr<ColorSpace> dstCS, void* pixels);
->>>>>>> 468c9428
 }  // namespace tgfx