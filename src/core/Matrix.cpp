/////////////////////////////////////////////////////////////////////////////////////////////////
//
//  Tencent is pleased to support the open source community by making tgfx available.
//
//  Copyright (C) 2023 Tencent. All rights reserved.
//
//  Licensed under the BSD 3-Clause License (the "License"); you may not use this file except
//  in compliance with the License. You may obtain a copy of the License at
//
//      https://opensource.org/licenses/BSD-3-Clause
//
//  unless required by applicable law or agreed to in writing, software distributed under the
//  license is distributed on an "as is" basis, without warranties or conditions of any kind,
//  either express or implied. see the license for the specific language governing permissions
//  and limitations under the license.
//
/////////////////////////////////////////////////////////////////////////////////////////////////

#include "tgfx/core/Matrix.h"
#include <array>
#include <cfloat>
#include "SIMDVec.h"
#include "core/utils/MathExtra.h"

#ifdef _MSC_VER
#include "SIMDHighwayInterface.h"
#endif

namespace tgfx {

void Matrix::reset() {
  *this = Matrix();
}

bool operator==(const Matrix& a, const Matrix& b) {
  const float* ma = a.values;
  const float* mb = b.values;
  return ma[0] == mb[0] && ma[1] == mb[1] && ma[2] == mb[2] && ma[3] == mb[3] && ma[4] == mb[4] &&
         ma[5] == mb[5];
}

Matrix operator*(const Matrix& a, const Matrix& b) {
  Matrix result;
  result.setConcat(a, b);
  return result;
}

void Matrix::setAll(float sx, float kx, float tx, float ky, float sy, float ty) {
  values[SCALE_X] = sx;
  values[SKEW_X] = kx;
  values[TRANS_X] = tx;
  values[SKEW_Y] = ky;
  values[SCALE_Y] = sy;
  values[TRANS_Y] = ty;
  this->setTypeMask(UnknownMask);
}

void Matrix::get9(float buffer[9]) const {
  memcpy(buffer, values, 6 * sizeof(float));
  buffer[6] = buffer[7] = 0.0f;
  buffer[8] = 1.0f;
}

void Matrix::setTranslate(float tx, float ty) {
  if ((tx != 0) | (ty != 0)) {
    values[TRANS_X] = tx;
    values[TRANS_Y] = ty;

    values[SCALE_X] = values[SCALE_Y] = 1;
    values[SKEW_X] = values[SKEW_Y] = 0;
    this->setTypeMask(TranslateMask | RectStayRectMask);
  } else {
    this->reset();
  }
}

inline float sdot(float a, float b, float c, float d) {
  return a * b + c * d;
}

void Matrix::preTranslate(float tx, float ty) {
  const unsigned mask = this->getType();
  if (mask <= TranslateMask) {
    values[TRANS_X] += tx;
    values[TRANS_Y] += ty;
  } else {
    values[TRANS_X] += sdot(values[SCALE_X], tx, values[SKEW_X], ty);
    values[TRANS_Y] += sdot(values[SKEW_Y], tx, values[SCALE_Y], ty);
  }
  this->updateTranslateMask();
}

void Matrix::postTranslate(float tx, float ty) {
  values[TRANS_X] += tx;
  values[TRANS_Y] += ty;
  this->updateTranslateMask();
}

void Matrix::setScale(float sx, float sy, float px, float py) {
  if (1 == sx && 1 == sy) {
    this->reset();
  } else {
    this->setScaleTranslate(sx, sy, px - sx * px, py - sy * py);
  }
}

void Matrix::setScale(float sx, float sy) {
  if (1 == sx && 1 == sy) {
    this->reset();
  } else {
    auto rectMask = (sx != 0 && sy != 0) ? RectStayRectMask : 0;
    values[SCALE_X] = sx;
    values[SCALE_Y] = sy;
    values[TRANS_X] = values[TRANS_Y] = values[SKEW_X] = values[SKEW_Y] = 0;
    this->setTypeMask(ScaleMask | rectMask);
  }
}

void Matrix::preScale(float sx, float sy, float px, float py) {
  if (1 == sx && 1 == sy) {
    return;
  }
  Matrix m;
  m.setScale(sx, sy, px, py);
  this->preConcat(m);
}

void Matrix::preScale(float sx, float sy) {
  if (1 == sx && 1 == sy) {
    return;
  }
  values[SCALE_X] *= sx;
  values[SKEW_Y] *= sx;
  values[SKEW_X] *= sy;
  values[SCALE_Y] *= sy;
  if (values[SCALE_X] == 1 && values[SCALE_Y] == 1 && !(typeMask & AffineMask)) {
    this->clearTypeMask(ScaleMask);
  } else {
    this->orTypeMask(ScaleMask);
    if (sx == 0 || sy == 0) {
      this->clearTypeMask(RectStayRectMask);
    }
  }
}

void Matrix::postScale(float sx, float sy, float px, float py) {
  if (1 == sx && 1 == sy) {
    return;
  }
  Matrix m;
  m.setScale(sx, sy, px, py);
  this->postConcat(m);
}

void Matrix::postScale(float sx, float sy) {
  if (1 == sx && 1 == sy) {
    return;
  }
  Matrix m;
  m.setScale(sx, sy);
  this->postConcat(m);
}

void Matrix::setSinCos(float sinV, float cosV, float px, float py) {
  const float oneMinusCosV = 1 - cosV;
  values[SCALE_X] = cosV;
  values[SKEW_X] = -sinV;
  values[TRANS_X] = sdot(sinV, py, oneMinusCosV, px);
  values[SKEW_Y] = sinV;
  values[SCALE_Y] = cosV;
  values[TRANS_Y] = sdot(-sinV, px, oneMinusCosV, py);
  this->setTypeMask(UnknownMask);
}

void Matrix::setSinCos(float sinV, float cosV) {
  values[SCALE_X] = cosV;
  values[SKEW_X] = -sinV;
  values[TRANS_X] = 0;
  values[SKEW_Y] = sinV;
  values[SCALE_Y] = cosV;
  values[TRANS_Y] = 0;
  this->setTypeMask(UnknownMask);
}

void Matrix::setRotate(float degrees, float px, float py) {
  float rad = DegreesToRadians(degrees);
  this->setSinCos(SinSnapToZero(rad), CosSnapToZero(rad), px, py);
}

void Matrix::setRotate(float degrees) {
  float rad = DegreesToRadians(degrees);
  this->setSinCos(SinSnapToZero(rad), CosSnapToZero(rad));
}

void Matrix::preRotate(float degrees, float px, float py) {
  Matrix m;
  m.setRotate(degrees, px, py);
  this->preConcat(m);
}

void Matrix::preRotate(float degrees) {
  Matrix m;
  m.setRotate(degrees);
  this->preConcat(m);
}

void Matrix::postRotate(float degrees, float px, float py) {
  Matrix m;
  m.setRotate(degrees, px, py);
  this->postConcat(m);
}

void Matrix::postRotate(float degrees) {
  Matrix m;
  m.setRotate(degrees);
  this->postConcat(m);
}

void Matrix::setSkew(float kx, float ky, float px, float py) {
  values[SCALE_X] = 1;
  values[SKEW_X] = kx;
  values[TRANS_X] = -kx * py;
  values[SKEW_Y] = ky;
  values[SCALE_Y] = 1;
  values[TRANS_Y] = -ky * px;
  this->setTypeMask(UnknownMask);
}

void Matrix::setSkew(float kx, float ky) {
  values[SCALE_X] = 1;
  values[SKEW_X] = kx;
  values[TRANS_X] = 0;
  values[SKEW_Y] = ky;
  values[SCALE_Y] = 1;
  values[TRANS_Y] = 0;
  this->setTypeMask(UnknownMask);
}

void Matrix::preSkew(float kx, float ky, float px, float py) {
  Matrix m;
  m.setSkew(kx, ky, px, py);
  this->preConcat(m);
}

void Matrix::preSkew(float kx, float ky) {
  Matrix m;
  m.setSkew(kx, ky);
  this->preConcat(m);
}

void Matrix::postSkew(float kx, float ky, float px, float py) {
  Matrix m;
  m.setSkew(kx, ky, px, py);
  this->postConcat(m);
}

void Matrix::postSkew(float kx, float ky) {
  Matrix m;
  m.setSkew(kx, ky);
  this->postConcat(m);
}

static bool OnlyScaleAndTranslate(unsigned mask) {
  return 0 == (mask & Matrix::AffineMask);
}

void Matrix::setConcat(const Matrix& first, const Matrix& second) {
  auto& matrixA = first.values;
  auto& matrixB = second.values;
  TypeMask aType = first.getType();
  TypeMask bType = second.getType();
  auto sx = matrixB[SCALE_X] * matrixA[SCALE_X];
  auto kx = 0.0f;
  auto ky = 0.0f;
  auto sy = matrixB[SCALE_Y] * matrixA[SCALE_Y];
  auto tx = matrixB[TRANS_X] * matrixA[SCALE_X] + matrixA[TRANS_X];
  auto ty = matrixB[TRANS_Y] * matrixA[SCALE_Y] + matrixA[TRANS_Y];
  if (first.isTriviallyIdentity()) {
    *this = second;
  } else if (second.isTriviallyIdentity()) {
    *this = first;
  } else if (OnlyScaleAndTranslate(aType | bType)) {
    this->setScaleTranslate(sx, sy, tx, ty);
  } else {
    sx += matrixB[SKEW_Y] * matrixA[SKEW_X];
    sy += matrixB[SKEW_X] * matrixA[SKEW_Y];
    ky += matrixB[SCALE_X] * matrixA[SKEW_Y] + matrixB[SKEW_Y] * matrixA[SCALE_Y];
    kx += matrixB[SKEW_X] * matrixA[SCALE_X] + matrixB[SCALE_Y] * matrixA[SKEW_X];
    tx += matrixB[TRANS_Y] * matrixA[SKEW_X];
    ty += matrixB[TRANS_X] * matrixA[SKEW_Y];
    setAll(sx, kx, tx, ky, sy, ty);
  }
}

void Matrix::preConcat(const Matrix& matrix) {
  // check for identity first, so we don't do a needless copy of ourselves to ourselves inside
  // setConcat()
  if (!matrix.isIdentity()) {
    this->setConcat(*this, matrix);
  }
}

void Matrix::postConcat(const Matrix& matrix) {
  // check for identity first, so we don't do a needless copy of ourselves to ourselves inside
  // setConcat()
  if (!matrix.isIdentity()) {
    this->setConcat(matrix, *this);
  }
}

bool Matrix::invertible() const {
  float determinant = values[SCALE_X] * values[SCALE_Y] - values[SKEW_Y] * values[SKEW_X];
  return !(FloatNearlyZero(determinant, FLOAT_NEARLY_ZERO * FLOAT_NEARLY_ZERO * FLOAT_NEARLY_ZERO));
}

enum { TranslateShift, ScaleShift, AffineShift, RectStaysRectShift = 4 };

static const int32_t Scalar1Int = 0x3f800000;

uint8_t Matrix::computeTypeMask() const {
  unsigned mask = 0;
  if (values[TRANS_X] != 0 || values[TRANS_Y] != 0) {
    mask |= TranslateMask;
  }
  int m00 = ScalarAs2sCompliment(values[SCALE_X]);
  int m01 = ScalarAs2sCompliment(values[SKEW_X]);
  int m10 = ScalarAs2sCompliment(values[SKEW_Y]);
  int m11 = ScalarAs2sCompliment(values[SCALE_Y]);
  if (m01 | m10) {
    // The skew components may be scale-inducing, unless we are dealing with a pure rotation.
    // Testing for a pure rotation is expensive, so we opt for being conservative by always setting
    // the scale bit. along with affine. By doing this, we are also ensuring that matrices have the
    // same type masks as their inverses.
    mask |= AffineMask | ScaleMask;

    // For rectStaysRect, in the affine case, we only need check that the primary diagonal is all
    // zeros and that the secondary diagonal is all non-zero.

    // map non-zero to 1
    m01 = m01 != 0;
    m10 = m10 != 0;
    int dp0 = 0 == (m00 | m11);
    int ds1 = m01 & m10;
    mask |= static_cast<unsigned>((dp0 & ds1) << RectStaysRectShift);
  } else {
    if ((m00 ^ Scalar1Int) | (m11 ^ Scalar1Int)) {
      mask |= ScaleMask;
    }

    // Not affine, therefore we already know secondary diagonal is all zeros, so we just need to
    // check that primary diagonal is all non-zero.

    // map non-zero to 1
    m00 = m00 != 0;
    m11 = m11 != 0;
    mask |= static_cast<unsigned>((m00 & m11) << RectStaysRectShift);
  }
  return static_cast<uint8_t>(mask);
}

void Matrix::IdentityPoints(const Matrix&, Point dst[], const Point src[], int count) {
  if (dst != src && count > 0) {
    memcpy(dst, src, sizeof(Point) * static_cast<size_t>(count));
  }
}

void Matrix::TransPoints(const Matrix& m, Point dst[], const Point src[], int count) {
#ifdef _MSC_VER
  TransPointsHWY(m, dst, src, count);
#else
  if (count > 0) {
    float tx = m.getTranslateX();
    float ty = m.getTranslateY();
    if (count & 1) {
      dst->x = src->x + tx;
      dst->y = src->y + ty;
      dst += 1;
      src += 1;
    }
    float4 trans4(tx, ty, tx, ty);
    count >>= 1;
    if (count & 1) {
      (float4::Load(src) + trans4).store(dst);
      src += 2;
      dst += 2;
    }
    count >>= 1;
    for (int i = 0; i < count; i++) {
      (float4::Load(src) + trans4).store(dst);
      (float4::Load(src + 2) + trans4).store(dst + 2);
      src += 4;
      dst += 4;
    }
  }
#endif
}

void Matrix::ScalePoints(const Matrix& m, Point dst[], const Point src[], int count) {
#ifdef _MSC_VER
  ScalePointsHWY(m, dst, src, count);
#else
  if (count > 0) {
    float tx = m.getTranslateX();
    float ty = m.getTranslateY();
    float sx = m.getScaleX();
    float sy = m.getScaleY();
    float4 trans4(tx, ty, tx, ty);
    float4 scale4(sx, sy, sx, sy);
    if (count & 1) {
      float4 p(src->x, src->y, 0, 0);
      p = p * scale4 + trans4;
      dst->x = p[0];
      dst->y = p[1];
      src += 1;
      dst += 1;
    }
    count >>= 1;
    if (count & 1) {
      (float4::Load(src) * scale4 + trans4).store(dst);
      src += 2;
      dst += 2;
    }
    count >>= 1;
    for (int i = 0; i < count; i++) {
      (float4::Load(src) * scale4 + trans4).store(dst);
      (float4::Load(src + 2) * scale4 + trans4).store(dst + 2);
      src += 4;
      dst += 4;
    }
  }
#endif
}

void Matrix::AfflinePoints(const Matrix& m, Point dst[], const Point src[], int count) {
#ifdef _MSC_VER
  AffinePointsHWY(m, dst, src, count);
#else
  if (count > 0) {
    float tx = m.getTranslateX();
    float ty = m.getTranslateY();
    float sx = m.getScaleX();
    float sy = m.getScaleY();
    float kx = m.getSkewX();
    float ky = m.getSkewY();
    float4 trans4(tx, ty, tx, ty);
    float4 scale4(sx, sy, sx, sy);
    float4 skew4(kx, ky, kx, ky);
    bool trailingElement = (count & 1);
    count >>= 1;
    float4 src4;
    for (int i = 0; i < count; i++) {
      src4 = float4::Load(src);
      // y0, x0, y1, x1
      float4 swz4 = Shuffle<1, 0, 3, 2>(src4);
      (src4 * scale4 + swz4 * skew4 + trans4).store(dst);
      src += 2;
      dst += 2;
    }
    if (trailingElement) {
      // We use the same logic here to ensure that the math stays consistent throughout, even
      // though the high float2 is ignored.
      src4.lo = float2::Load(src);
      float4 swz4 = Shuffle<1, 0, 3, 2>(src4);
      (src4 * scale4 + swz4 * skew4 + trans4).lo.store(dst);
    }
  }
#endif
}

bool Matrix::invertNonIdentity(Matrix* inverse) const {
  TypeMask mask = this->getType();
  // Optimized invert for only scale and/or translation matrices.
  if (0 == (mask & ~(ScaleMask | TranslateMask))) {
    if (mask & ScaleMask) {
      if (values[SCALE_X] == 0 || values[SCALE_Y] == 0) {
        return false;
      }
      float invSX = 1 / values[SCALE_X];
      float invSY = 1 / values[SCALE_Y];
      float invTX = -values[TRANS_X] * invSX;
      float invTY = -values[TRANS_Y] * invSY;
      if (inverse) {
        inverse->values[SKEW_X] = inverse->values[SKEW_Y] = 0;
        inverse->values[SCALE_X] = invSX;
        inverse->values[SCALE_Y] = invSY;
        inverse->values[TRANS_X] = invTX;
        inverse->values[TRANS_Y] = invTY;
        inverse->setTypeMask(mask | RectStayRectMask);
      }
      return true;
    }
    if (inverse) {
      inverse->setTranslate(-values[TRANS_X], -values[TRANS_Y]);
    }
    return true;
  }
  float determinant = values[SCALE_X] * values[SCALE_Y] - values[SKEW_X] * values[SKEW_Y];
  if (FloatNearlyZero(determinant, FLOAT_NEARLY_ZERO * FLOAT_NEARLY_ZERO * FLOAT_NEARLY_ZERO)) {
    return false;
  }
  determinant = 1 / determinant;
  auto sx = values[SCALE_Y] * determinant;
  auto ky = -values[SKEW_Y] * determinant;
  auto kx = -values[SKEW_X] * determinant;
  auto sy = values[SCALE_X] * determinant;
  auto tx = -(sx * values[TRANS_X] + kx * values[TRANS_Y]);
  auto ty = -(ky * values[TRANS_X] + sy * values[TRANS_Y]);
  if (inverse) {
    inverse->setAll(sx, kx, tx, ky, sy, ty);
    inverse->setTypeMask(typeMask);
  }
  return true;
}

void Matrix::mapPoints(Point dst[], const Point src[], int count) const {
  this->getMapPtsProc()(*this, dst, src, count);
}

void Matrix::mapXY(float x, float y, Point* result) const {
  Point p(x, y);
  mapPoints(result, &p, 1);
}

bool Matrix::rectStaysRect() const {
  if (typeMask & UnknownMask) {
    typeMask = this->computeTypeMask();
  }
  return (typeMask & RectStayRectMask) != 0;
}

static float4 SortAsRect(const float4& ltrb) {
  float4 rblt(ltrb[2], ltrb[3], ltrb[0], ltrb[1]);
  auto min = Min(ltrb, rblt);
  auto max = Max(ltrb, rblt);
  // We can extract either pair [0,1] or [2,3] from min and max and be correct, but on ARM this
  // sequence generates the fastest (a single instruction).
  return float4(min[2], min[3], max[0], max[1]);
}

void Matrix::mapRect(Rect* dst, const Rect& src) const {
#ifdef _MSC_VER
  MapRectHWY(*this, dst, src);
#else
  if (this->getType() <= TranslateMask) {
    float tx = values[TRANS_X];
    float ty = values[TRANS_Y];
    float4 trans(tx, ty, tx, ty);
    SortAsRect(float4::Load(&src.left) + trans).store(&dst->left);
    return;
  }
  if (this->isScaleTranslate()) {
    float sx = values[SCALE_X];
    float sy = values[SCALE_Y];
    float tx = values[TRANS_X];
    float ty = values[TRANS_Y];
    float4 scale(sx, sy, sx, sy);
    float4 trans(tx, ty, tx, ty);
    SortAsRect(float4::Load(&src.left) * scale + trans).store(&dst->left);
  } else {
    Point quad[4];
    quad[0].set(src.left, src.top);
    quad[1].set(src.right, src.top);
    quad[2].set(src.right, src.bottom);
    quad[3].set(src.left, src.bottom);
    mapPoints(quad, quad, 4);
    dst->setBounds(quad, 4);
  }
#endif
}

float Matrix::getMinScale() const {
  float results[2];
  if (getMinMaxScaleFactors(results)) {
    return results[0];
  }
  return 0.0f;
}

float Matrix::getMaxScale() const {
  float results[2];
  if (getMinMaxScaleFactors(results)) {
    return results[1];
  }
  return 0.0f;
}

Point Matrix::getAxisScales() const {
  Point scale = {};
  double sx = values[SCALE_X];
  double kx = values[SKEW_X];
  double ky = values[SKEW_Y];
  double sy = values[SCALE_Y];
  scale.x = static_cast<float>(sqrt(sx * sx + ky * ky));
  scale.y = static_cast<float>(sqrt(kx * kx + sy * sy));
  return scale;
}

bool Matrix::getMinMaxScaleFactors(float* results) const {
  float a = sdot(values[SCALE_X], values[SCALE_X], values[SKEW_Y], values[SKEW_Y]);
  float b = sdot(values[SCALE_X], values[SKEW_X], values[SCALE_Y], values[SKEW_Y]);
  float c = sdot(values[SKEW_X], values[SKEW_X], values[SCALE_Y], values[SCALE_Y]);
  float bSqd = b * b;
  if (bSqd <= FLOAT_NEARLY_ZERO * FLOAT_NEARLY_ZERO) {
    results[0] = a;
    results[1] = c;
    if (results[0] > results[1]) {
      using std::swap;
      swap(results[0], results[1]);
    }
  } else {
    float aminusc = a - c;
    float apluscdiv2 = (a + c) * 0.5f;
    float x = sqrtf(aminusc * aminusc + 4 * bSqd) * 0.5f;
    results[0] = apluscdiv2 - x;
    results[1] = apluscdiv2 + x;
  }
  auto isFinite = (results[0] * 0 == 0);
  if (!isFinite) {
    return false;
  }
  if (results[0] < 0) {
    results[0] = 0;
  }
  results[0] = sqrtf(results[0]);
  isFinite = (results[1] * 0 == 0);
  if (!isFinite) {
    return false;
  }
  if (results[1] < 0) {
    results[1] = 0;
  }
  results[1] = sqrtf(results[1]);
  return true;
}

bool Matrix::hasNonIdentityScale() const {
  double sx = values[SCALE_X];
  double ky = values[SKEW_Y];
  if (sqrt(sx * sx + ky * ky) != 1.0) {
    return true;
  }
  double kx = values[SKEW_X];
  double sy = values[SCALE_Y];
  if (sqrt(kx * kx + sy * sy) != 1.0) {
    return true;
  }
  return false;
}

bool Matrix::isFinite() const {
  return FloatsAreFinite(values, 6);
}

const Matrix& Matrix::I() {
  static const Matrix identity;
  return identity;
}

<<<<<<< HEAD
std::array<float, 6> Matrix::asAffine() const {
  static constexpr int AFFINE_SCALE_X = 0;
  static constexpr int AFFINE_SKEW_Y = 1;
  static constexpr int AFFINE_SKEW_X = 2;
  static constexpr int AFFINE_SCALE_Y = 3;
  static constexpr int AFFINE_TRANS_X = 4;
  static constexpr int AFFINE_TRANS_Y = 5;

  std::array<float, 6> affine;
  affine[AFFINE_SCALE_X] = values[SCALE_X];
  affine[AFFINE_SKEW_Y] = values[SKEW_Y];
  affine[AFFINE_SKEW_X] = values[SKEW_X];
  affine[AFFINE_SCALE_Y] = values[SCALE_Y];
  affine[AFFINE_TRANS_X] = values[TRANS_X];
  affine[AFFINE_TRANS_Y] = values[TRANS_Y];
  return affine;
}

=======
const Matrix::MapPtsProc Matrix::MapPtsProcs[] = {
    Matrix::IdentityPoints, Matrix::TransPoints,   Matrix::ScalePoints,   Matrix::ScalePoints,
    Matrix::AfflinePoints,  Matrix::AfflinePoints, Matrix::AfflinePoints, Matrix::AfflinePoints};
>>>>>>> 80c3de39
}  // namespace tgfx<|MERGE_RESOLUTION|>--- conflicted
+++ resolved
@@ -656,28 +656,7 @@
   return identity;
 }
 
-<<<<<<< HEAD
-std::array<float, 6> Matrix::asAffine() const {
-  static constexpr int AFFINE_SCALE_X = 0;
-  static constexpr int AFFINE_SKEW_Y = 1;
-  static constexpr int AFFINE_SKEW_X = 2;
-  static constexpr int AFFINE_SCALE_Y = 3;
-  static constexpr int AFFINE_TRANS_X = 4;
-  static constexpr int AFFINE_TRANS_Y = 5;
-
-  std::array<float, 6> affine;
-  affine[AFFINE_SCALE_X] = values[SCALE_X];
-  affine[AFFINE_SKEW_Y] = values[SKEW_Y];
-  affine[AFFINE_SKEW_X] = values[SKEW_X];
-  affine[AFFINE_SCALE_Y] = values[SCALE_Y];
-  affine[AFFINE_TRANS_X] = values[TRANS_X];
-  affine[AFFINE_TRANS_Y] = values[TRANS_Y];
-  return affine;
-}
-
-=======
 const Matrix::MapPtsProc Matrix::MapPtsProcs[] = {
     Matrix::IdentityPoints, Matrix::TransPoints,   Matrix::ScalePoints,   Matrix::ScalePoints,
     Matrix::AfflinePoints,  Matrix::AfflinePoints, Matrix::AfflinePoints, Matrix::AfflinePoints};
->>>>>>> 80c3de39
 }  // namespace tgfx