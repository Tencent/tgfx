--- conflicted
+++ resolved
@@ -41,11 +41,6 @@
     return true;
   }
 
-<<<<<<< HEAD
-  std::shared_ptr<Image> makeRasterized() const override;
-
-=======
->>>>>>> e6891af1
  protected:
   Type type() const override {
     return Type::Mipmap;
