--- conflicted
+++ resolved
@@ -23,16 +23,6 @@
 #include "gpu/ops/DrawOp.h"
 
 namespace tgfx {
-<<<<<<< HEAD
-std::shared_ptr<Image> RasterizedImage::MakeFrom(std::shared_ptr<Image> source,
-                                                 int newWeight, int newHeight,
-                                                 const SamplingOptions& sampling) {
-  if (source == nullptr || newWeight <= 0 || newHeight <= 0) {
-    return nullptr;
-  }
-  auto result = std::shared_ptr<RasterizedImage>(
-      new RasterizedImage(UniqueKey::Make(), std::move(source), newWeight, newHeight, sampling));
-=======
 
 std::shared_ptr<Image> RasterizedImage::MakeFrom(std::shared_ptr<Image> source) {
   if (source == nullptr) {
@@ -40,50 +30,12 @@
   }
   auto result =
       std::shared_ptr<RasterizedImage>(new RasterizedImage(UniqueKey::Make(), std::move(source)));
->>>>>>> e6891af1
   result->weakThis = result;
   return result;
 }
 
-<<<<<<< HEAD
-RasterizedImage::RasterizedImage(UniqueKey uniqueKey, std::shared_ptr<Image> source,
-                                 int width, int height, const SamplingOptions& sampling)
-    : ResourceImage(std::move(uniqueKey)), source(std::move(source)),
-      _width(width), _height(height), sampling(sampling) {
-}
-
-int RasterizedImage::width() const {
-  return _width;
-}
-
-int RasterizedImage::height() const {
-  return _height;
-}
-
-std::shared_ptr<Image> RasterizedImage::makeRasterized() const {
-  return MakeFrom(source, width(), height(), {});
-}
-
-std::shared_ptr<Image> RasterizedImage::makeScaled(int newWidth, int newHeight,
-                                                   const SamplingOptions& sampling) const {
-  return MakeFrom(source, newWidth, newHeight, sampling);
-}
-
-std::shared_ptr<Image> RasterizedImage::onMakeDecoded(Context* context, bool) const {
-  // There is no need to pass tryHardware (disabled) to the source image, as our texture proxy is
-  // not locked from the source image.
-  auto newSource = source->onMakeDecoded(context);
-  if (newSource == nullptr) {
-    return nullptr;
-  }
-  auto newImage = std::shared_ptr<RasterizedImage>(
-      new RasterizedImage(uniqueKey, std::move(newSource), width(), height(), sampling));
-  newImage->weakThis = newImage;
-  return newImage;
-=======
 RasterizedImage::RasterizedImage(UniqueKey uniqueKey, std::shared_ptr<Image> source)
     : ResourceImage(std::move(uniqueKey)), source(std::move(source)) {
->>>>>>> e6891af1
 }
 
 std::shared_ptr<TextureProxy> RasterizedImage::onLockTextureProxy(const TPArgs& args,
@@ -101,16 +53,6 @@
   if (renderTarget == nullptr) {
     return nullptr;
   }
-<<<<<<< HEAD
-  auto sourceWidth = source->width();
-  auto sourceHeight = source->height();
-  auto scaledWidth = width();
-  auto scaledHeight = height();
-  auto uvScaleX = static_cast<float>(sourceWidth) / static_cast<float>(scaledWidth);
-  auto uvScaleY = static_cast<float>(sourceHeight) / static_cast<float>(scaledHeight);
-  Matrix uvMatrix = Matrix::MakeScale(uvScaleX, uvScaleY);
-=======
->>>>>>> e6891af1
   auto drawRect = Rect::MakeWH(width(), height());
   FPArgs fpArgs(args.context, args.renderFlags, drawRect);
   auto processor = FragmentProcessor::Make(source, fpArgs, {}, SrcRectConstraint::Fast);
