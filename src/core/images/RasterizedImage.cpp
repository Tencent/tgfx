/////////////////////////////////////////////////////////////////////////////////////////////////
//
//  Tencent is pleased to support the open source community by making tgfx available.
//
//  Copyright (C) 2023 Tencent. All rights reserved.
//
//  Licensed under the BSD 3-Clause License (the "License"); you may not use this file except
//  in compliance with the License. You may obtain a copy of the License at
//
//      https://opensource.org/licenses/BSD-3-Clause
//
//  unless required by applicable law or agreed to in writing, software distributed under the
//  license is distributed on an "as is" basis, without warranties or conditions of any kind,
//  either express or implied. see the license for the specific language governing permissions
//  and limitations under the license.
//
/////////////////////////////////////////////////////////////////////////////////////////////////

#include "RasterizedImage.h"
#include "core/images/SubsetImage.h"
#include "gpu/DrawingManager.h"
#include "gpu/ProxyProvider.h"
#include "gpu/ops/DrawOp.h"

namespace tgfx {

std::shared_ptr<Image> RasterizedImage::MakeFrom(std::shared_ptr<Image> source) {
  if (source == nullptr) {
    return nullptr;
  }
  auto result =
      std::shared_ptr<RasterizedImage>(new RasterizedImage(UniqueKey::Make(), std::move(source)));
  result->weakThis = result;
  return result;
}

RasterizedImage::RasterizedImage(UniqueKey uniqueKey, std::shared_ptr<Image> source)
    : ResourceImage(std::move(uniqueKey)), source(std::move(source)) {
}

std::shared_ptr<TextureProxy> RasterizedImage::onLockTextureProxy(const TPArgs& args,
                                                                  const UniqueKey& key) const {
  auto proxyProvider = args.context->proxyProvider();
  auto textureProxy = proxyProvider->findOrWrapTextureProxy(key);
  if (textureProxy != nullptr) {
    return textureProxy;
  }
  auto alphaRenderable = args.context->caps()->isFormatRenderable(PixelFormat::ALPHA_8);
  auto format = isAlphaOnly() && alphaRenderable ? PixelFormat::ALPHA_8 : PixelFormat::RGBA_8888;
  auto renderTarget = proxyProvider->createRenderTargetProxy(key, width(), height(), format, 1,
                                                             args.mipmapped, ImageOrigin::TopLeft,
                                                             BackingFit::Exact, args.renderFlags);
  if (renderTarget == nullptr) {
    return nullptr;
  }
  auto drawRect = Rect::MakeWH(width(), height());
<<<<<<< HEAD
  auto viewMatrix = Matrix::I();
  uvMatrix.invert(&viewMatrix);
  FPArgs fpArgs(args.context, args.renderFlags, drawRect, viewMatrix);
  auto processor =
      FragmentProcessor::Make(source, fpArgs, sampling, SrcRectConstraint::Fast, &uvMatrix);
=======
  FPArgs fpArgs(args.context, args.renderFlags, drawRect);
  auto processor = FragmentProcessor::Make(source, fpArgs, {}, SrcRectConstraint::Fast);
>>>>>>> 95a714f4
  if (processor == nullptr) {
    return nullptr;
  }
  auto drawingManager = renderTarget->getContext()->drawingManager();
  drawingManager->fillRTWithFP(renderTarget, std::move(processor), args.renderFlags);
  return renderTarget->asTextureProxy();
}
}  // namespace tgfx<|MERGE_RESOLUTION|>--- conflicted
+++ resolved
@@ -54,16 +54,9 @@
     return nullptr;
   }
   auto drawRect = Rect::MakeWH(width(), height());
-<<<<<<< HEAD
-  auto viewMatrix = Matrix::I();
-  uvMatrix.invert(&viewMatrix);
-  FPArgs fpArgs(args.context, args.renderFlags, drawRect, viewMatrix);
-  auto processor =
-      FragmentProcessor::Make(source, fpArgs, sampling, SrcRectConstraint::Fast, &uvMatrix);
-=======
+
   FPArgs fpArgs(args.context, args.renderFlags, drawRect);
   auto processor = FragmentProcessor::Make(source, fpArgs, {}, SrcRectConstraint::Fast);
->>>>>>> 95a714f4
   if (processor == nullptr) {
     return nullptr;
   }
