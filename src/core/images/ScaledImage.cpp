--- conflicted
+++ resolved
@@ -44,7 +44,6 @@
   }
   drawRect.roundOut();
   auto mipmapped = hasMipmaps() && samplingArgs.sampling.mipmapMode != MipmapMode::None;
-<<<<<<< HEAD
   auto scaleWidth = width();
   auto scaleHeight = height();
   auto scaledRect = drawRect;
@@ -55,11 +54,7 @@
     scaledRect.roundOut();
   }
   TPArgs tpArgs(args.context, args.renderFlags, mipmapped, scaleWidth, scaleHeight);
-  auto textureProxy = lockTextureProxy(tpArgs, scaledRect);
-=======
-  TPArgs tpArgs(args.context, args.renderFlags, mipmapped, args.drawScale);
-  auto textureProxy = lockTextureProxySubset(tpArgs, drawRect, sampling);
->>>>>>> 84eb4e75
+  auto textureProxy = lockTextureProxySubset(tpArgs, scaledRect, sampling);
   if (textureProxy == nullptr) {
     return nullptr;
   }
@@ -77,45 +72,7 @@
 }
 
 std::shared_ptr<TextureProxy> ScaledImage::lockTextureProxy(const TPArgs& args) const {
-<<<<<<< HEAD
-  auto scaledWidth = args.width;
-  auto scaledHeight = args.height;
-  if (args.width < source->width() && args.height < source->height()) {
-    scaledWidth = args.width;
-    scaledHeight = args.height;
-  }
-  return lockTextureProxy(args, Rect::MakeWH(scaledWidth, scaledHeight));
-}
-
-std::shared_ptr<TextureProxy> ScaledImage::lockTextureProxy(const TPArgs& args,
-                                                            const Rect& drawRect) const {
-  auto alphaRenderable = args.context->caps()->isFormatRenderable(PixelFormat::ALPHA_8);
-  auto renderTarget = RenderTargetProxy::MakeFallback(
-      args.context, static_cast<int>(drawRect.width()), static_cast<int>(drawRect.height()),
-      alphaRenderable && isAlphaOnly(), 1, hasMipmaps() && args.mipmapped, ImageOrigin::TopLeft,
-      args.backingFit);
-  if (renderTarget == nullptr) {
-    return nullptr;
-  }
-  Point scales =
-      Point::Make(static_cast<float>(args.width) / static_cast<float>(source->width()),
-                  static_cast<float>(args.height) / static_cast<float>(source->height()));
-  Matrix sourceUVMatrix = Matrix::MakeScale(1.0f / scales.x, 1.0f / scales.y);
-  sourceUVMatrix.preTranslate(drawRect.left, drawRect.top);
-  FPArgs fpArgs(args.context, args.renderFlags,
-                Rect::MakeWH(renderTarget->width(), renderTarget->height()),
-                std::max(scales.x, scales.y));
-  auto processor =
-      FragmentProcessor::Make(source, fpArgs, sampling, SrcRectConstraint::Fast, &sourceUVMatrix);
-  if (processor == nullptr) {
-    return nullptr;
-  }
-  auto drawingManager = renderTarget->getContext()->drawingManager();
-  drawingManager->fillRTWithFP(renderTarget, std::move(processor), args.renderFlags);
-  return renderTarget->asTextureProxy();
-=======
   return lockTextureProxySubset(args, Rect::MakeWH(width(), height()), sampling);
->>>>>>> 84eb4e75
 }
 
 std::shared_ptr<Image> ScaledImage::onMakeScaled(int newWidth, int newHeight,
