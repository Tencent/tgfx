/////////////////////////////////////////////////////////////////////////////////////////////////
//
//  Tencent is pleased to support the open source community by making tgfx available.
//
//  Copyright (C) 2023 Tencent. All rights reserved.
//
//  Licensed under the BSD 3-Clause License (the "License"); you may not use this file except
//  in compliance with the License. You may obtain a copy of the License at
//
//      https://opensource.org/licenses/BSD-3-Clause
//
//  unless required by applicable law or agreed to in writing, software distributed under the
//  license is distributed on an "as is" basis, without warranties or conditions of any kind,
//  either express or implied. see the license for the specific language governing permissions
//  and limitations under the license.
//
/////////////////////////////////////////////////////////////////////////////////////////////////

#include "BufferImage.h"
#include "CodecImage.h"
#include "core/PixelBuffer.h"
#include "core/PixelBufferCodec.h"
#include "gpu/ProxyProvider.h"

namespace tgfx {
std::shared_ptr<Image> Image::MakeFrom(std::shared_ptr<ImageBuffer> buffer) {
  if (buffer == nullptr) {
    return nullptr;
  }
  std::shared_ptr<Image> image = std::make_shared<BufferImage>(std::move(buffer), false);
  image->weakThis = image;
  image = image->makeRasterized();
  return image;
}

BufferImage::BufferImage(std::shared_ptr<ImageBuffer> buffer, bool mipmap)
    : ResourceImage(mipmap), imageBuffer(std::move(buffer)) {
}

<<<<<<< HEAD
std::shared_ptr<TextureProxy> BufferImage::onLockTextureProxy(const TPArgs& args) const {
  return args.context->proxyProvider()->createTextureProxy({}, imageBuffer, args.mipmapped,
=======
std::shared_ptr<Image> BufferImage::onMakeScaled(int newWidth, int newHeight,
                                                 const SamplingOptions& sampling) const {
  if (imageBuffer->isPixelBuffer() && newWidth < imageBuffer->width() &&
      newHeight < imageBuffer->height()) {
    auto codec = PixelBufferCodec::Make(std::static_pointer_cast<PixelBuffer>(imageBuffer));
    auto image =
        std::make_shared<CodecImage>(UniqueKey::Make(), std::move(codec), newWidth, newHeight);
    image->weakThis = image;
    return image;
  }
  return ResourceImage::onMakeScaled(newWidth, newHeight, sampling);
}

std::shared_ptr<TextureProxy> BufferImage::onLockTextureProxy(const TPArgs& args,
                                                              const UniqueKey& key) const {
  return args.context->proxyProvider()->createTextureProxy(key, imageBuffer, args.mipmapped,
>>>>>>> b42dc440
                                                           args.renderFlags);
}

std::shared_ptr<Image> BufferImage::onCloneWith(bool mipmap) const {
  auto image = std::make_shared<BufferImage>(imageBuffer, mipmap);
  image->weakThis = image;
  return image;
}

}  // namespace tgfx<|MERGE_RESOLUTION|>--- conflicted
+++ resolved
@@ -17,7 +17,7 @@
 /////////////////////////////////////////////////////////////////////////////////////////////////
 
 #include "BufferImage.h"
-#include "CodecImage.h"
+#include "core/images/CodecImage.h"
 #include "core/PixelBuffer.h"
 #include "core/PixelBufferCodec.h"
 #include "gpu/ProxyProvider.h"
@@ -37,27 +37,8 @@
     : ResourceImage(mipmap), imageBuffer(std::move(buffer)) {
 }
 
-<<<<<<< HEAD
 std::shared_ptr<TextureProxy> BufferImage::onLockTextureProxy(const TPArgs& args) const {
   return args.context->proxyProvider()->createTextureProxy({}, imageBuffer, args.mipmapped,
-=======
-std::shared_ptr<Image> BufferImage::onMakeScaled(int newWidth, int newHeight,
-                                                 const SamplingOptions& sampling) const {
-  if (imageBuffer->isPixelBuffer() && newWidth < imageBuffer->width() &&
-      newHeight < imageBuffer->height()) {
-    auto codec = PixelBufferCodec::Make(std::static_pointer_cast<PixelBuffer>(imageBuffer));
-    auto image =
-        std::make_shared<CodecImage>(UniqueKey::Make(), std::move(codec), newWidth, newHeight);
-    image->weakThis = image;
-    return image;
-  }
-  return ResourceImage::onMakeScaled(newWidth, newHeight, sampling);
-}
-
-std::shared_ptr<TextureProxy> BufferImage::onLockTextureProxy(const TPArgs& args,
-                                                              const UniqueKey& key) const {
-  return args.context->proxyProvider()->createTextureProxy(key, imageBuffer, args.mipmapped,
->>>>>>> b42dc440
                                                            args.renderFlags);
 }
 
@@ -67,4 +48,16 @@
   return image;
 }
 
+std::shared_ptr<Image> BufferImage::onMakeScaled(int newWidth, int newHeight,
+                                                 const SamplingOptions& sampling) const {
+  if (imageBuffer->isPixelBuffer() && newWidth < imageBuffer->width() &&
+      newHeight < imageBuffer->height()) {
+    auto codec = PixelBufferCodec::Make(std::static_pointer_cast<PixelBuffer>(imageBuffer));
+    auto image = std::make_shared<CodecImage>(std::move(codec), newWidth, newHeight, mipmap);
+    image->weakThis = image;
+    return image;
+  }
+  return ResourceImage::onMakeScaled(newWidth, newHeight, sampling);
+}
+
 }  // namespace tgfx