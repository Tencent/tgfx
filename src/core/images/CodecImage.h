/////////////////////////////////////////////////////////////////////////////////////////////////
//
//  Tencent is pleased to support the open source community by making tgfx available.
//
//  Copyright (C) 2024 Tencent. All rights reserved.
//
//  Licensed under the BSD 3-Clause License (the "License"); you may not use this file except
//  in compliance with the License. You may obtain a copy of the License at
//
//      https://opensource.org/licenses/BSD-3-Clause
//
//  unless required by applicable law or agreed to in writing, software distributed under the
//  license is distributed on an "as is" basis, without warranties or conditions of any kind,
//  either express or implied. see the license for the specific language governing permissions
//  and limitations under the license.
//
/////////////////////////////////////////////////////////////////////////////////////////////////

#pragma once

#include <memory>
#include "core/images/GeneratorImage.h"
#include "tgfx/core/Image.h"
#include "tgfx/core/ImageCodec.h"

namespace tgfx {

class CodecImage : public GeneratorImage {
 public:
  CodecImage(UniqueKey uniqueKey, std::shared_ptr<ImageCodec> codec);

<<<<<<< HEAD
  ~CodecImage() override = default;

  int width() const override {
    return _width;
  }

  int height() const override {
    return _height;
  }

  std::shared_ptr<ImageCodec> codec() const;
=======
  std::shared_ptr<ImageCodec> getCodec() const;
>>>>>>> aee32d80

  std::shared_ptr<Image> makeScaled(int newWidth, int newHeight, const SamplingOptions& sampling) const override;

 protected:
  Type type() const override {
    return Type::Codec;
  }
<<<<<<< HEAD

  std::shared_ptr<TextureProxy> onLockTextureProxy(const TPArgs& args, const UniqueKey& key) const override;

 private:
  int _width;
  int _height;
  explicit CodecImage(int width, int height, const std::shared_ptr<ImageCodec>& codec);
=======
>>>>>>> aee32d80
};

}  // namespace tgfx<|MERGE_RESOLUTION|>--- conflicted
+++ resolved
@@ -29,8 +29,7 @@
  public:
   CodecImage(UniqueKey uniqueKey, std::shared_ptr<ImageCodec> codec);
 
-<<<<<<< HEAD
-  ~CodecImage() override = default;
+  std::shared_ptr<ImageCodec> getCodec() const;
 
   int width() const override {
     return _width;
@@ -40,27 +39,18 @@
     return _height;
   }
 
-  std::shared_ptr<ImageCodec> codec() const;
-=======
-  std::shared_ptr<ImageCodec> getCodec() const;
->>>>>>> aee32d80
-
   std::shared_ptr<Image> makeScaled(int newWidth, int newHeight, const SamplingOptions& sampling) const override;
 
  protected:
   Type type() const override {
     return Type::Codec;
   }
-<<<<<<< HEAD
 
   std::shared_ptr<TextureProxy> onLockTextureProxy(const TPArgs& args, const UniqueKey& key) const override;
 
  private:
   int _width;
   int _height;
-  explicit CodecImage(int width, int height, const std::shared_ptr<ImageCodec>& codec);
-=======
->>>>>>> aee32d80
 };
 
 }  // namespace tgfx