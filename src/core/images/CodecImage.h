--- conflicted
+++ resolved
@@ -19,19 +19,16 @@
 #pragma once
 
 #include <memory>
-#include "BufferImage.h"
+#include "core/images/BufferImage.h"
 #include "core/images/GeneratorImage.h"
 #include "tgfx/core/Image.h"
 #include "tgfx/core/ImageCodec.h"
+
 namespace tgfx {
 
 class CodecImage : public GeneratorImage {
  public:
-<<<<<<< HEAD
-  CodecImage(std::shared_ptr<ImageCodec> codec, bool mipmap);
-=======
-  CodecImage(UniqueKey uniqueKey, std::shared_ptr<ImageCodec> codec, int width, int height);
->>>>>>> b42dc440
+  CodecImage(std::shared_ptr<ImageCodec> codec, int width, int height, bool mipmap);
 
   std::shared_ptr<ImageCodec> getCodec() const;
 
@@ -51,8 +48,7 @@
     return Type::Codec;
   }
 
-  std::shared_ptr<TextureProxy> onLockTextureProxy(const TPArgs& args,
-                                                   const UniqueKey& key) const override;
+  std::shared_ptr<TextureProxy> onLockTextureProxy(const TPArgs& args) const override;
 
  private:
   int _width;
