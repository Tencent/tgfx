/////////////////////////////////////////////////////////////////////////////////////////////////
//
//  Tencent is pleased to support the open source community by making tgfx available.
//
//  Copyright (C) 2023 Tencent. All rights reserved.
//
//  Licensed under the BSD 3-Clause License (the "License"); you may not use this file except
//  in compliance with the License. You may obtain a copy of the License at
//
//      https://opensource.org/licenses/BSD-3-Clause
//
//  unless required by applicable law or agreed to in writing, software distributed under the
//  license is distributed on an "as is" basis, without warranties or conditions of any kind,
//  either express or implied. see the license for the specific language governing permissions
//  and limitations under the license.
//
/////////////////////////////////////////////////////////////////////////////////////////////////

#include "SubsetImage.h"
#include "core/images/ScaledImage.h"
#include "core/utils/AddressOf.h"
#include "core/utils/MathExtra.h"
#include "gpu/TPArgs.h"
#include "gpu/processors/TiledTextureEffect.h"

namespace tgfx {
std::shared_ptr<Image> SubsetImage::MakeFrom(std::shared_ptr<Image> source, const Rect& bounds) {
  if (source == nullptr || bounds.isEmpty()) {
    return nullptr;
  }
  auto image = std::shared_ptr<SubsetImage>(new SubsetImage(std::move(source), bounds));
  image->weakThis = image;
  return image;
}

SubsetImage::SubsetImage(std::shared_ptr<Image> source, const Rect& bounds)
    : TransformImage(std::move(source)), bounds(bounds) {
}

std::shared_ptr<Image> SubsetImage::onCloneWith(std::shared_ptr<Image> newSource) const {
  return SubsetImage::MakeFrom(std::move(newSource), bounds);
}

std::shared_ptr<Image> SubsetImage::onMakeSubset(const Rect& subset) const {
  auto newBounds = subset.makeOffset(bounds.x(), bounds.y());
  return SubsetImage::MakeFrom(source, newBounds);
}

std::shared_ptr<Image> SubsetImage::onMakeScaled(int newWidth, int newHeight,
                                                 const SamplingOptions& sampling) const {
  float scaleX = static_cast<float>(newWidth) / static_cast<float>(width());
  float scaleY = static_cast<float>(newHeight) / static_cast<float>(height());
  auto sourceScaledWidth = scaleX * static_cast<float>(source->width());
  auto sourceScaledHeight = scaleY * static_cast<float>(source->height());
  if (!IsInteger(sourceScaledWidth) || !IsInteger(sourceScaledHeight)) {
    return Image::onMakeScaled(newWidth, newHeight, sampling);
  }
  auto newSource = source->makeScaled(static_cast<int>(sourceScaledWidth),
                                      static_cast<int>(sourceScaledHeight), sampling);
  if (newSource == nullptr) {
    return nullptr;
  }
  auto newBounds = Rect::MakeXYWH(bounds.x() * scaleX, bounds.y() * scaleY,
                                  static_cast<float>(newWidth), static_cast<float>(newHeight));
  return MakeFrom(std::move(newSource), newBounds);
}

PlacementPtr<FragmentProcessor> SubsetImage::asFragmentProcessor(const FPArgs& args,
                                                                 const SamplingArgs& samplingArgs,
                                                                 const Matrix* uvMatrix) const {
  auto matrix = concatUVMatrix(uvMatrix);
  auto drawBounds = args.drawRect;
  if (matrix) {
    matrix->mapRect(&drawBounds);
  }
  auto newSamplingArgs = samplingArgs;
  if (bounds.contains(drawBounds)) {
    if (samplingArgs.constraint != SrcRectConstraint::Strict && !newSamplingArgs.sampleArea) {
      // if samplingArgs has sampleArea, means the area is already subsetted
      newSamplingArgs.sampleArea = getSubset(drawBounds);
    }
    return FragmentProcessor::Make(source, args, newSamplingArgs, AddressOf(matrix));
  }
  if (!drawBounds.intersect(bounds)) {
    return nullptr;
  }
  drawBounds.offset(-bounds.x(), -bounds.y());
  drawBounds.roundOut();
  auto mipmapped = source->hasMipmaps() && samplingArgs.sampling.mipmapMode != MipmapMode::None;
<<<<<<< HEAD
  auto scaleWidth = static_cast<int>(args.drawScale * static_cast<float>(width()));
  auto scaleHeight = static_cast<int>(args.drawScale * static_cast<float>(height()));
  TPArgs tpArgs(args.context, args.renderFlags, mipmapped, scaleWidth, scaleHeight);
  auto textureProxy = lockTextureProxy(tpArgs);
=======
  TPArgs tpArgs(args.context, args.renderFlags, mipmapped, args.drawScale);
  auto textureProxy = lockTextureProxySubset(tpArgs, drawBounds);
>>>>>>> 84eb4e75
  if (textureProxy == nullptr) {
    return nullptr;
  }
  newSamplingArgs.sampleArea = std::nullopt;
  auto fpMatrix = Matrix::MakeTrans(-drawBounds.left, -drawBounds.top);
  fpMatrix.preScale(static_cast<float>(textureProxy->width()) / drawBounds.width(),
                    static_cast<float>(textureProxy->height()) / drawBounds.height());
  if (uvMatrix) {
    fpMatrix.preConcat(*uvMatrix);
  }
  return TiledTextureEffect::Make(textureProxy, newSamplingArgs, &fpMatrix, source->isAlphaOnly());
}

std::optional<Matrix> SubsetImage::concatUVMatrix(const Matrix* uvMatrix) const {
  std::optional<Matrix> matrix = std::nullopt;
  if (bounds.x() != 0 || bounds.y() != 0) {
    matrix = Matrix::MakeTrans(bounds.x(), bounds.y());
  }
  if (uvMatrix != nullptr) {
    if (matrix) {
      matrix->preConcat(*uvMatrix);
    } else {
      matrix = *uvMatrix;
    }
  }
  return matrix;
}

std::optional<Rect> SubsetImage::getSubset(const Rect& drawRect) const {
  auto saftBounds = bounds;
  saftBounds.inset(0.5f, 0.5f);
  if (saftBounds.contains(drawRect)) {
    return std::nullopt;
  }
  return {bounds};
}

}  // namespace tgfx<|MERGE_RESOLUTION|>--- conflicted
+++ resolved
@@ -87,15 +87,10 @@
   drawBounds.offset(-bounds.x(), -bounds.y());
   drawBounds.roundOut();
   auto mipmapped = source->hasMipmaps() && samplingArgs.sampling.mipmapMode != MipmapMode::None;
-<<<<<<< HEAD
   auto scaleWidth = static_cast<int>(args.drawScale * static_cast<float>(width()));
   auto scaleHeight = static_cast<int>(args.drawScale * static_cast<float>(height()));
   TPArgs tpArgs(args.context, args.renderFlags, mipmapped, scaleWidth, scaleHeight);
-  auto textureProxy = lockTextureProxy(tpArgs);
-=======
-  TPArgs tpArgs(args.context, args.renderFlags, mipmapped, args.drawScale);
   auto textureProxy = lockTextureProxySubset(tpArgs, drawBounds);
->>>>>>> 84eb4e75
   if (textureProxy == nullptr) {
     return nullptr;
   }
