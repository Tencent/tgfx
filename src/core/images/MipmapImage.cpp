--- conflicted
+++ resolved
@@ -38,13 +38,6 @@
     : ResourceImage(std::move(uniqueKey)), source(std::move(source)) {
 }
 
-<<<<<<< HEAD
-std::shared_ptr<Image> MipmapImage::makeRasterized() const {
-  return weakThis.lock();
-}
-
-=======
->>>>>>> e6891af1
 std::shared_ptr<Image> MipmapImage::onMakeDecoded(Context* context, bool) const {
   auto newSource = std::static_pointer_cast<ResourceImage>(source->onMakeDecoded(context, false));
   if (newSource == nullptr) {
