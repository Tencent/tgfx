/////////////////////////////////////////////////////////////////////////////////////////////////
//
//  Tencent is pleased to support the open source community by making tgfx available.
//
//  Copyright (C) 2023 Tencent. All rights reserved.
//
//  Licensed under the BSD 3-Clause License (the "License"); you may not use this file except
//  in compliance with the License. You may obtain a copy of the License at
//
//      https://opensource.org/licenses/BSD-3-Clause
//
//  unless required by applicable law or agreed to in writing, software distributed under the
//  license is distributed on an "as is" basis, without warranties or conditions of any kind,
//  either express or implied. see the license for the specific language governing permissions
//  and limitations under the license.
//
/////////////////////////////////////////////////////////////////////////////////////////////////

#include "tgfx/core/Color.h"
#include "core/utils/Log.h"
#include "tgfx/core/AlphaType.h"
#include "tgfx/core/ColorSpaceXformSteps.h"

namespace tgfx {
const Color& Color::Transparent() {
  static const Color color = {0.0f, 0.0f, 0.0f, 0.0f};
  return color;
}

const Color& Color::Black() {
  static const Color color = {0.0f, 0.0f, 0.0f, 1.0f};
  return color;
}

const Color& Color::White() {
  static const Color color = {1.0f, 1.0f, 1.0f, 1.0f};
  return color;
}

const Color& Color::Red() {
  static const Color color = {1.0f, 0.0f, 0.0f, 1.0f};
  return color;
}

const Color& Color::Green() {
  static const Color color = {0.0f, 1.0f, 0.0f, 1.0f};
  return color;
}

const Color& Color::Blue() {
  static const Color color = {0.0f, 0.0f, 1.0f, 1.0f};
  return color;
}

Color Color::FromRGBA(uint8_t r, uint8_t g, uint8_t b, uint8_t a, std::shared_ptr<ColorSpace> colorSpace) {
  float srcColor[4] = {static_cast<float>(r) / 255.0f, static_cast<float>(g) / 255.0f,
                       static_cast<float>(b) / 255.0f,
                       a == 255 ? 1.0f : static_cast<float>(a) / 255.0f};
  ColorSpaceXformSteps steps{colorSpace.get(), AlphaType::Unpremultiplied,
                             ColorSpace::MakeSRGB().get(), AlphaType::Unpremultiplied};
  steps.apply(srcColor);
  return {srcColor[0], srcColor[1], srcColor[2], srcColor[3]};
}

float Color::operator[](int index) const {
  DEBUG_ASSERT(index >= 0 && index < 4);
  return (&red)[index];
}

float& Color::operator[](int index) {
  DEBUG_ASSERT(index >= 0 && index < 4);
  return (&red)[index];
}

<<<<<<< HEAD
bool Color::isNotOverflow() const {
  return red >= 0.0f && red <= 1.0f && green >= 0.0f && green <= 1.0f && blue >= 0.0f &&
         blue <= 1.0f && alpha >= 0.0f && alpha <= 1.0f;
}

=======
>>>>>>> ac049958
bool Color::isOpaque() const {
  DEBUG_ASSERT(alpha <= 1.0f && alpha >= 0.0f);
  return alpha == 1.0f;
}

Color Color::unpremultiply() const {
  if (alpha == 0.0f) {
    return {0, 0, 0, 0};
  } else {
    float invAlpha = 1 / alpha;
    return {red * invAlpha, green * invAlpha, blue * invAlpha, alpha};
  }
}

}  // namespace tgfx<|MERGE_RESOLUTION|>--- conflicted
+++ resolved
@@ -72,14 +72,6 @@
   return (&red)[index];
 }
 
-<<<<<<< HEAD
-bool Color::isNotOverflow() const {
-  return red >= 0.0f && red <= 1.0f && green >= 0.0f && green <= 1.0f && blue >= 0.0f &&
-         blue <= 1.0f && alpha >= 0.0f && alpha <= 1.0f;
-}
-
-=======
->>>>>>> ac049958
 bool Color::isOpaque() const {
   DEBUG_ASSERT(alpha <= 1.0f && alpha >= 0.0f);
   return alpha == 1.0f;
