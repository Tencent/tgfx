/////////////////////////////////////////////////////////////////////////////////////////////////
//
//  Tencent is pleased to support the open source community by making tgfx available.
//
//  Copyright (C) 2025 THL A29 Limited, a Tencent company. All rights reserved.
//
//  Licensed under the BSD 3-Clause License (the "License"); you may not use this file except
//  in compliance with the License. You may obtain a copy of the License at
//
//      https://opensource.org/licenses/BSD-3-Clause
//
//  unless required by applicable law or agreed to in writing, software distributed under the
//  license is distributed on an "as is" basis, without warranties or conditions of any kind,
//  either express or implied. see the license for the specific language governing permissions
//  and limitations under the license.
//
/////////////////////////////////////////////////////////////////////////////////////////////////

#pragma once

<<<<<<< HEAD
#include <memory>
#include "gpu/proxies/RenderTargetProxy.h"
=======
>>>>>>> 1037b5b6
#include "tgfx/core/ImageFilter.h"

namespace tgfx {
class BlurImageFilter : public ImageFilter {
 public:
  BlurImageFilter(float blurrinessX, float blurrinessY, TileMode tileMode)
      : ImageFilter(), blurrinessX(blurrinessX), blurrinessY(blurrinessY), tileMode(tileMode) {
  }

  float blurrinessX = 0.0f;
  float blurrinessY = 0.0f;
  TileMode tileMode = TileMode::Decal;

 protected:
  Type type() const override {
    return Type::Blur;
  }
};

}  // namespace tgfx<|MERGE_RESOLUTION|>--- conflicted
+++ resolved
@@ -18,11 +18,6 @@
 
 #pragma once
 
-<<<<<<< HEAD
-#include <memory>
-#include "gpu/proxies/RenderTargetProxy.h"
-=======
->>>>>>> 1037b5b6
 #include "tgfx/core/ImageFilter.h"
 
 namespace tgfx {
