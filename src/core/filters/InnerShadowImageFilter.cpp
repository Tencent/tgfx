/////////////////////////////////////////////////////////////////////////////////////////////////
//
//  Tencent is pleased to support the open source community by making tgfx available.
//
//  Copyright (C) 2024 Tencent. All rights reserved.
//
//  Licensed under the BSD 3-Clause License (the "License"); you may not use this file except
//  in compliance with the License. You may obtain a copy of the License at
//
//      https://opensource.org/licenses/BSD-3-Clause
//
//  unless required by applicable law or agreed to in writing, software distributed under the
//  license is distributed on an "as is" basis, without warranties or conditions of any kind,
//  either express or implied. see the license for the specific language governing permissions
//  and limitations under the license.
//
/////////////////////////////////////////////////////////////////////////////////////////////////

#include "InnerShadowImageFilter.h"
#include "core/images/TextureImage.h"
#include "gpu/processors/ConstColorProcessor.h"
#include "gpu/processors/FragmentProcessor.h"
#include "gpu/processors/XfermodeFragmentProcessor.h"
namespace tgfx {
std::shared_ptr<ImageFilter> ImageFilter::InnerShadow(float dx, float dy, float blurrinessX,
                                                      float blurrinessY, const Color& color) {
  if (color.alpha <= 0) {
    return nullptr;
  }
  return std::make_shared<InnerShadowImageFilter>(dx, dy, blurrinessX, blurrinessY, color, false);
}

std::shared_ptr<ImageFilter> ImageFilter::InnerShadowOnly(float dx, float dy, float blurrinessX,
                                                          float blurrinessY, const Color& color) {
  // If color is transparent, the image after applying the filter will be transparent.
  // So we should not return nullptr when color is transparent.
  return std::make_shared<InnerShadowImageFilter>(dx, dy, blurrinessX, blurrinessY, color, true);
}

InnerShadowImageFilter::InnerShadowImageFilter(float dx, float dy, float blurrinessX,
                                               float blurrinessY, const Color& color,
                                               bool shadowOnly)

    : dx(dx), dy(dy), blurFilter(ImageFilter::Blur(blurrinessX, blurrinessY)), color(color),
      shadowOnly(shadowOnly) {
}

PlacementPtr<FragmentProcessor> InnerShadowImageFilter::getShadowFragmentProcessor(
    std::shared_ptr<Image> source, const FPArgs& args, const SamplingOptions& sampling,
    SrcRectConstraint constraint, const Matrix* uvMatrix) const {
  auto shadowMatrix = Matrix::MakeTrans(-dx, -dy);
  if (uvMatrix) {
    shadowMatrix.preConcat(*uvMatrix);
  }

  PlacementPtr<FragmentProcessor> invertShadowMask;
  if (blurFilter != nullptr) {
    invertShadowMask =
        blurFilter->asFragmentProcessor(source, args, sampling, constraint, &shadowMatrix);
  } else {
    invertShadowMask = FragmentProcessor::Make(source, args, TileMode::Decal, TileMode::Decal,
                                               sampling, constraint, &shadowMatrix);
  }

  auto allocator = args.context->drawingAllocator();
  if (invertShadowMask == nullptr) {
    invertShadowMask =
        ConstColorProcessor::Make(allocator, Color::Transparent().premultiply(), InputMode::Ignore);
  }
<<<<<<< HEAD
  auto dstColor = color.makeColorSpaceWithPremultiply(source->colorSpace());
  auto colorProcessor = ConstColorProcessor::Make(buffer, dstColor, InputMode::Ignore);
=======
  auto dstColor = color.makeColorSpace(source->colorSpace());
  auto colorProcessor =
      ConstColorProcessor::Make(allocator, dstColor.premultiply(), InputMode::Ignore);
>>>>>>> a3bd7b72

  // get shadow mask and fill it with color
  auto colorShadowProcessor = XfermodeFragmentProcessor::MakeFromTwoProcessors(
      allocator, std::move(colorProcessor), std::move(invertShadowMask), BlendMode::SrcOut);
  return colorShadowProcessor;
}

PlacementPtr<FragmentProcessor> InnerShadowImageFilter::getSourceFragmentProcessor(
    std::shared_ptr<Image> source, const FPArgs& args, const SamplingOptions& sampling,
    SrcRectConstraint constraint, const Matrix* uvMatrix) const {
  return FragmentProcessor::Make(std::move(source), args, TileMode::Decal, TileMode::Decal,
                                 sampling, constraint, uvMatrix);
}

PlacementPtr<FragmentProcessor> InnerShadowImageFilter::asFragmentProcessor(
    std::shared_ptr<Image> source, const FPArgs& args, const SamplingOptions& sampling,
    SrcRectConstraint constraint, const Matrix* uvMatrix) const {
  if (color.alpha <= 0 && shadowOnly) {
    return nullptr;
  }
  auto imageProcessor = getSourceFragmentProcessor(source, args, sampling, constraint, uvMatrix);
  if (imageProcessor == nullptr) {
    return nullptr;
  }
  auto allocator = args.context->drawingAllocator();
  auto blendMode = shadowOnly ? BlendMode::SrcIn : BlendMode::SrcATop;

  return XfermodeFragmentProcessor::MakeFromTwoProcessors(
      allocator, getShadowFragmentProcessor(source, args, sampling, constraint, uvMatrix),
      std::move(imageProcessor), blendMode);
}

}  // namespace tgfx<|MERGE_RESOLUTION|>--- conflicted
+++ resolved
@@ -67,14 +67,9 @@
     invertShadowMask =
         ConstColorProcessor::Make(allocator, Color::Transparent().premultiply(), InputMode::Ignore);
   }
-<<<<<<< HEAD
   auto dstColor = color.makeColorSpaceWithPremultiply(source->colorSpace());
-  auto colorProcessor = ConstColorProcessor::Make(buffer, dstColor, InputMode::Ignore);
-=======
-  auto dstColor = color.makeColorSpace(source->colorSpace());
   auto colorProcessor =
-      ConstColorProcessor::Make(allocator, dstColor.premultiply(), InputMode::Ignore);
->>>>>>> a3bd7b72
+      ConstColorProcessor::Make(allocator, dstColor, InputMode::Ignore);
 
   // get shadow mask and fill it with color
   auto colorShadowProcessor = XfermodeFragmentProcessor::MakeFromTwoProcessors(
