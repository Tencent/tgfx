/////////////////////////////////////////////////////////////////////////////////////////////////
//
//  Tencent is pleased to support the open source community by making tgfx available.
//
//  Copyright (C) 2024 Tencent. All rights reserved.
//
//  Licensed under the BSD 3-Clause License (the "License"); you may not use this file except
//  in compliance with the License. You may obtain a copy of the License at
//
//      https://opensource.org/licenses/BSD-3-Clause
//
//  unless required by applicable law or agreed to in writing, software distributed under the
//  license is distributed on an "as is" basis, without warranties or conditions of any kind,
//  either express or implied. see the license for the specific language governing permissions
//  and limitations under the license.
//
/////////////////////////////////////////////////////////////////////////////////////////////////

#include "InnerShadowImageFilter.h"
#include "core/images/TextureImage.h"
#include "gpu/processors/ConstColorProcessor.h"
#include "gpu/processors/FragmentProcessor.h"
#include "gpu/processors/XfermodeFragmentProcessor.h"
namespace tgfx {
std::shared_ptr<ImageFilter> ImageFilter::InnerShadow(float dx, float dy, float blurrinessX,
                                                      float blurrinessY, const Color& color) {
  if (color.alpha <= 0) {
    return nullptr;
  }
  auto result =
      std::make_shared<InnerShadowImageFilter>(dx, dy, blurrinessX, blurrinessY, color, false);
  result->weakThis = result;
  return result;
}

std::shared_ptr<ImageFilter> ImageFilter::InnerShadowOnly(float dx, float dy, float blurrinessX,
                                                          float blurrinessY, const Color& color) {
  // If color is transparent, the image after applying the filter will be transparent.
  // So we should not return nullptr when color is transparent.
  auto result =
      std::make_shared<InnerShadowImageFilter>(dx, dy, blurrinessX, blurrinessY, color, true);
  result->weakThis = result;
  return result;
}

InnerShadowImageFilter::InnerShadowImageFilter(float dx, float dy, float blurrinessX,
                                               float blurrinessY, const Color& color,
                                               bool shadowOnly)

    : dx(dx), dy(dy), blurFilter(ImageFilter::Blur(blurrinessX, blurrinessY)), color(color),
      shadowOnly(shadowOnly) {
}

<<<<<<< HEAD
PlacementPtr<FragmentProcessor> InnerShadowImageFilter::getShadowProcessor(
=======
InnerShadowImageFilter::InnerShadowImageFilter(float dx, float dy,
                                               std::shared_ptr<ImageFilter> blurFilter,
                                               const Color& color, bool shadowOnly)
    : dx(dx), dy(dy), blurFilter(std::move(blurFilter)), color(color), shadowOnly(shadowOnly) {
}

PlacementPtr<FragmentProcessor> InnerShadowImageFilter::asFragmentProcessor(
>>>>>>> 95a714f4
    std::shared_ptr<Image> source, const FPArgs& args, const SamplingOptions& sampling,
    SrcRectConstraint constraint, const Matrix* uvMatrix) const {
  auto shadowMatrix = Matrix::MakeTrans(-dx, -dy);
  if (uvMatrix) {
    shadowMatrix.preConcat(*uvMatrix);
  }

  PlacementPtr<FragmentProcessor> invertShadowMask;
  if (blurFilter != nullptr) {
    invertShadowMask =
        blurFilter->asFragmentProcessor(source, args, sampling, constraint, &shadowMatrix);
  } else {
    invertShadowMask = FragmentProcessor::Make(source, args, TileMode::Decal, TileMode::Decal,
                                               sampling, constraint, &shadowMatrix);
  }

  auto buffer = args.context->drawingBuffer();
  if (invertShadowMask == nullptr) {
    invertShadowMask =
        ConstColorProcessor::Make(buffer, Color::Transparent().premultiply(), InputMode::Ignore);
  }
  auto colorProcessor = ConstColorProcessor::Make(buffer, color.premultiply(), InputMode::Ignore);

  // get shadow mask and fill it with color
  auto colorShadowProcessor = XfermodeFragmentProcessor::MakeFromTwoProcessors(
      buffer, std::move(colorProcessor), std::move(invertShadowMask), BlendMode::SrcOut);
  return colorShadowProcessor;
}

PlacementPtr<FragmentProcessor> InnerShadowImageFilter::getImageProcessor(
    std::shared_ptr<Image> source, const FPArgs& args, const SamplingOptions& sampling,
    SrcRectConstraint constraint, const Matrix* uvMatrix) const {
  return FragmentProcessor::Make(std::move(source), args, TileMode::Decal, TileMode::Decal,
                                 sampling, constraint, uvMatrix);
}

PlacementPtr<FragmentProcessor> InnerShadowImageFilter::asFragmentProcessor(
    std::shared_ptr<Image> source, const FPArgs& args, const SamplingOptions& sampling,
    SrcRectConstraint constraint, const Matrix* uvMatrix) const {
  if (color.alpha <= 0 && shadowOnly) {
    return nullptr;
  }
  auto imageProcessor = getImageProcessor(source, args, sampling, constraint, uvMatrix);
  if (imageProcessor == nullptr) {
    return nullptr;
  }
  auto buffer = args.context->drawingBuffer();
  auto blendMode = shadowOnly ? BlendMode::SrcIn : BlendMode::SrcATop;

  return XfermodeFragmentProcessor::MakeFromTwoProcessors(
      buffer, getShadowProcessor(source, args, sampling, constraint, uvMatrix),
      std::move(imageProcessor), blendMode);
}

std::shared_ptr<ImageFilter> InnerShadowImageFilter::onMakeScaled(const Point& scale) const {
  auto newDx = dx * scale.x;
  auto newDy = dy * scale.y;
  auto newBlurFilter = blurFilter ? blurFilter->makeScaled(scale) : nullptr;
  auto result = std::make_shared<InnerShadowImageFilter>(newDx, newDy, std::move(newBlurFilter),
                                                         color, shadowOnly);
  result->weakThis = result;
  return result;
}

}  // namespace tgfx<|MERGE_RESOLUTION|>--- conflicted
+++ resolved
@@ -51,17 +51,13 @@
       shadowOnly(shadowOnly) {
 }
 
-<<<<<<< HEAD
-PlacementPtr<FragmentProcessor> InnerShadowImageFilter::getShadowProcessor(
-=======
 InnerShadowImageFilter::InnerShadowImageFilter(float dx, float dy,
                                                std::shared_ptr<ImageFilter> blurFilter,
                                                const Color& color, bool shadowOnly)
     : dx(dx), dy(dy), blurFilter(std::move(blurFilter)), color(color), shadowOnly(shadowOnly) {
 }
 
-PlacementPtr<FragmentProcessor> InnerShadowImageFilter::asFragmentProcessor(
->>>>>>> 95a714f4
+PlacementPtr<FragmentProcessor> InnerShadowImageFilter::getShadowProcessor(
     std::shared_ptr<Image> source, const FPArgs& args, const SamplingOptions& sampling,
     SrcRectConstraint constraint, const Matrix* uvMatrix) const {
   auto shadowMatrix = Matrix::MakeTrans(-dx, -dy);
