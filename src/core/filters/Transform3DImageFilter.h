/////////////////////////////////////////////////////////////////////////////////////////////////
//
//  Tencent is pleased to support the open source community by making tgfx available.
//
//  Copyright (C) 2025 Tencent. All rights reserved.
//
//  Licensed under the BSD 3-Clause License (the "License"); you may not use this file except
//  in compliance with the License. You may obtain a copy of the License at
//
//      https://opensource.org/licenses/BSD-3-Clause
//
//  unless required by applicable law or agreed to in writing, software distributed under the
//  license is distributed on an "as is" basis, without warranties or conditions of any kind,
//  either express or implied. see the license for the specific language governing permissions
//  and limitations under the license.
//
/////////////////////////////////////////////////////////////////////////////////////////////////

#pragma once

#include "tgfx/core/ImageFilter.h"
#include "tgfx/core/Matrix3D.h"

namespace tgfx {

/**
 * Transform3DImageFilter is an image filter that applies a perspective transformation to the input
 * image.
 */
class Transform3DImageFilter final : public ImageFilter {
 public:
  /**
   * Creates a Transform3DImageFilter with the specified transformation matrix.
   * The transformation matrix transforms 3D model coordinates to destination coordinates for x and
   * y before perspective division. The z value is mapped to the [-1, 1] range before perspective
   * division; content outside this z range will be clipped.
   */
<<<<<<< HEAD
  explicit Transform3DImageFilter(const Matrix3D& matrix, const Size& viewportSize);
=======
  explicit Transform3DImageFilter(const Matrix3D& matrix);
>>>>>>> dd1cfa6f

 private:
  Type type() const override {
    return Type::Transform3D;
  }

  Rect onFilterBounds(const Rect& srcRect) const override;

  std::shared_ptr<TextureProxy> lockTextureProxy(std::shared_ptr<Image> source,
                                                 const Rect& renderBounds,
                                                 const TPArgs& args) const override;

  PlacementPtr<FragmentProcessor> asFragmentProcessor(std::shared_ptr<Image> source,
                                                      const FPArgs& args,
                                                      const SamplingOptions& sampling,
                                                      SrcRectConstraint constraint,
                                                      const Matrix* uvMatrix) const override;

  /**
   * 3D transformation matrix used to convert model coordinates to clip space.
   */
  Matrix3D matrix = Matrix3D::I();
<<<<<<< HEAD

  /**
   * View port size, used to map NDC coordinates to window coordinates.
   */
  Size viewportSize = {0, 0};
=======
>>>>>>> dd1cfa6f
};

}  // namespace tgfx<|MERGE_RESOLUTION|>--- conflicted
+++ resolved
@@ -35,11 +35,7 @@
    * y before perspective division. The z value is mapped to the [-1, 1] range before perspective
    * division; content outside this z range will be clipped.
    */
-<<<<<<< HEAD
-  explicit Transform3DImageFilter(const Matrix3D& matrix, const Size& viewportSize);
-=======
   explicit Transform3DImageFilter(const Matrix3D& matrix);
->>>>>>> dd1cfa6f
 
  private:
   Type type() const override {
@@ -62,14 +58,6 @@
    * 3D transformation matrix used to convert model coordinates to clip space.
    */
   Matrix3D matrix = Matrix3D::I();
-<<<<<<< HEAD
-
-  /**
-   * View port size, used to map NDC coordinates to window coordinates.
-   */
-  Size viewportSize = {0, 0};
-=======
->>>>>>> dd1cfa6f
 };
 
 }  // namespace tgfx