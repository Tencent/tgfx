--- conflicted
+++ resolved
@@ -25,13 +25,7 @@
  public:
   explicit ComposeImageFilter(std::vector<std::shared_ptr<ImageFilter>> filters);
 
-<<<<<<< HEAD
-  ImageFilterType asImageFilterInfo(ImageFilterInfo*) const override {
-    return ImageFilterType::Compose;
-  }
-=======
   std::vector<std::shared_ptr<ImageFilter>> filters = {};
->>>>>>> efe47278
 
  protected:
   Type type() const override {
