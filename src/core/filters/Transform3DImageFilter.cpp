--- conflicted
+++ resolved
@@ -37,17 +37,10 @@
 }
 
 Rect Transform3DImageFilter::onFilterBounds(const Rect& srcRect) const {
-<<<<<<< HEAD
-  // Align the camera center with the center of the source rect.
-  auto srcModelRect = Rect::MakeXYWH(-srcRect.width() * 0.5f, -srcRect.height() * 0.5f,
-                                     srcRect.width(), srcRect.height());
-  auto dstModelRect = _matrix.mapRect(srcModelRect);
-=======
   // The default transformation anchor is at the top-left origin (0,0) of the image; user-defined
   // anchors are included in the matrix.
   auto srcModelRect = Rect::MakeWH(srcRect.width(), srcRect.height());
-  auto dstModelRect = matrix.mapRect(srcModelRect);
->>>>>>> 1fc98f13
+  auto dstModelRect = _matrix.mapRect(srcModelRect);
   // The minimum axis-aligned bounding rectangle of srcRect after projection is calculated based on
   // its relative position to the standard rectangle.
   auto result = Rect::MakeXYWH(dstModelRect.left - srcModelRect.left + srcRect.left,
@@ -77,16 +70,10 @@
 
   auto srcW = static_cast<float>(source->width());
   auto srcH = static_cast<float>(source->height());
-<<<<<<< HEAD
-  // Align the camera center with the initial position center of the source model.
-  auto srcModelRect = Rect::MakeXYWH(-srcW * 0.5f, -srcH * 0.5f, srcW, srcH);
-  auto dstModelRect = _matrix.mapRect(srcModelRect);
-=======
   // The default transformation anchor is at the top-left origin (0,0) of the image; user-defined
   // anchors are included in the matrix.
   auto srcModelRect = Rect::MakeXYWH(0.f, 0.f, srcW, srcH);
-  auto dstModelRect = matrix.mapRect(srcModelRect);
->>>>>>> 1fc98f13
+  auto dstModelRect = _matrix.mapRect(srcModelRect);
   // SrcProjectRect is the result of projecting srcRect onto the canvas. RenderBounds describes a
   // subregion that needs to be drawn within it.
   auto srcProjectRect =
