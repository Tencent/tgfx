/////////////////////////////////////////////////////////////////////////////////////////////////
//
//  Tencent is pleased to support the open source community by making tgfx available.
//
//  Copyright (C) 2025 Tencent. All rights reserved.
//
//  Licensed under the BSD 3-Clause License (the "License"); you may not use this file except
//  in compliance with the License. You may obtain a copy of the License at
//
//      https://opensource.org/licenses/BSD-3-Clause
//
//  unless required by applicable law or agreed to in writing, software distributed under the
//  license is distributed on an "as is" basis, without warranties or conditions of any kind,
//  either express or implied. see the license for the specific language governing permissions
//  and limitations under the license.
//
/////////////////////////////////////////////////////////////////////////////////////////////////

#include "Transform3DImageFilter.h"
#include "core/utils/MathExtra.h"
#include "core/utils/PlacementPtr.h"
#include "gpu/DrawingManager.h"
#include "gpu/TPArgs.h"
#include "gpu/ops/Rect3DDrawOp.h"
#include "gpu/processors/TextureEffect.h"
#include "gpu/proxies/RenderTargetProxy.h"
#include "tgfx/core/Matrix3D.h"

namespace tgfx {

std::shared_ptr<ImageFilter> ImageFilter::Transform3D(const Matrix3D& matrix, bool hideBackFace) {
  return std::make_shared<Transform3DImageFilter>(matrix, hideBackFace);
}

Transform3DImageFilter::Transform3DImageFilter(const Matrix3D& matrix, bool hideBackFace)
    : _matrix(matrix), _hideBackFace(hideBackFace) {
}

<<<<<<< HEAD
Rect Transform3DImageFilter::onFilterBounds(const Rect& srcRect) const {
  return _matrix.mapRect(srcRect);
=======
Rect Transform3DImageFilter::onFilterBounds(const Rect& rect, MapDirection mapDirection) const {
  if (mapDirection == MapDirection::Forward) {
    // The default transformation anchor is at the top-left origin (0,0) of the image; user-defined
    // anchors are included in the matrix.
    auto srcModelRect = Rect::MakeWH(rect.width(), rect.height());
    auto dstModelRect = matrix.mapRect(srcModelRect);
    // The minimum axis-aligned bounding rectangle of srcRect after projection is calculated based on
    // its relative position to the standard rectangle.
    auto result = Rect::MakeXYWH(dstModelRect.left - srcModelRect.left + rect.left,
                                 dstModelRect.top - srcModelRect.top + rect.top,
                                 dstModelRect.width(), dstModelRect.height());
    return result;
  }
  Matrix3D invertedMatrix;
  if (!matrix.invert(&invertedMatrix)) {
    return rect;
  }
  return matrix.mapRect(rect);
>>>>>>> ac338fdb
}

std::shared_ptr<TextureProxy> Transform3DImageFilter::lockTextureProxy(
    std::shared_ptr<Image> source, const Rect& renderBounds, const TPArgs& args) const {
  float dstDrawWidth = renderBounds.width();
  float dstDrawHeight = renderBounds.height();
  DEBUG_ASSERT(args.drawScale > 0.f);
  if (!FloatNearlyEqual(args.drawScale, 1.f)) {
    dstDrawWidth = dstDrawWidth * args.drawScale;
    dstDrawHeight = dstDrawHeight * args.drawScale;
  }
  dstDrawWidth = std::ceil(dstDrawWidth);
  dstDrawHeight = std::ceil(dstDrawHeight);
  const float drawScaleX = dstDrawWidth / renderBounds.width();
  const float drawScaleY = dstDrawHeight / renderBounds.height();

  auto renderTarget = RenderTargetProxy::Make(
      args.context, static_cast<int>(dstDrawWidth), static_cast<int>(dstDrawHeight),
      source->isAlphaOnly(), 1, args.mipmapped, ImageOrigin::TopLeft, args.backingFit);
  auto sourceTextureProxy = source->lockTextureProxy(args);

  auto srcW = static_cast<float>(source->width());
  auto srcH = static_cast<float>(source->height());
  // The default transformation anchor is at the top-left origin (0,0) of the image; user-defined
  // anchors are included in the matrix.
  auto srcModelRect = Rect::MakeXYWH(0.f, 0.f, srcW, srcH);
  auto dstModelRect = _matrix.mapRect(srcModelRect);
  // SrcProjectRect is the result of projecting srcRect onto the canvas. RenderBounds describes a
  // subregion that needs to be drawn within it.
  auto srcProjectRect =
      Rect::MakeXYWH(dstModelRect.left - srcModelRect.left, dstModelRect.top - srcModelRect.top,
                     dstModelRect.width(), dstModelRect.height());
  // ndcScale and ndcOffset are used to scale and translate the NDC coordinates to ensure that only
  // the content within RenderBounds is drawn to the render target. This clips regions beyond the
  // clip space.
  // NdcScale first maps the projected coordinates to the NDC region [-1, 1], then scales them so
  // that the required drawing area exactly fills the [-1, 1] clip region. The scaling formula is:
  // ((2 / srcProjectRect) * (srcProjectRect / renderBounds))
  // Scaling the original image with drawScale does not affect the calculation result of ndcScale.
  const Vec2 ndcScale(2.0f / renderBounds.width(), 2.0f / renderBounds.height());
  // ndcOffset translates the NDC coordinates so that the local area to be drawn aligns exactly with
  // the (-1, -1) point.
  auto ndcRectScaled =
      Rect::MakeXYWH(dstModelRect.left * ndcScale.x, dstModelRect.top * ndcScale.y,
                     dstModelRect.width() * ndcScale.x, dstModelRect.height() * ndcScale.y);
  const Vec2 renderBoundsLTNDCScaled((renderBounds.left - srcProjectRect.left) * ndcScale.x,
                                     (renderBounds.top - srcProjectRect.top) * ndcScale.y);
  const Vec2 ndcOffset(-1.f - ndcRectScaled.left - renderBoundsLTNDCScaled.x,
                       -1.f - ndcRectScaled.top - renderBoundsLTNDCScaled.y);

  auto drawingManager = args.context->drawingManager();
  auto drawingBuffer = args.context->drawingBuffer();
  auto vertexProvider =
      RectsVertexProvider::MakeFrom(drawingBuffer, srcModelRect, AAType::Coverage);
  const Size viewportSize(static_cast<float>(renderTarget->width()),
                          static_cast<float>(renderTarget->height()));
  const Rect3DDrawArgs drawArgs{_matrix, ndcScale, ndcOffset, viewportSize};
  auto drawOp =
      Rect3DDrawOp::Make(args.context, std::move(vertexProvider), args.renderFlags, drawArgs);
  const SamplingArgs samplingArgs = {TileMode::Decal, TileMode::Decal, {}, SrcRectConstraint::Fast};
  // Ensure the vertex texture sampling coordinates are in the range [0, 1]
  auto uvMatrix = Matrix::MakeTrans(-srcModelRect.left, -srcModelRect.top);
  // The Size obtained from Source is the original size, while the texture size generated by Source
  // is the size after applying DrawScale. Texture sampling requires corresponding scaling.
  uvMatrix.postScale(drawScaleX, drawScaleY);
  auto fragmentProcessor =
      TextureEffect::Make(std::move(sourceTextureProxy), samplingArgs, &uvMatrix);
  drawOp->addColorFP(std::move(fragmentProcessor));
  if (_hideBackFace) {
    drawOp->setCullFaceType(CullFaceType::Back);
  }
  std::vector<PlacementPtr<DrawOp>> drawOps;
  drawOps.emplace_back(std::move(drawOp));
  auto drawOpArray = drawingBuffer->makeArray(std::move(drawOps));
  drawingManager->addOpsRenderTask(renderTarget, std::move(drawOpArray), Color::Transparent());

  return renderTarget->asTextureProxy();
}

PlacementPtr<FragmentProcessor> Transform3DImageFilter::asFragmentProcessor(
    std::shared_ptr<Image> source, const FPArgs& args, const SamplingOptions& sampling,
    SrcRectConstraint constraint, const Matrix* uvMatrix) const {
  return makeFPFromTextureProxy(source, args, sampling, constraint, uvMatrix);
}

}  // namespace tgfx<|MERGE_RESOLUTION|>--- conflicted
+++ resolved
@@ -36,29 +36,15 @@
     : _matrix(matrix), _hideBackFace(hideBackFace) {
 }
 
-<<<<<<< HEAD
-Rect Transform3DImageFilter::onFilterBounds(const Rect& srcRect) const {
-  return _matrix.mapRect(srcRect);
-=======
 Rect Transform3DImageFilter::onFilterBounds(const Rect& rect, MapDirection mapDirection) const {
   if (mapDirection == MapDirection::Forward) {
-    // The default transformation anchor is at the top-left origin (0,0) of the image; user-defined
-    // anchors are included in the matrix.
-    auto srcModelRect = Rect::MakeWH(rect.width(), rect.height());
-    auto dstModelRect = matrix.mapRect(srcModelRect);
-    // The minimum axis-aligned bounding rectangle of srcRect after projection is calculated based on
-    // its relative position to the standard rectangle.
-    auto result = Rect::MakeXYWH(dstModelRect.left - srcModelRect.left + rect.left,
-                                 dstModelRect.top - srcModelRect.top + rect.top,
-                                 dstModelRect.width(), dstModelRect.height());
-    return result;
+    return _matrix.mapRect(rect);
   }
   Matrix3D invertedMatrix;
-  if (!matrix.invert(&invertedMatrix)) {
+  if (!_matrix.invert(&invertedMatrix)) {
     return rect;
   }
-  return matrix.mapRect(rect);
->>>>>>> ac338fdb
+  return invertedMatrix.mapRect(rect);
 }
 
 std::shared_ptr<TextureProxy> Transform3DImageFilter::lockTextureProxy(
