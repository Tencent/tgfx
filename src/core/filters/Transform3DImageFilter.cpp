/////////////////////////////////////////////////////////////////////////////////////////////////
//
//  Tencent is pleased to support the open source community by making tgfx available.
//
//  Copyright (C) 2025 Tencent. All rights reserved.
//
//  Licensed under the BSD 3-Clause License (the "License"); you may not use this file except
//  in compliance with the License. You may obtain a copy of the License at
//
//      https://opensource.org/licenses/BSD-3-Clause
//
//  unless required by applicable law or agreed to in writing, software distributed under the
//  license is distributed on an "as is" basis, without warranties or conditions of any kind,
//  either express or implied. see the license for the specific language governing permissions
//  and limitations under the license.
//
/////////////////////////////////////////////////////////////////////////////////////////////////

#include "Transform3DImageFilter.h"
#include "core/utils/PlacementPtr.h"
#include "gpu/DrawingManager.h"
#include "gpu/TPArgs.h"
#include "gpu/ops/Rect3DDrawOp.h"
#include "gpu/processors/TextureEffect.h"
#include "gpu/proxies/RenderTargetProxy.h"
#include "tgfx/core/Matrix3D.h"

namespace tgfx {

<<<<<<< HEAD
std::shared_ptr<ImageFilter> ImageFilter::Transform3D(const Matrix3D& matrix,
                                                      const Size& viewportSize) {
  return std::make_shared<Transform3DImageFilter>(matrix, viewportSize);
}

Transform3DImageFilter::Transform3DImageFilter(const Matrix3D& matrix, const Size& viewportSize)
    : matrix(matrix), viewportSize(viewportSize) {
=======
std::shared_ptr<ImageFilter> ImageFilter::Transform3D(const Matrix3D& matrix) {
  return std::make_shared<Transform3DImageFilter>(matrix);
}

Transform3DImageFilter::Transform3DImageFilter(const Matrix3D& matrix) : matrix(matrix) {
>>>>>>> dd1cfa6f
}

Rect Transform3DImageFilter::onFilterBounds(const Rect& srcRect) const {
  // Align the camera center with the center of the source rect.
  auto srcModelRect = Rect::MakeXYWH(-srcRect.width() * 0.5f, -srcRect.height() * 0.5f,
                                     srcRect.width(), srcRect.height());
<<<<<<< HEAD
  auto ndcRect = matrix.mapRect(srcModelRect);
  auto result = Rect::MakeXYWH(
      ndcRect.left * viewportSize.width * 0.5f - srcModelRect.left + srcRect.left,
      ndcRect.top * viewportSize.height * 0.5f - srcModelRect.top + srcRect.top,
      ndcRect.width() * viewportSize.width * 0.5f, ndcRect.height() * viewportSize.height * 0.5f);
=======
  auto dstModelRect = matrix.mapRect(srcModelRect);
  // The minimum axis-aligned bounding rectangle of srcRect after projection is calculated based on
  // its relative position to the standard rectangle.
  auto result = Rect::MakeXYWH(dstModelRect.left - srcModelRect.left + srcRect.left,
                               dstModelRect.top - srcModelRect.top + srcRect.top,
                               dstModelRect.width(), dstModelRect.height());
>>>>>>> dd1cfa6f
  return result;
}

std::shared_ptr<TextureProxy> Transform3DImageFilter::lockTextureProxy(
    std::shared_ptr<Image> source, const Rect& renderBounds, const TPArgs& args) const {
  auto renderTarget = RenderTargetProxy::MakeFallback(
      args.context, static_cast<int>(renderBounds.width()), static_cast<int>(renderBounds.height()),
      source->isAlphaOnly(), 1, args.mipmapped, ImageOrigin::TopLeft, args.backingFit);
  auto sourceTextureProxy = source->lockTextureProxy(args);

  auto srcW = static_cast<float>(source->width());
  auto srcH = static_cast<float>(source->height());
  // Align the camera center with the initial position center of the source model.
  auto srcModelRect = Rect::MakeXYWH(-srcW * 0.5f, -srcH * 0.5f, srcW, srcH);
  auto dstModelRect = matrix.mapRect(srcModelRect);
  // SrcProjectRect is the result of projecting srcRect onto the canvas. RenderBounds describes a
  // subregion that needs to be drawn within it.
  auto srcProjectRect =
<<<<<<< HEAD
      Rect::MakeXYWH(srcNDCRect.left * viewportSize.width * 0.5f - srcModelRect.left,
                     srcNDCRect.top * viewportSize.height * 0.5f - srcModelRect.top,
                     srcNDCRect.width() * viewportSize.width * 0.5f,
                     srcNDCRect.height() * viewportSize.height * 0.5f);
  // ndcScale and ndcOffset are used to scale and translate the NDC coordinates to ensure that only
  // the content within RenderBounds is drawn to the render target. This clips regions beyond the
  // clip space.
  // NdcScale first maps the NDC coordinates from the view size defined by this->matrix's projection
  // to the size of srcProjectRect after source projection, then scales up so that the required
  // drawing area exactly fills the -1 to 1 clip region. The scale formula is:
  // ((viewsize / srcProjectRect) * (srcProjectRect / renderBounds))
  const Vec2 ndcScale(viewportSize.width / renderBounds.width(),
                      viewportSize.height / renderBounds.height());
=======
      Rect::MakeXYWH(dstModelRect.left - srcModelRect.left, dstModelRect.top - srcModelRect.top,
                     dstModelRect.width(), dstModelRect.height());
  // ndcScale and ndcOffset are used to scale and translate the NDC coordinates to ensure that only
  // the content within RenderBounds is drawn to the render target. This clips regions beyond the
  // clip space.
  // NdcScale first maps the projected coordinates to the NDC region [-1, 1], then scales them so
  // that the required drawing area exactly fills the [-1, 1] clip region. The scaling formula is:
  // ((2 / srcProjectRect) * (srcProjectRect / renderBounds))
  const Vec2 ndcScale(2.0f / renderBounds.width(), 2.0f / renderBounds.height());
>>>>>>> dd1cfa6f
  // ndcOffset translates the NDC coordinates so that the local area to be drawn aligns exactly with
  // the (-1, -1) point.
  auto ndcRectScaled =
      Rect::MakeXYWH(dstModelRect.left * ndcScale.x, dstModelRect.top * ndcScale.y,
                     dstModelRect.width() * ndcScale.x, dstModelRect.height() * ndcScale.y);
  const Vec2 renderBoundsLTNDCScaled((renderBounds.left - srcProjectRect.left) * ndcScale.x,
                                     (renderBounds.top - srcProjectRect.top) * ndcScale.y);
  const Vec2 ndcOffset(-1.f - ndcRectScaled.left - renderBoundsLTNDCScaled.x,
                       -1.f - ndcRectScaled.top - renderBoundsLTNDCScaled.y);

  auto drawingManager = args.context->drawingManager();
  auto drawingBuffer = args.context->drawingBuffer();
  auto vertexProvider = RectsVertexProvider::MakeFrom(drawingBuffer, srcModelRect, AAType::None);
  const Size viewportSize(static_cast<float>(renderTarget->width()),
                          static_cast<float>(renderTarget->height()));
  const Rect3DDrawArgs drawArgs{matrix, ndcScale, ndcOffset, viewportSize};
  auto drawOp =
      Rect3DDrawOp::Make(args.context, std::move(vertexProvider), args.renderFlags, drawArgs);
  const SamplingArgs samplingArgs = {TileMode::Decal, TileMode::Decal, {}, SrcRectConstraint::Fast};
  // Ensure the vertex texture sampling coordinates are in the range [0, 1]
  auto uvMatrix = Matrix::MakeTrans(-srcModelRect.left, -srcModelRect.top);
  auto fragmentProcessor =
      TextureEffect::Make(std::move(sourceTextureProxy), samplingArgs, &uvMatrix);
  drawOp->addColorFP(std::move(fragmentProcessor));
  std::vector<PlacementPtr<DrawOp>> drawOps;
  drawOps.emplace_back(std::move(drawOp));
  auto drawOpArray = drawingBuffer->makeArray(std::move(drawOps));
  drawingManager->addOpsRenderTask(renderTarget, std::move(drawOpArray), std::nullopt);

  return renderTarget->asTextureProxy();
}

PlacementPtr<FragmentProcessor> Transform3DImageFilter::asFragmentProcessor(
    std::shared_ptr<Image> source, const FPArgs& args, const SamplingOptions& sampling,
    SrcRectConstraint constraint, const Matrix* uvMatrix) const {
  return makeFPFromTextureProxy(source, args, sampling, constraint, uvMatrix);
}

}  // namespace tgfx<|MERGE_RESOLUTION|>--- conflicted
+++ resolved
@@ -27,41 +27,23 @@
 
 namespace tgfx {
 
-<<<<<<< HEAD
-std::shared_ptr<ImageFilter> ImageFilter::Transform3D(const Matrix3D& matrix,
-                                                      const Size& viewportSize) {
-  return std::make_shared<Transform3DImageFilter>(matrix, viewportSize);
-}
-
-Transform3DImageFilter::Transform3DImageFilter(const Matrix3D& matrix, const Size& viewportSize)
-    : matrix(matrix), viewportSize(viewportSize) {
-=======
 std::shared_ptr<ImageFilter> ImageFilter::Transform3D(const Matrix3D& matrix) {
   return std::make_shared<Transform3DImageFilter>(matrix);
 }
 
 Transform3DImageFilter::Transform3DImageFilter(const Matrix3D& matrix) : matrix(matrix) {
->>>>>>> dd1cfa6f
 }
 
 Rect Transform3DImageFilter::onFilterBounds(const Rect& srcRect) const {
   // Align the camera center with the center of the source rect.
   auto srcModelRect = Rect::MakeXYWH(-srcRect.width() * 0.5f, -srcRect.height() * 0.5f,
                                      srcRect.width(), srcRect.height());
-<<<<<<< HEAD
-  auto ndcRect = matrix.mapRect(srcModelRect);
-  auto result = Rect::MakeXYWH(
-      ndcRect.left * viewportSize.width * 0.5f - srcModelRect.left + srcRect.left,
-      ndcRect.top * viewportSize.height * 0.5f - srcModelRect.top + srcRect.top,
-      ndcRect.width() * viewportSize.width * 0.5f, ndcRect.height() * viewportSize.height * 0.5f);
-=======
   auto dstModelRect = matrix.mapRect(srcModelRect);
   // The minimum axis-aligned bounding rectangle of srcRect after projection is calculated based on
   // its relative position to the standard rectangle.
   auto result = Rect::MakeXYWH(dstModelRect.left - srcModelRect.left + srcRect.left,
                                dstModelRect.top - srcModelRect.top + srcRect.top,
                                dstModelRect.width(), dstModelRect.height());
->>>>>>> dd1cfa6f
   return result;
 }
 
@@ -80,21 +62,6 @@
   // SrcProjectRect is the result of projecting srcRect onto the canvas. RenderBounds describes a
   // subregion that needs to be drawn within it.
   auto srcProjectRect =
-<<<<<<< HEAD
-      Rect::MakeXYWH(srcNDCRect.left * viewportSize.width * 0.5f - srcModelRect.left,
-                     srcNDCRect.top * viewportSize.height * 0.5f - srcModelRect.top,
-                     srcNDCRect.width() * viewportSize.width * 0.5f,
-                     srcNDCRect.height() * viewportSize.height * 0.5f);
-  // ndcScale and ndcOffset are used to scale and translate the NDC coordinates to ensure that only
-  // the content within RenderBounds is drawn to the render target. This clips regions beyond the
-  // clip space.
-  // NdcScale first maps the NDC coordinates from the view size defined by this->matrix's projection
-  // to the size of srcProjectRect after source projection, then scales up so that the required
-  // drawing area exactly fills the -1 to 1 clip region. The scale formula is:
-  // ((viewsize / srcProjectRect) * (srcProjectRect / renderBounds))
-  const Vec2 ndcScale(viewportSize.width / renderBounds.width(),
-                      viewportSize.height / renderBounds.height());
-=======
       Rect::MakeXYWH(dstModelRect.left - srcModelRect.left, dstModelRect.top - srcModelRect.top,
                      dstModelRect.width(), dstModelRect.height());
   // ndcScale and ndcOffset are used to scale and translate the NDC coordinates to ensure that only
@@ -104,7 +71,6 @@
   // that the required drawing area exactly fills the [-1, 1] clip region. The scaling formula is:
   // ((2 / srcProjectRect) * (srcProjectRect / renderBounds))
   const Vec2 ndcScale(2.0f / renderBounds.width(), 2.0f / renderBounds.height());
->>>>>>> dd1cfa6f
   // ndcOffset translates the NDC coordinates so that the local area to be drawn aligns exactly with
   // the (-1, -1) point.
   auto ndcRectScaled =
