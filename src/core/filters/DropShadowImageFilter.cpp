/////////////////////////////////////////////////////////////////////////////////////////////////
//
//  Tencent is pleased to support the open source community by making tgfx available.
//
//  Copyright (C) 2023 Tencent. All rights reserved.
//
//  Licensed under the BSD 3-Clause License (the "License"); you may not use this file except
//  in compliance with the License. You may obtain a copy of the License at
//
//      https://opensource.org/licenses/BSD-3-Clause
//
//  unless required by applicable law or agreed to in writing, software distributed under the
//  license is distributed on an "as is" basis, without warranties or conditions of any kind,
//  either express or implied. see the license for the specific language governing permissions
//  and limitations under the license.
//
/////////////////////////////////////////////////////////////////////////////////////////////////

#include "DropShadowImageFilter.h"
#include "core/images/TextureImage.h"
#include "gpu/processors/ConstColorProcessor.h"
#include "gpu/processors/FragmentProcessor.h"
#include "gpu/processors/XfermodeFragmentProcessor.h"

namespace tgfx {
std::shared_ptr<ImageFilter> ImageFilter::DropShadow(float dx, float dy, float blurrinessX,
                                                     float blurrinessY, const Color& color) {
  if (color.alpha <= 0) {
    return nullptr;
  }
  return std::make_shared<DropShadowImageFilter>(dx, dy, blurrinessX, blurrinessY, color, false);
}

std::shared_ptr<ImageFilter> ImageFilter::DropShadowOnly(float dx, float dy, float blurrinessX,
                                                         float blurrinessY, const Color& color) {
  // If color is transparent, the image after applying the filter will be transparent.
  // So we should not return nullptr when color is transparent.
  return std::make_shared<DropShadowImageFilter>(dx, dy, blurrinessX, blurrinessY, color, true);
}

DropShadowImageFilter::DropShadowImageFilter(float dx, float dy, float blurrinessX,
                                             float blurrinessY, const Color& color, bool shadowOnly)
    : dx(dx), dy(dy), blurFilter(ImageFilter::Blur(blurrinessX, blurrinessY)), color(color),
      shadowOnly(shadowOnly) {
}

Rect DropShadowImageFilter::onFilterBounds(const Rect& rect, MapDirection mapDirection) const {
  if (mapDirection == MapDirection::Forward) {
    auto bounds = rect;
    bounds.offset(dx, dy);
    if (blurFilter != nullptr) {
      bounds = blurFilter->filterBounds(bounds);
    }
    if (!shadowOnly) {
      bounds.join(rect);
    }
    return bounds;
  }
  Rect bounds = rect;
  if (blurFilter != nullptr) {
    bounds = blurFilter->filterBounds(bounds, mapDirection);
  }
  bounds.offset(-dx, -dy);
  if (!shadowOnly) {
    bounds.join(rect);
  }
  return bounds;
}

PlacementPtr<FragmentProcessor> DropShadowImageFilter::getSourceFragmentProcessor(
    std::shared_ptr<Image> source, const FPArgs& args, const SamplingOptions& sampling,
    SrcRectConstraint constraint, const Matrix* uvMatrix) const {
  auto result = FragmentProcessor::Make(std::move(source), args, TileMode::Decal, TileMode::Decal,
                                        sampling, constraint, uvMatrix);
  if (result) {
    return result;
  }
  return ConstColorProcessor::Make(args.context->drawingAllocator(),
                                   Color::Transparent().premultiply(), InputMode::Ignore);
}

PlacementPtr<FragmentProcessor> DropShadowImageFilter::getShadowFragmentProcessor(
    std::shared_ptr<Image> source, const FPArgs& args, const SamplingOptions& sampling,
    SrcRectConstraint constraint, const Matrix* uvMatrix) const {
  auto shadowMatrix = Matrix::MakeTrans(-dx, -dy);
  if (uvMatrix) {
    shadowMatrix.preConcat(*uvMatrix);
  }

  PlacementPtr<FragmentProcessor> shadowProcessor;
  if (blurFilter != nullptr) {
    shadowProcessor =
        blurFilter->asFragmentProcessor(source, args, sampling, constraint, &shadowMatrix);
  } else {
    shadowProcessor = FragmentProcessor::Make(source, args, TileMode::Decal, TileMode::Decal,
                                              sampling, constraint, &shadowMatrix);
  }
  if (shadowProcessor == nullptr) {
    return nullptr;
  }
<<<<<<< HEAD
  auto buffer = args.context->drawingAllocator();
  auto dstColor = color.makeColorSpaceWithPremultiply(source->colorSpace());
  auto colorProcessor = ConstColorProcessor::Make(buffer, dstColor, InputMode::Ignore);
=======
  auto allocator = args.context->drawingAllocator();
  auto dstColor = color.makeColorSpace(source->colorSpace());
  auto colorProcessor =
      ConstColorProcessor::Make(allocator, dstColor.premultiply(), InputMode::Ignore);
>>>>>>> a3bd7b72
  return XfermodeFragmentProcessor::MakeFromTwoProcessors(
      allocator, std::move(colorProcessor), std::move(shadowProcessor), BlendMode::SrcIn);
}

PlacementPtr<FragmentProcessor> DropShadowImageFilter::asFragmentProcessor(
    std::shared_ptr<Image> source, const FPArgs& args, const SamplingOptions& sampling,
    SrcRectConstraint constraint, const Matrix* uvMatrix) const {
  if (color.alpha <= 0 && shadowOnly) {
    return nullptr;
  }
  auto shadowFragment = getShadowFragmentProcessor(source, args, sampling, constraint, uvMatrix);
  if (shadowOnly) {
    return shadowFragment;
  }
  if (!shadowFragment) {
    return getSourceFragmentProcessor(source, args, sampling, constraint, uvMatrix);
  }
  return XfermodeFragmentProcessor::MakeFromTwoProcessors(
      args.context->drawingAllocator(),
      getSourceFragmentProcessor(source, args, sampling, constraint, uvMatrix),
      std::move(shadowFragment), BlendMode::SrcOver);
}

}  // namespace tgfx<|MERGE_RESOLUTION|>--- conflicted
+++ resolved
@@ -98,16 +98,10 @@
   if (shadowProcessor == nullptr) {
     return nullptr;
   }
-<<<<<<< HEAD
-  auto buffer = args.context->drawingAllocator();
+  auto allocator = args.context->drawingAllocator();
   auto dstColor = color.makeColorSpaceWithPremultiply(source->colorSpace());
-  auto colorProcessor = ConstColorProcessor::Make(buffer, dstColor, InputMode::Ignore);
-=======
-  auto allocator = args.context->drawingAllocator();
-  auto dstColor = color.makeColorSpace(source->colorSpace());
   auto colorProcessor =
-      ConstColorProcessor::Make(allocator, dstColor.premultiply(), InputMode::Ignore);
->>>>>>> a3bd7b72
+      ConstColorProcessor::Make(allocator, dstColor, InputMode::Ignore);
   return XfermodeFragmentProcessor::MakeFromTwoProcessors(
       allocator, std::move(colorProcessor), std::move(shadowProcessor), BlendMode::SrcIn);
 }
