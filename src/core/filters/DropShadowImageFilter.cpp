/////////////////////////////////////////////////////////////////////////////////////////////////
//
//  Tencent is pleased to support the open source community by making tgfx available.
//
//  Copyright (C) 2023 Tencent. All rights reserved.
//
//  Licensed under the BSD 3-Clause License (the "License"); you may not use this file except
//  in compliance with the License. You may obtain a copy of the License at
//
//      https://opensource.org/licenses/BSD-3-Clause
//
//  unless required by applicable law or agreed to in writing, software distributed under the
//  license is distributed on an "as is" basis, without warranties or conditions of any kind,
//  either express or implied. see the license for the specific language governing permissions
//  and limitations under the license.
//
/////////////////////////////////////////////////////////////////////////////////////////////////

#include "DropShadowImageFilter.h"
#include "core/images/TextureImage.h"
#include "core/utils/ToPMColor.h"
#include "gpu/processors/ConstColorProcessor.h"
#include "gpu/processors/FragmentProcessor.h"
#include "gpu/processors/XfermodeFragmentProcessor.h"

namespace tgfx {
std::shared_ptr<ImageFilter> ImageFilter::DropShadow(float dx, float dy, float blurrinessX,
                                                     float blurrinessY, const Color& color) {
  if (color.alpha <= 0) {
    return nullptr;
  }
  return std::make_shared<DropShadowImageFilter>(dx, dy, blurrinessX, blurrinessY, color, false);
}

std::shared_ptr<ImageFilter> ImageFilter::DropShadowOnly(float dx, float dy, float blurrinessX,
                                                         float blurrinessY, const Color& color) {
  // If color is transparent, the image after applying the filter will be transparent.
  // So we should not return nullptr when color is transparent.
  return std::make_shared<DropShadowImageFilter>(dx, dy, blurrinessX, blurrinessY, color, true);
}

DropShadowImageFilter::DropShadowImageFilter(float dx, float dy, float blurrinessX,
                                             float blurrinessY, const Color& color, bool shadowOnly)
    : dx(dx), dy(dy), blurFilter(ImageFilter::Blur(blurrinessX, blurrinessY)), color(color),
      shadowOnly(shadowOnly) {
}

Rect DropShadowImageFilter::onFilterBounds(const Rect& rect, MapDirection mapDirection) const {
  if (mapDirection == MapDirection::Forward) {
    auto bounds = rect;
    bounds.offset(dx, dy);
    if (blurFilter != nullptr) {
      bounds = blurFilter->filterBounds(bounds);
    }
    if (!shadowOnly) {
      bounds.join(rect);
    }
    return bounds;
  }
  Rect bounds = rect;
  if (blurFilter != nullptr) {
    bounds = blurFilter->filterBounds(bounds, mapDirection);
  }
  bounds.offset(-dx, -dy);
  if (!shadowOnly) {
    bounds.join(rect);
  }
  return bounds;
}

PlacementPtr<FragmentProcessor> DropShadowImageFilter::getSourceFragmentProcessor(
    std::shared_ptr<Image> source, const FPArgs& args, const SamplingOptions& sampling,
    SrcRectConstraint constraint, const Matrix* uvMatrix) const {
  auto result = FragmentProcessor::Make(std::move(source), args, TileMode::Decal, TileMode::Decal,
                                        sampling, constraint, uvMatrix);
  if (result) {
    return result;
  }
  return ConstColorProcessor::Make(args.context->drawingAllocator(), PMColor::Transparent(),
                                   InputMode::Ignore);
}

PlacementPtr<FragmentProcessor> DropShadowImageFilter::getShadowFragmentProcessor(
    std::shared_ptr<Image> source, const FPArgs& args, const SamplingOptions& sampling,
    SrcRectConstraint constraint, const Matrix* uvMatrix) const {
  auto shadowMatrix = Matrix::MakeTrans(-dx, -dy);
  if (uvMatrix) {
    shadowMatrix.preConcat(*uvMatrix);
  }

  PlacementPtr<FragmentProcessor> shadowProcessor;
  if (blurFilter != nullptr) {
    shadowProcessor =
        blurFilter->asFragmentProcessor(source, args, sampling, constraint, &shadowMatrix);
  } else {
    shadowProcessor = FragmentProcessor::Make(source, args, TileMode::Decal, TileMode::Decal,
                                              sampling, constraint, &shadowMatrix);
  }
  if (shadowProcessor == nullptr) {
    return nullptr;
  }
<<<<<<< HEAD
  auto buffer = args.context->drawingAllocator();
  auto dstColor = color.premultiply();
  dstColor.applyColorSpace(source->colorSpace(), true);
  auto colorProcessor = ConstColorProcessor::Make(buffer, dstColor, InputMode::Ignore);
=======
  auto allocator = args.context->drawingAllocator();
  auto dstColor = ToPMColor(color, source->colorSpace());
  auto colorProcessor = ConstColorProcessor::Make(allocator, dstColor, InputMode::Ignore);
>>>>>>> 3c65b221
  return XfermodeFragmentProcessor::MakeFromTwoProcessors(
      allocator, std::move(colorProcessor), std::move(shadowProcessor), BlendMode::SrcIn);
}

PlacementPtr<FragmentProcessor> DropShadowImageFilter::asFragmentProcessor(
    std::shared_ptr<Image> source, const FPArgs& args, const SamplingOptions& sampling,
    SrcRectConstraint constraint, const Matrix* uvMatrix) const {
  if (color.alpha <= 0 && shadowOnly) {
    return nullptr;
  }
  auto shadowFragment = getShadowFragmentProcessor(source, args, sampling, constraint, uvMatrix);
  if (shadowOnly) {
    return shadowFragment;
  }
  if (!shadowFragment) {
    return getSourceFragmentProcessor(source, args, sampling, constraint, uvMatrix);
  }
  return XfermodeFragmentProcessor::MakeFromTwoProcessors(
      args.context->drawingAllocator(),
      getSourceFragmentProcessor(source, args, sampling, constraint, uvMatrix),
      std::move(shadowFragment), BlendMode::SrcOver);
}

}  // namespace tgfx<|MERGE_RESOLUTION|>--- conflicted
+++ resolved
@@ -99,16 +99,9 @@
   if (shadowProcessor == nullptr) {
     return nullptr;
   }
-<<<<<<< HEAD
-  auto buffer = args.context->drawingAllocator();
-  auto dstColor = color.premultiply();
-  dstColor.applyColorSpace(source->colorSpace(), true);
-  auto colorProcessor = ConstColorProcessor::Make(buffer, dstColor, InputMode::Ignore);
-=======
   auto allocator = args.context->drawingAllocator();
   auto dstColor = ToPMColor(color, source->colorSpace());
   auto colorProcessor = ConstColorProcessor::Make(allocator, dstColor, InputMode::Ignore);
->>>>>>> 3c65b221
   return XfermodeFragmentProcessor::MakeFromTwoProcessors(
       allocator, std::move(colorProcessor), std::move(shadowProcessor), BlendMode::SrcIn);
 }
