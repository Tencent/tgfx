--- conflicted
+++ resolved
@@ -38,13 +38,12 @@
   TileMode tileMode = TileMode::Decal;
 
  protected:
-<<<<<<< HEAD
+  Type type() const override {
+    return Type::Blur;
+  }
+
   bool canDirectDownscale() const override {
     return false;
-=======
-  Type type() const override {
-    return Type::Blur;
->>>>>>> cf4e8c61
   }
 
   Rect onFilterBounds(const Rect& srcRect) const override;
