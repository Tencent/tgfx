/////////////////////////////////////////////////////////////////////////////////////////////////
//
//  Tencent is pleased to support the open source community by making tgfx available.
//
//  Copyright (C) 2023 THL A29 Limited, a Tencent company. All rights reserved.
//
//  Licensed under the BSD 3-Clause License (the "License"); you may not use this file except
//  in compliance with the License. You may obtain a copy of the License at
//
//      https://opensource.org/licenses/BSD-3-Clause
//
//  unless required by applicable law or agreed to in writing, software distributed under the
//  license is distributed on an "as is" basis, without warranties or conditions of any kind,
//  either express or implied. see the license for the specific language governing permissions
//  and limitations under the license.
//
/////////////////////////////////////////////////////////////////////////////////////////////////

#pragma once

#include "core/filters/ImageFilterBase.h"

namespace tgfx {
class DropShadowImageFilter : public ImageFilterBase {
 public:
  DropShadowImageFilter(float dx, float dy, float blurrinessX, float blurrinessY,
                        const Color& color, bool shadowOnly);

<<<<<<< HEAD
  ImageFilterType asImageFilterInfo(ImageFilterInfo* filterInfo) const override;
=======
  float dx = 0;
  float dy = 0;
  std::shared_ptr<ImageFilter> blurFilter = nullptr;
  Color color = Color::Black();
  bool shadowOnly = false;
>>>>>>> efe47278

 protected:
  Type type() const override {
    return Type::DropShadow;
  };

  Rect onFilterBounds(const Rect& srcRect) const override;

  std::unique_ptr<FragmentProcessor> asFragmentProcessor(std::shared_ptr<Image> source,
                                                         const FPArgs& args,
                                                         const SamplingOptions& sampling,
                                                         const Matrix* uvMatrix) const override;
};
}  // namespace tgfx<|MERGE_RESOLUTION|>--- conflicted
+++ resolved
@@ -26,15 +26,11 @@
   DropShadowImageFilter(float dx, float dy, float blurrinessX, float blurrinessY,
                         const Color& color, bool shadowOnly);
 
-<<<<<<< HEAD
-  ImageFilterType asImageFilterInfo(ImageFilterInfo* filterInfo) const override;
-=======
   float dx = 0;
   float dy = 0;
   std::shared_ptr<ImageFilter> blurFilter = nullptr;
   Color color = Color::Black();
   bool shadowOnly = false;
->>>>>>> efe47278
 
  protected:
   Type type() const override {
