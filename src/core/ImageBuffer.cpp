/////////////////////////////////////////////////////////////////////////////////////////////////
//
//  Tencent is pleased to support the open source community by making tgfx available.
//
//  Copyright (C) 2023 Tencent. All rights reserved.
//
//  Licensed under the BSD 3-Clause License (the "License"); you may not use this file except
//  in compliance with the License. You may obtain a copy of the License at
//
//      https://opensource.org/licenses/BSD-3-Clause
//
//  unless required by applicable law or agreed to in writing, software distributed under the
//  license is distributed on an "as is" basis, without warranties or conditions of any kind,
//  either express or implied. see the license for the specific language governing permissions
//  and limitations under the license.
//
/////////////////////////////////////////////////////////////////////////////////////////////////

#include "tgfx/core/ImageBuffer.h"
#include <memory>
#include "gpu/YUVTexture.h"

namespace tgfx {
/**
<<<<<<< HEAD
 * PixelData represents a pixel array described in a single plane.
 */
class PixelData : public ImageBuffer {
 public:
  PixelData(const ImageInfo& info, std::shared_ptr<Data> pixels)
      : info(info), pixels(std::move(pixels)) {
  }

  int width() const override {
    return info.width();
  }

  int height() const override {
    return info.height();
  }

  bool isAlphaOnly() const override {
    return info.isAlphaOnly();
  }

  ImageInfo info = {};
  std::shared_ptr<Data> pixels = nullptr;

 protected:
  std::shared_ptr<Texture> onMakeTexture(Context* context, bool mipmapped) const override {
    switch (info.colorType()) {
      case ColorType::ALPHA_8:
        return Texture::MakeAlpha(context, info.width(), info.height(), pixels->data(),
                                  info.rowBytes(), mipmapped);
      case ColorType::BGRA_8888:
        return Texture::MakeFormat(context, info.width(), info.height(), pixels->data(),
                                   info.rowBytes(), PixelFormat::BGRA_8888, mipmapped);
      case ColorType::RGBA_8888:
        return Texture::MakeRGBA(context, info.width(), info.height(), pixels->data(),
                                 info.rowBytes(), mipmapped);
      default:
        return nullptr;
    }
  }
};

/**
=======
>>>>>>> 80c3de39
 * YUVBuffer represents a pixel array described in the YUV format with multiple planes.
 */
class YUVBuffer : public ImageBuffer {
 public:
  YUVBuffer(std::shared_ptr<YUVData> data, YUVFormat format, YUVColorSpace colorSpace)
      : data(std::move(data)), colorSpace(colorSpace), format(format) {
  }

  int width() const override {
    return data->width();
  }

  int height() const override {
    return data->height();
  }

  bool isAlphaOnly() const final {
    return false;
  }

 protected:
  std::shared_ptr<Texture> onMakeTexture(Context* context, bool) const override {
    if (format == YUVFormat::NV12) {
      return YUVTexture::MakeNV12(context, data.get(), colorSpace);
    }
    return YUVTexture::MakeI420(context, data.get(), colorSpace);
  }

 private:
  std::shared_ptr<YUVData> data = nullptr;
  YUVColorSpace colorSpace = YUVColorSpace::BT601_LIMITED;
  YUVFormat format = YUVFormat::Unknown;
};

std::shared_ptr<ImageBuffer> ImageBuffer::MakeI420(std::shared_ptr<YUVData> yuvData,
                                                   YUVColorSpace colorSpace) {
  if (yuvData == nullptr || yuvData->planeCount() != YUVData::I420_PLANE_COUNT) {
    return nullptr;
  }
  return std::make_shared<YUVBuffer>(std::move(yuvData), YUVFormat::I420, colorSpace);
}

std::shared_ptr<ImageBuffer> ImageBuffer::MakeNV12(std::shared_ptr<YUVData> yuvData,
                                                   YUVColorSpace colorSpace) {
  if (yuvData == nullptr || yuvData->planeCount() != YUVData::NV12_PLANE_COUNT) {
    return nullptr;
  }
  return std::make_shared<YUVBuffer>(std::move(yuvData), YUVFormat::NV12, colorSpace);
}
}  // namespace tgfx<|MERGE_RESOLUTION|>--- conflicted
+++ resolved
@@ -22,51 +22,6 @@
 
 namespace tgfx {
 /**
-<<<<<<< HEAD
- * PixelData represents a pixel array described in a single plane.
- */
-class PixelData : public ImageBuffer {
- public:
-  PixelData(const ImageInfo& info, std::shared_ptr<Data> pixels)
-      : info(info), pixels(std::move(pixels)) {
-  }
-
-  int width() const override {
-    return info.width();
-  }
-
-  int height() const override {
-    return info.height();
-  }
-
-  bool isAlphaOnly() const override {
-    return info.isAlphaOnly();
-  }
-
-  ImageInfo info = {};
-  std::shared_ptr<Data> pixels = nullptr;
-
- protected:
-  std::shared_ptr<Texture> onMakeTexture(Context* context, bool mipmapped) const override {
-    switch (info.colorType()) {
-      case ColorType::ALPHA_8:
-        return Texture::MakeAlpha(context, info.width(), info.height(), pixels->data(),
-                                  info.rowBytes(), mipmapped);
-      case ColorType::BGRA_8888:
-        return Texture::MakeFormat(context, info.width(), info.height(), pixels->data(),
-                                   info.rowBytes(), PixelFormat::BGRA_8888, mipmapped);
-      case ColorType::RGBA_8888:
-        return Texture::MakeRGBA(context, info.width(), info.height(), pixels->data(),
-                                 info.rowBytes(), mipmapped);
-      default:
-        return nullptr;
-    }
-  }
-};
-
-/**
-=======
->>>>>>> 80c3de39
  * YUVBuffer represents a pixel array described in the YUV format with multiple planes.
  */
 class YUVBuffer : public ImageBuffer {
