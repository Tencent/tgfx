/////////////////////////////////////////////////////////////////////////////////////////////////
//
//  Tencent is pleased to support the open source community by making tgfx available.
//
//  Copyright (C) 2023 Tencent. All rights reserved.
//
//  Licensed under the BSD 3-Clause License (the "License"); you may not use this file except
//  in compliance with the License. You may obtain a copy of the License at
//
//      https://opensource.org/licenses/BSD-3-Clause
//
//  unless required by applicable law or agreed to in writing, software distributed under the
//  license is distributed on an "as is" basis, without warranties or conditions of any kind,
//  either express or implied. see the license for the specific language governing permissions
//  and limitations under the license.
//
/////////////////////////////////////////////////////////////////////////////////////////////////

#include "tgfx/core/Font.h"
#include "ScalerContext.h"
#include "core/GlyphRasterizer.h"
#include "core/PixelBuffer.h"
#include "utils/MathExtra.h"

namespace tgfx {
Font::Font() : scalerContext(ScalerContext::MakeEmpty(0.0f)) {
}

Font::Font(std::shared_ptr<Typeface> tf, float textSize)
    : scalerContext(tf ? tf->getScalerContext(textSize) : ScalerContext::MakeEmpty(textSize)) {
}

Font Font::makeWithSize(float newSize) const {
  auto newFont = *this;
  newFont.setSize(newSize);
  return newFont;
}

std::shared_ptr<Typeface> Font::getTypeface() const {
  return scalerContext->getTypeface();
}

bool Font::hasColor() const {
  return scalerContext->hasColor();
}

bool Font::hasOutlines() const {
  return scalerContext->hasOutlines();
}

void Font::setTypeface(std::shared_ptr<Typeface> newTypeface) {
  if (newTypeface == scalerContext->getTypeface()) {
    return;
  }
  scalerContext = newTypeface->getScalerContext(scalerContext->getSize());
}

float Font::getSize() const {
  return scalerContext->getSize();
}

void Font::setSize(float newSize) {
  if (newSize < 0) {
    newSize = 0;
  }
  if (newSize == scalerContext->getSize()) {
    return;
  }
  auto typeface = scalerContext->getTypeface();
  if (typeface == nullptr) {
    scalerContext = ScalerContext::MakeEmpty(newSize);
  } else {
    scalerContext = typeface->getScalerContext(newSize);
  }
}

GlyphID Font::getGlyphID(const std::string& name) const {
  auto typeface = scalerContext->getTypeface();
  return typeface ? typeface->getGlyphID(name) : 0;
}

GlyphID Font::getGlyphID(Unichar unichar) const {
  auto typeface = scalerContext->getTypeface();
  return typeface ? typeface->getGlyphID(unichar) : 0;
}

FontMetrics Font::getMetrics() const {
  return scalerContext->getFontMetrics();
}

Rect Font::getBounds(GlyphID glyphID) const {
  if (glyphID == 0) {
    return {};
  }
  return scalerContext->getBounds(glyphID, fauxBold, fauxItalic);
}

float Font::getAdvance(GlyphID glyphID, bool verticalText) const {
  if (glyphID == 0) {
    return 0;
  }
  return scalerContext->getAdvance(glyphID, verticalText);
}

Point Font::getVerticalOffset(GlyphID glyphID) const {
  if (glyphID == 0) {
    return {};
  }
  return scalerContext->getVerticalOffset(glyphID);
}

bool Font::getPath(GlyphID glyphID, Path* path) const {
  if (glyphID == 0) {
    return false;
  }
  return scalerContext->generatePath(glyphID, fauxBold, fauxItalic, path);
}

std::shared_ptr<ImageCodec> Font::getImage(GlyphID glyphID, const Stroke* stroke,
                                           Matrix* matrix) const {
  if (glyphID == 0) {
    return nullptr;
  }

  auto bounds = scalerContext->getImageTransform(glyphID, fauxBold, stroke, matrix);
  if (bounds.isEmpty()) {
    return nullptr;
  }
  if (matrix && fauxItalic) {
    matrix->postSkew(ITALIC_SKEW, 0);
  }
<<<<<<< HEAD
  auto width = static_cast<int>(ceilf(bounds.width()));
  auto height = static_cast<int>(ceilf(bounds.height()));
  Point glyphOffset = {bounds.left, bounds.top};
  return std::make_shared<GlyphRasterizer>(width, height, scalerContext, glyphID, fauxBold, stroke,
                                           glyphOffset);
=======
  auto width = FloatCeilToInt(bounds.width());
  auto height = FloatCeilToInt(bounds.height());
  return std::make_shared<GlyphRasterizer>(width, height, scalerContext, glyphID, fauxBold, stroke);
>>>>>>> e57d77e1
}

bool Font::operator==(const Font& font) const {
  return scalerContext->typeface == font.scalerContext->typeface &&
         scalerContext->textSize == font.scalerContext->textSize && fauxBold == font.fauxBold &&
         fauxItalic == font.fauxItalic;
}
}  // namespace tgfx<|MERGE_RESOLUTION|>--- conflicted
+++ resolved
@@ -129,17 +129,11 @@
   if (matrix && fauxItalic) {
     matrix->postSkew(ITALIC_SKEW, 0);
   }
-<<<<<<< HEAD
-  auto width = static_cast<int>(ceilf(bounds.width()));
-  auto height = static_cast<int>(ceilf(bounds.height()));
+  auto width = FloatCeilToInt(bounds.width());
+  auto height = FloatCeilToInt(bounds.height());
   Point glyphOffset = {bounds.left, bounds.top};
   return std::make_shared<GlyphRasterizer>(width, height, scalerContext, glyphID, fauxBold, stroke,
                                            glyphOffset);
-=======
-  auto width = FloatCeilToInt(bounds.width());
-  auto height = FloatCeilToInt(bounds.height());
-  return std::make_shared<GlyphRasterizer>(width, height, scalerContext, glyphID, fauxBold, stroke);
->>>>>>> e57d77e1
 }
 
 bool Font::operator==(const Font& font) const {
