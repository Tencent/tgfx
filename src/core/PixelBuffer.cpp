/////////////////////////////////////////////////////////////////////////////////////////////////
//
//  Tencent is pleased to support the open source community by making tgfx available.
//
//  Copyright (C) 2023 Tencent. All rights reserved.
//
//  Licensed under the BSD 3-Clause License (the "License"); you may not use this file except
//  in compliance with the License. You may obtain a copy of the License at
//
//      https://opensource.org/licenses/BSD-3-Clause
//
//  unless required by applicable law or agreed to in writing, software distributed under the
//  license is distributed on an "as is" basis, without warranties or conditions of any kind,
//  either express or implied. see the license for the specific language governing permissions
//  and limitations under the license.
//
/////////////////////////////////////////////////////////////////////////////////////////////////

#include "core/PixelBuffer.h"
#include "core/utils/PixelFormatUtil.h"
#include "tgfx/gpu/Device.h"

namespace tgfx {
class RasterPixelBuffer : public PixelBuffer {
 public:
  RasterPixelBuffer(const ImageInfo& info, uint8_t* pixels) : PixelBuffer(info), _pixels(pixels) {
  }

  ~RasterPixelBuffer() override {
    delete[] _pixels;
  }

  bool isHardwareBacked() const override {
    return false;
  }

  HardwareBufferRef getHardwareBuffer() const override {
    return nullptr;
  }

 protected:
  void* onLockPixels() const override {
    return _pixels;
  }

  void onUnlockPixels() const override {
  }

  std::shared_ptr<TextureView> onBindToHardwareTexture(Context*) const override {
    return nullptr;
  }

 private:
  uint8_t* _pixels = nullptr;
};

<<<<<<< HEAD
=======
class HardwarePixelBuffer : public PixelBuffer {
 public:
  HardwarePixelBuffer(const ImageInfo& info, HardwareBufferRef hardwareBuffer)
      : PixelBuffer(info), hardwareBuffer(HardwareBufferRetain(hardwareBuffer)) {
  }

  ~HardwarePixelBuffer() override {
    HardwareBufferRelease(hardwareBuffer);
  }

  bool isHardwareBacked() const override {
    return HardwareBufferCheck(hardwareBuffer);
  }

  HardwareBufferRef getHardwareBuffer() const override {
    return isHardwareBacked() ? hardwareBuffer : nullptr;
  }

 protected:
  void* onLockPixels() const override {
    return HardwareBufferLock(hardwareBuffer);
  }

  void onUnlockPixels() const override {
    HardwareBufferUnlock(hardwareBuffer);
  }

  std::shared_ptr<TextureView> onBindToHardwareTexture(Context* context) const override {
    return TextureView::MakeFrom(context, hardwareBuffer);
  }

 private:
  HardwareBufferRef hardwareBuffer;
};

>>>>>>> 6b1e8839
std::shared_ptr<PixelBuffer> PixelBuffer::Make(int width, int height, bool alphaOnly,
                                               bool tryHardware) {
  if (width <= 0 || height <= 0) {
    return nullptr;
  }
  if (tryHardware) {
    auto hardwareBuffer = HardwareBufferAllocate(width, height, alphaOnly);
    auto pixelBuffer = PixelBuffer::MakeFrom(hardwareBuffer);
    HardwareBufferRelease(hardwareBuffer);
    if (pixelBuffer != nullptr) {
      return pixelBuffer;
    }
  }
  auto colorType = alphaOnly ? ColorType::ALPHA_8 : ColorType::RGBA_8888;
  auto info = ImageInfo::Make(width, height, colorType);
  if (info.isEmpty()) {
    return nullptr;
  }
  auto pixels = new (std::nothrow) uint8_t[info.byteSize()];
  if (pixels == nullptr) {
    return nullptr;
  }
  return std::make_shared<RasterPixelBuffer>(info, pixels);
}

std::shared_ptr<PixelBuffer> PixelBuffer::MakeFrom(HardwareBufferRef hardwareBuffer) {
  auto info = HardwareBufferGetInfo(hardwareBuffer);
  return info.isEmpty() ? nullptr : std::make_shared<HardwarePixelBuffer>(info, hardwareBuffer);
}

PixelBuffer::PixelBuffer(const ImageInfo& info) : _info(info) {
}

void* PixelBuffer::lockPixels() {
  locker.lock();
  auto pixels = onLockPixels();
  if (pixels == nullptr) {
    locker.unlock();
  }
  return pixels;
}

void PixelBuffer::unlockPixels() {
  onUnlockPixels();
  locker.unlock();
}

std::shared_ptr<TextureView> PixelBuffer::onMakeTexture(Context* context, bool mipmapped) const {
  std::lock_guard<std::mutex> autoLock(locker);
  if (!mipmapped && isHardwareBacked()) {
    return onBindToHardwareTexture(context);
  }
  auto pixels = onLockPixels();
  if (pixels == nullptr) {
    return nullptr;
  }
  auto format = ColorTypeToPixelFormat(_info.colorType());
  auto textureView = TextureView::MakeFormat(context, width(), height(), pixels, _info.rowBytes(),
                                             format, mipmapped);
  onUnlockPixels();
  return textureView;
}
}  // namespace tgfx<|MERGE_RESOLUTION|>--- conflicted
+++ resolved
@@ -54,8 +54,6 @@
   uint8_t* _pixels = nullptr;
 };
 
-<<<<<<< HEAD
-=======
 class HardwarePixelBuffer : public PixelBuffer {
  public:
   HardwarePixelBuffer(const ImageInfo& info, HardwareBufferRef hardwareBuffer)
@@ -91,7 +89,6 @@
   HardwareBufferRef hardwareBuffer;
 };
 
->>>>>>> 6b1e8839
 std::shared_ptr<PixelBuffer> PixelBuffer::Make(int width, int height, bool alphaOnly,
                                                bool tryHardware) {
   if (width <= 0 || height <= 0) {
