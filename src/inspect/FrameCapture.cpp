--- conflicted
+++ resolved
@@ -33,11 +33,8 @@
 #endif
 #include "core/utils/Log.h"
 #include "core/utils/PixelFormatUtil.h"
-<<<<<<< HEAD
 #include "gpu/glsl/GLSLProgramBuilder.h"
 #include "gpu/ops/RectDrawOp.h"
-=======
->>>>>>> 6b1e8839
 #include "lz4.h"
 #include "tgfx/core/Clock.h"
 
@@ -242,7 +239,6 @@
   imageQueue.enqueue(std::move(frameCaptureTexture));
 }
 
-<<<<<<< HEAD
 void FrameCapture::sendProgramKey(const BytesKey& programKey) {
   auto size = programKey.size() * sizeof(uint32_t);
   if (size == 0) {
@@ -351,18 +347,6 @@
     sendFrameCaptureTexture(std::move(frameCaptureTexture));
   }
   sendOutputTextureID(textureId);
-=======
-void FrameCapture::captureRenderTarget(const RenderTarget* renderTarget) {
-  if (currentFrameShouldCaptrue()) {
-    auto frameCaptureTexture = FrameCaptureTexture::MakeFrom(renderTarget);
-    uint64_t textureId = 0;
-    if (frameCaptureTexture != nullptr) {
-      textureId = frameCaptureTexture->textureId();
-      sendFrameCaptureTexture(std::move(frameCaptureTexture));
-    }
-    sendOutputTextureID(textureId);
-  }
->>>>>>> 6b1e8839
 }
 
 void FrameCapture::sendFragmentProcessor(
@@ -460,7 +444,6 @@
   sendString(stringPtr, str, strlen(str), type);
 }
 
-<<<<<<< HEAD
 void FrameCapture::sendStringWithExtraData(uint64_t str, const char* ptr, size_t len,
                                            std::shared_ptr<Data> extraData,
                                            FrameCaptureMessageType type) {
@@ -479,9 +462,6 @@
   appendDataUnsafe(extraData->bytes(), extraDataLen);
 }
 
-void FrameCapture::sendString(uint64_t str, const char* ptr, FrameCaptureMessageType type) {
-  sendString(str, ptr, strlen(ptr), type);
-=======
 void FrameCapture::sendPixelsData(uint64_t pixelsPtr, const char* pixels, size_t len,
                                   FrameCaptureMessageType type) {
   ASSERT(type == FrameCaptureMessageType::PixelsData);
@@ -493,7 +473,6 @@
   appendDataUnsafe(&item, FrameCaptureMessageDataSize[static_cast<int>(type)]);
   appendDataUnsafe(&dataLen, sizeof(uint32_t));
   appendDataUnsafe(pixels, dataLen);
->>>>>>> 6b1e8839
 }
 
 void FrameCapture::sendPixelsData(uint64_t str, const char* pixels, size_t len,
@@ -820,7 +799,6 @@
     FrameCaptureMessageItem item = {};
     for (; serialConcurrentQueue.try_dequeue(item);) {
       auto idx = item.hdr.idx;
-<<<<<<< HEAD
       switch (static_cast<FrameCaptureMessageType>(idx)) {
         case FrameCaptureMessageType::TextureData: {
           auto ptr = item.textureData.pixels;
@@ -868,13 +846,6 @@
         }
         default:
           break;
-=======
-      if (static_cast<FrameCaptureMessageType>(idx) == FrameCaptureMessageType::TextureData) {
-        auto ptr = item.textureData.pixels;
-        auto size = item.textureData.pixelsSize;
-        sendPixelsData(ptr, (const char*)ptr, size, FrameCaptureMessageType::PixelsData);
-        free((void*)ptr);
->>>>>>> 6b1e8839
       }
       if (!appendData(&item, FrameCaptureMessageDataSize[idx])) {
         return DequeueStatus::ConnectionLost;
