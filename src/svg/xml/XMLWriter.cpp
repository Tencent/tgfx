--- conflicted
+++ resolved
@@ -266,13 +266,8 @@
 }
 
 void XMLParserWriter::onAddAttribute(const std::string& name, const std::string& value) {
-<<<<<<< HEAD
-  ASSERT(_elementsStack.empty() ||
-         (!_elementsStack.top().hasChildren && !_elementsStack.top().hasText));
-=======
   DEBUG_ASSERT(_elementsStack.empty() ||
                (!_elementsStack.top().hasChildren && !_elementsStack.top().hasText));
->>>>>>> 45b41bf5
   _parser.addAttribute(name, value);
 }
 
