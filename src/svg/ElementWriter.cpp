/////////////////////////////////////////////////////////////////////////////////////////////////
//
//  Tencent is pleased to support the open source community by making tgfx available.
//
//  Copyright (C) 2024 THL A29 Limited, a Tencent company. All rights reserved.
//
//  Licensed under the BSD 3-Clause License (the "License"); you may not use this file except
//  in compliance with the License. You may obtain a copy of the License at
//
//      https://opensource.org/licenses/BSD-3-Clause
//
//  unless required by applicable law or agreed to in writing, software distributed under the
//  license is distributed on an "as is" basis, without warranties or conditions of any kind,
//  either express or implied. see the license for the specific language governing permissions
//  and limitations under the license.
//
/////////////////////////////////////////////////////////////////////////////////////////////////

#include "ElementWriter.h"
#include <_types/_uint32_t.h>
#include <memory>
#include <string>
#include <unordered_set>
#include "SVGExportContext.h"
#include "SVGUtils.h"
#include "core/CanvasState.h"
#include "core/codecs/jpeg/JpegCodec.h"
#include "core/codecs/png/PngCodec.h"
#include "core/filters/ShaderMaskFilter.h"
#include "core/utils/Caster.h"
#include "core/utils/Log.h"
#include "core/utils/MathExtra.h"
#include "tgfx/core/BlendMode.h"
#include "tgfx/core/Data.h"
#include "tgfx/core/GradientType.h"
#include "tgfx/core/Pixmap.h"
#include "tgfx/core/Rect.h"
#include "tgfx/core/Size.h"
#include "tgfx/core/Surface.h"
#include "tgfx/gpu/Context.h"

namespace tgfx {

Resources::Resources(const FillStyle& fill) {
  paintColor = ToSVGColor(fill.color);
}

ElementWriter::ElementWriter(const std::string& name, XMLWriter* writer) : writer(writer) {
  writer->startElement(name);
}

ElementWriter::ElementWriter(const std::string& name, const std::unique_ptr<XMLWriter>& writer)
    : ElementWriter(name, writer.get()) {
}

ElementWriter::ElementWriter(const std::string& name, const std::unique_ptr<XMLWriter>& writer,
                             ResourceStore* bucket)
    : writer(writer.get()), resourceStore(bucket) {
  writer->startElement(name);
}

ElementWriter::ElementWriter(const std::string& name, Context* context,
                             SVGExportContext* svgContext, XMLWriter* writer, ResourceStore* bucket,
                             bool disableWarning, const MCState& state, const FillStyle& fill,
                             const Stroke* stroke)
    : writer(writer), resourceStore(bucket), disableWarning(disableWarning) {
  Resources resource = addResources(fill, context, svgContext);

  writer->startElement(name);

  addFillAndStroke(fill, stroke, resource);

  if (!state.matrix.isIdentity()) {
    addAttribute("transform", ToSVGTransform(state.matrix));
  }
}

ElementWriter::~ElementWriter() {
  writer->endElement();
  resourceStore = nullptr;
}

void ElementWriter::reportUnsupportedElement(const char* message) const {
  if (!disableWarning) {
    LOGE("[SVG exporting]:%s", message);
  }
}

void ElementWriter::addFillAndStroke(const FillStyle& fill, const Stroke* stroke,
                                     const Resources& resources) {
  if (!stroke) {  //fill draw
    static const std::string defaultFill = "black";
    if (resources.paintColor != defaultFill) {
      addAttribute("fill", resources.paintColor);
    }
    if (!fill.isOpaque()) {
      addAttribute("fill-opacity", fill.color.alpha);
    }
  } else {  //stroke draw
    addAttribute("fill", "none");

    addAttribute("stroke", resources.paintColor);

    float strokeWidth = stroke->width;
    if (strokeWidth == 0) {
      // Hairline stroke
      strokeWidth = 1;
      addAttribute("vector-effect", "non-scaling-stroke");
    }
    addAttribute("stroke-width", strokeWidth);

    auto cap = ToSVGCap(stroke->cap);
    if (!cap.empty()) {
      addAttribute("stroke-linecap", cap);
    }

    auto join = ToSVGJoin(stroke->join);
    if (!join.empty()) {
      addAttribute("stroke-linejoin", join);
    }

    if (stroke->join == LineJoin::Miter && !FloatNearlyEqual(stroke->miterLimit, 4.f)) {
      addAttribute("stroke-miterlimit", stroke->miterLimit);
    }

    if (!fill.isOpaque()) {
      addAttribute("stroke-opacity", fill.color.alpha);
    }
  }

  if (fill.blendMode != BlendMode::SrcOver) {
    auto blendModeString = ToSVGBlendMode(fill.blendMode);
    if (!blendModeString.empty()) {
      addAttribute("style", blendModeString);
    } else {
      reportUnsupportedElement("Unsupported blend mode");
    }
  }

  if (!resources.filter.empty()) {
    addAttribute("filter", resources.filter);
  }

  if (!resources.mask.empty()) {
    addAttribute("mask", resources.mask);
  }
}

void ElementWriter::addAttribute(const std::string& name, const std::string& val) {
  writer->addAttribute(name, val);
}

void ElementWriter::addAttribute(const std::string& name, int32_t val) {
  writer->addS32Attribute(name, val);
}

void ElementWriter::addAttribute(const std::string& name, float val) {
  writer->addScalarAttribute(name, val);
}

void ElementWriter::addText(const std::string& text) {
  writer->addText(text);
}

void ElementWriter::addFontAttributes(const Font& font) {
  addAttribute("font-size", font.getSize());

  auto typeface = font.getTypeface();
  if (typeface == nullptr) {
    return;
  }
  auto familyName = typeface->fontFamily();
  if (!familyName.empty()) {
    addAttribute("font-family", familyName);
  }

  if (font.isFauxItalic()) {
    addAttribute("font-style", "italic");
  }
  if (font.isFauxBold()) {
    addAttribute("font-weight", "bold");
  }
}

void ElementWriter::addRectAttributes(const Rect& rect) {
  // x, y default to 0
  if (rect.x() != 0) {
    addAttribute("x", rect.x());
  }
  if (rect.y() != 0) {
    addAttribute("y", rect.y());
  }

  addAttribute("width", rect.width());
  addAttribute("height", rect.height());
}

void ElementWriter::addRoundRectAttributes(const RRect& roundRect) {
  addRectAttributes(roundRect.rect);
  if (FloatNearlyZero(roundRect.radii.x) && FloatNearlyZero(roundRect.radii.y)) {
    return;
  }
  addAttribute("rx", roundRect.radii.x);
  addAttribute("ry", roundRect.radii.y);
}

void ElementWriter::addCircleAttributes(const Rect& bound) {
  addAttribute("cx", bound.centerX());
  addAttribute("cy", bound.centerY());
  addAttribute("r", bound.width() * 0.5f);
}

void ElementWriter::addEllipseAttributes(const Rect& bound) {
  addAttribute("cx", bound.centerX());
  addAttribute("cy", bound.centerY());
  addAttribute("rx", bound.width() * 0.5f);
  addAttribute("ry", bound.height() * 0.5f);
}

void ElementWriter::addPathAttributes(const Path& path, PathEncoding encoding) {
  addAttribute("d", ToSVGPath(path, encoding));
}

Resources ElementWriter::addImageFilterResource(const std::shared_ptr<ImageFilter>& imageFilter,
                                                Rect bound) {
  std::string filterID = resourceStore->addFilter();
  {
    ElementWriter filterElement("filter", writer);
    filterElement.addAttribute("id", filterID);
    if (const auto* blurFilter = ImageFilterCaster::AsBlurImageFilter(imageFilter.get())) {
      bound = blurFilter->filterBounds(bound);
      filterElement.addAttribute("x", bound.x());
      filterElement.addAttribute("y", bound.y());
      filterElement.addAttribute("width", bound.width());
      filterElement.addAttribute("height", bound.height());
      filterElement.addAttribute("filterUnits", "userSpaceOnUse");
      addBlurImageFilter(blurFilter);
    } else if (const auto* dropShadowFilter =
                   ImageFilterCaster::AsDropShadowImageFilter(imageFilter.get())) {
      bound = blurFilter->filterBounds(bound);
      filterElement.addAttribute("x", bound.x());
      filterElement.addAttribute("y", bound.y());
      filterElement.addAttribute("width", bound.width());
      filterElement.addAttribute("height", bound.height());
      filterElement.addAttribute("filterUnits", "userSpaceOnUse");
      addDropShadowImageFilter(dropShadowFilter);
    } else if (const auto* innerShadowFilter =
                   ImageFilterCaster::AsInnerShadowImageFilter(imageFilter.get())) {
      bound = blurFilter->filterBounds(bound);
      filterElement.addAttribute("x", bound.x());
      filterElement.addAttribute("y", bound.y());
      filterElement.addAttribute("width", bound.width() + innerShadowFilter->dx);
      filterElement.addAttribute("height", bound.height() + innerShadowFilter->dy);
      filterElement.addAttribute("filterUnits", "userSpaceOnUse");
      addInnerShadowImageFilter(innerShadowFilter);
    } else {
      // TODO (YGaurora): The compose filter can be expanded into multiple filters for export. This
      // can be implemented.
      reportUnsupportedElement("Unsupported image filter");
    }
  }
  Resources resources;
  resources.filter = "url(#" + filterID + ")";
  return resources;
}

void ElementWriter::addBlurImageFilter(const BlurImageFilter* filter) {
  ElementWriter blurElement("feGaussianBlur", writer);
  auto blurSize = filter->filterBounds(Rect::MakeEmpty()).size();
  blurElement.addAttribute("stdDeviation", std::max(blurSize.width / 4.f, blurSize.height / 4.f));
  blurElement.addAttribute("result", "blur");
}

void ElementWriter::addDropShadowImageFilter(const DropShadowImageFilter* filter) {
  if (!filter->blurFilter) {
    return;
  }
  {
    ElementWriter offsetElement("feOffset", writer);
    offsetElement.addAttribute("dx", filter->dx);
    offsetElement.addAttribute("dy", filter->dy);
  }
  {
    ElementWriter blurElement("feGaussianBlur", writer);
    auto blurSize = filter->blurFilter->filterBounds(Rect::MakeEmpty()).size();
    blurElement.addAttribute("stdDeviation", std::max(blurSize.width / 4.f, blurSize.height / 4.f));
    blurElement.addAttribute("result", "blur");
  }
  {
    ElementWriter colorMatrixElement("feColorMatrix", writer);
    colorMatrixElement.addAttribute("type", "matrix");
    auto color = filter->color;
    colorMatrixElement.addAttribute("values", "0 0 0 0 " + FloatToString(color.red) + " 0 0 0 0 " +
                                                  FloatToString(color.green) + " 0 0 0 0 " +
                                                  FloatToString(color.blue) + " 0 0 0 " +
                                                  FloatToString(color.alpha) + " 0");
  }
  if (!filter->shadowOnly) {
    ElementWriter blendElement("feBlend", writer);
    blendElement.addAttribute("mode", "normal");
    blendElement.addAttribute("in", "SourceGraphic");
  }
}
void ElementWriter::addInnerShadowImageFilter(const InnerShadowImageFilter* filter) {
  if (!filter->blurFilter) {
    return;
  }
  {
    ElementWriter colorMatrixElement("feColorMatrix", writer);
    colorMatrixElement.addAttribute("in", "SourceAlpha");
    colorMatrixElement.addAttribute("type", "matrix");
    colorMatrixElement.addAttribute("values", "0 0 0 0 0 0 0 0 0 0 0 0 0 0 0 0 0 0 127 0");
    colorMatrixElement.addAttribute("result", "hardAlpha");
  }
  if (!filter->shadowOnly) {
    {
      ElementWriter floodElement("feFlood", writer);
      floodElement.addAttribute("flood-opacity", "0");
      floodElement.addAttribute("result", "BackgroundImageFix");
    }
    {
      ElementWriter blendElement("feBlend", writer);
      blendElement.addAttribute("mode", "normal");
      blendElement.addAttribute("in", "SourceGraphic");
      blendElement.addAttribute("in2", "BackgroundImageFix");
      blendElement.addAttribute("result", "shape");
    }
  }
  {
    ElementWriter offsetElement("feOffset", writer);
    offsetElement.addAttribute("dx", filter->dx);
    offsetElement.addAttribute("dy", filter->dy);
  }
  {
    ElementWriter blurElement("feGaussianBlur", writer);
    auto blurSize = filter->blurFilter->filterBounds(Rect::MakeEmpty()).size();
    blurElement.addAttribute("stdDeviation", std::max(blurSize.width / 4.f, blurSize.height / 4.f));
  }
  {
    ElementWriter compositeElement("feComposite", writer);
    compositeElement.addAttribute("in2", "hardAlpha");
    compositeElement.addAttribute("operator", "arithmetic");
    compositeElement.addAttribute("k2", "-1");
    compositeElement.addAttribute("k3", "1");
  }
  {
    ElementWriter colorMatrixElement("feColorMatrix", writer);
    colorMatrixElement.addAttribute("type", "matrix");
    auto color = filter->color;
    colorMatrixElement.addAttribute("values", "0 0 0 0 " + FloatToString(color.red) + " 0 0 0 0 " +
                                                  FloatToString(color.green) + " 0 0 0 0 " +
                                                  FloatToString(color.blue) + " 0 0 0 " +
                                                  FloatToString(color.alpha) + " 0");
  }
  if (!filter->shadowOnly) {
    ElementWriter blendElement("feBlend", writer);
    blendElement.addAttribute("mode", "normal");
    blendElement.addAttribute("in2", "shape");
  }
}

Resources ElementWriter::addResources(const FillStyle& fill, Context* context,
                                      SVGExportContext* svgContext) {
  Resources resources(fill);

  if (auto shader = fill.shader) {
    ElementWriter defs("defs", writer);
    addShaderResources(shader, context, &resources);
  }

  if (auto colorFilter = fill.colorFilter) {
    if (const auto* blendFilter = ColorFilterCaster::AsModeColorFilter(colorFilter.get())) {
      addBlendColorFilterResources(blendFilter, &resources);
    } else if (const auto* matrixFilter =
                   ColorFilterCaster::AsMatrixColorFilter(colorFilter.get())) {
      addMatrixColorFilterResources(matrixFilter, &resources);
    } else {
      reportUnsupportedElement("Unsupported color filter");
    }
  }

  if (auto maskFilter = fill.maskFilter) {
    addMaskResources(maskFilter, &resources, context, svgContext);
  }

  return resources;
}

void ElementWriter::addShaderResources(const std::shared_ptr<Shader>& shader, Context* context,
                                       Resources* resources) {
  if (const auto* colorShader = ShaderCaster::AsColorShader(shader.get())) {
    addColorShaderResources(colorShader, resources);
  } else if (const auto* gradientShader = ShaderCaster::AsGradientShader(shader.get())) {
    addGradientShaderResources(gradientShader, resources);
  } else if (const auto* imageShader = ShaderCaster::AsImageShader(shader.get())) {
    addImageShaderResources(imageShader, context, resources);
  } else {
    // TODO(YGaurora):
    // Export color filter shaders as color filters.
    // Export blend shaders as a combination of a shader and blend mode.
    // Export matrix shaders as a combination of a shader and matrix. The SVG standard allows
    // writing the matrix into <pattern> using patternTransform.
    reportUnsupportedElement("Unsupported shader");
  }
}

void ElementWriter::addColorShaderResources(const ColorShader* shader, Resources* resources) {
  Color color;
  if (shader->asColor(&color)) {
    resources->paintColor = ToSVGColor(color);
  }
}

void ElementWriter::addGradientShaderResources(const GradientShader* shader, Resources* resources) {
  GradientInfo info;
  GradientType type = shader->asGradient(&info);

  DEBUG_ASSERT(info.colors.size() == info.positions.size());
  if (type == GradientType::Linear) {
    resources->paintColor = "url(#" + addLinearGradientDef(info) + ")";
  } else if (type == GradientType::Radial) {
    resources->paintColor = "url(#" + addRadialGradientDef(info) + ")";
  } else {
    resources->paintColor = "url(#" + addUnsupportedGradientDef(info) + ")";
    reportUnsupportedElement("Unsupported gradient type");
  }
}

void ElementWriter::addGradientColors(const GradientInfo& info) {
  DEBUG_ASSERT(info.colors.size() >= 2);
  for (uint32_t i = 0; i < info.colors.size(); ++i) {
    auto color = info.colors[i];
    auto colorStr = ToSVGColor(color);

    ElementWriter stop("stop", writer);
    stop.addAttribute("offset", info.positions[i]);
    stop.addAttribute("stop-color", colorStr);

    if (!color.isOpaque()) {
      stop.addAttribute("stop-opacity", color.alpha);
    }
  }
}

std::string ElementWriter::addLinearGradientDef(const GradientInfo& info) {
  DEBUG_ASSERT(resourceStore);
  auto id = resourceStore->addGradient();

  {
    ElementWriter gradient("linearGradient", writer);

    gradient.addAttribute("id", id);
    gradient.addAttribute("gradientUnits", "userSpaceOnUse");
    gradient.addAttribute("x1", info.points[0].x);
    gradient.addAttribute("y1", info.points[0].y);
    gradient.addAttribute("x2", info.points[1].x);
    gradient.addAttribute("y2", info.points[1].y);
    addGradientColors(info);
  }
  return id;
}

std::string ElementWriter::addRadialGradientDef(const GradientInfo& info) {
  DEBUG_ASSERT(resourceStore);
  auto id = resourceStore->addGradient();

  {
    ElementWriter gradient("radialGradient", writer);

    gradient.addAttribute("id", id);
    gradient.addAttribute("gradientUnits", "userSpaceOnUse");
    gradient.addAttribute("r", info.radiuses[0]);
    gradient.addAttribute("cx", info.points[0].x);
    gradient.addAttribute("cy", info.points[0].y);
    addGradientColors(info);
  }
  return id;
}

std::string ElementWriter::addUnsupportedGradientDef(const GradientInfo& info) {
  DEBUG_ASSERT(resourceStore);
  auto id = resourceStore->addGradient();

  {
    ElementWriter gradient("linearGradient", writer);

    gradient.addAttribute("id", id);
    gradient.addAttribute("gradientUnits", "objectBoundingBox");
    gradient.addAttribute("x1", 0);
    gradient.addAttribute("y1", 0);
    gradient.addAttribute("x2", 1);
    gradient.addAttribute("y2", 0);
    addGradientColors(info);
  }
  return id;
};

void ElementWriter::addImageShaderResources(const ImageShader* shader, Context* context,
                                            Resources* resources) {
  auto image = shader->image;
  DEBUG_ASSERT(image);

<<<<<<< HEAD
  std::shared_ptr<Data> dataUri = nullptr;

  auto data = SVGExportingContext::ImageToEncodedData(image);
  if (data && (JpegCodec::IsJpeg(data) || PngCodec::IsPng(data))) {
    dataUri = AsDataUri(data);
  } else {
    Bitmap bitmap = SVGExportingContext::ImageExportToBitmap(context, image);
    if (bitmap.isEmpty()) {
      return;
    }
    dataUri = AsDataUri(Pixmap(bitmap));
=======
  DEBUG_ASSERT(context);
  Bitmap bitmap = SVGExportContext::ImageExportToBitmap(context, image);
  if (bitmap.isEmpty()) {
    return;
>>>>>>> b7aefeb2
  }

  if (!dataUri) {
    return;
  }

  auto imageWidth = image->width();
  auto imageHeight = image->height();
  auto transDimension = [](TileMode mode, int length) -> std::string {
    if (mode == TileMode::Repeat) {
      return std::to_string(length);
    } else {
      return "100%";
    }
  };
  std::string widthValue = transDimension(shader->tileModeX, imageWidth);
  std::string heightValue = transDimension(shader->tileModeY, imageHeight);

  std::string patternID = resourceStore->addPattern();
  {
    ElementWriter pattern("pattern", writer);
    pattern.addAttribute("id", patternID);
    pattern.addAttribute("patternUnits", "userSpaceOnUse");
    pattern.addAttribute("patternContentUnits", "userSpaceOnUse");
    pattern.addAttribute("width", widthValue);
    pattern.addAttribute("height", heightValue);
    pattern.addAttribute("x", 0);
    pattern.addAttribute("y", 0);

    {
      std::string imageID = resourceStore->addImage();
      ElementWriter imageTag("image", writer);
      imageTag.addAttribute("id", imageID);
      imageTag.addAttribute("x", 0);
      imageTag.addAttribute("y", 0);
      imageTag.addAttribute("width", image->width());
      imageTag.addAttribute("height", image->height());
      imageTag.addAttribute("xlink:href", static_cast<const char*>(dataUri->data()));
    }
  }
  resources->paintColor = "url(#" + patternID + ")";
}

void ElementWriter::addBlendColorFilterResources(const ModeColorFilter* modeColorFilter,
                                                 Resources* resources) {

  auto BlendModeString = ToSVGBlendMode(modeColorFilter->mode);
  if (BlendModeString.empty()) {
    reportUnsupportedElement("Unsupported blend mode in color filter");
    return;
  }

  std::string filterID = resourceStore->addFilter();
  {
    ElementWriter filterElement("filter", writer);
    filterElement.addAttribute("id", filterID);
    filterElement.addAttribute("x", "0%");
    filterElement.addAttribute("y", "0%");
    filterElement.addAttribute("width", "100%");
    filterElement.addAttribute("height", "100%");

    {
      // first flood with filter color
      ElementWriter floodElement("feFlood", writer);
      floodElement.addAttribute("flood-color", ToSVGColor(modeColorFilter->color));
      floodElement.addAttribute("flood-opacity", modeColorFilter->color.alpha);
      floodElement.addAttribute("result", "flood");
    }

    {
      ElementWriter blendElement("feBlend", writer);
      blendElement.addAttribute("in", "SourceGraphic");
      blendElement.addAttribute("in2", "flood");
      blendElement.addAttribute("mode", BlendModeString);
      blendElement.addAttribute("result", "blend");
    }

    {
      // apply the transform to filter color
      ElementWriter compositeElement("feComposite", writer);
      compositeElement.addAttribute("in", "blend");
      compositeElement.addAttribute("operator", "in");
    }
  }
  resources->filter = "url(#" + filterID + ")";
}

void ElementWriter::addMatrixColorFilterResources(const MatrixColorFilter* matrixColorFilter,
                                                  Resources* resources) {
  std::string filterID = resourceStore->addFilter();
  {
    ElementWriter filterElement("filter", writer);
    filterElement.addAttribute("id", filterID);
    filterElement.addAttribute("x", "0%");
    filterElement.addAttribute("y", "0%");
    filterElement.addAttribute("width", "100%");
    filterElement.addAttribute("height", "100%");

    {
      ElementWriter colorMatrixElement("feColorMatrix", writer);
      colorMatrixElement.addAttribute("in", "SourceGraphic");
      colorMatrixElement.addAttribute("type", "matrix");
      auto colorMatrix = matrixColorFilter->matrix;
      std::string matrixString;
      for (uint32_t i = 0; i < colorMatrix.size(); i++) {
        matrixString += FloatToString(colorMatrix[i]);
        if (i != 19) {
          matrixString += " ";
        }
      }
      colorMatrixElement.addAttribute("values", matrixString);
    }
  }
  resources->filter = "url(#" + filterID + ")";
}

void ElementWriter::addMaskResources(const std::shared_ptr<MaskFilter>& maskFilter,
                                     Resources* resources, Context* context,
                                     SVGExportContext* svgContext) {

  const auto* maskShaderFilter = MaskFilterCaster::AsShaderMaskFilter(maskFilter.get());
  if (!maskShaderFilter) {
    return;
  }

  bool inverse = maskShaderFilter->isInverted();
  std::string filterID;
  if (inverse) {
    writer->startElement("filter");
    filterID = resourceStore->addFilter();
    writer->addAttribute("id", filterID);
    {
      writer->startElement("feColorMatrix");
      writer->addAttribute("type", "matrix");
      writer->addAttribute("values", "1 0 0 0 0 0 1 0 0 0 0 0 1 0 0 0 0 0 -1 1");
      writer->endElement();
    }
    writer->endElement();
    filterID = "url(#" + filterID + ")";
  }

  auto maskShader = maskShaderFilter->getShader();
  if (const auto* imageShader = ShaderCaster::AsImageShader(maskShader.get())) {
    auto image = imageShader->image;

    ElementWriter maskElement("mask", writer);
    auto maskID = resourceStore->addMask();
    maskElement.addAttribute("id", maskID);
    maskElement.addAttribute("style", "mask-type:alpha");
    maskElement.addAttribute("maskUnits", "userSpaceOnUse");
    maskElement.addAttribute("width", "100%");
    maskElement.addAttribute("height", "100%");

    addImageMaskResources(imageShader, filterID, context, svgContext);

    resources->mask = "url(#" + maskID + ")";
  } else if (ShaderCaster::AsColorShader(maskShader.get()) ||
             ShaderCaster::AsGradientShader(maskShader.get())) {
    ElementWriter maskElement("mask", writer);
    auto maskID = resourceStore->addMask();
    maskElement.addAttribute("id", maskID);
    maskElement.addAttribute("style", "mask-type:alpha");
    maskElement.addAttribute("maskUnits", "userSpaceOnUse");
    maskElement.addAttribute("width", "100%");
    maskElement.addAttribute("height", "100%");

    addShaderMaskResources(maskShader, filterID, context);

    resources->mask = "url(#" + maskID + ")";
  } else {
    // TODO (YGaurora): The mask filter can be expanded to support shaders. Once shaders are
    // supported, the corresponding mask filter will also be supported.
    reportUnsupportedElement("unsupported mask filter");
  }
}

void ElementWriter::addImageMaskResources(const ImageShader* imageShader,
                                          const std::string& filterID, Context* context,
                                          SVGExportContext* svgContext) {
  auto image = imageShader->image;
  if (const auto* pictureImage = ImageCaster::AsPictureImage(image.get())) {
    addPictureImageMaskResources(pictureImage, filterID, svgContext);
  } else {
    addRenderImageMaskResources(imageShader, filterID, context);
  }
}

void ElementWriter::addPictureImageMaskResources(const PictureImage* pictureImage,
                                                 const std::string& filterID,
                                                 SVGExportContext* svgContext) {
  auto picture = pictureImage->picture;
  auto pictureBound = picture->getBounds(pictureImage->matrix);
  auto imageBound = Rect::MakeWH(pictureImage->width(), pictureImage->height());
  std::string clipID;
  if (!imageBound.contains(pictureBound)) {
    clipID = resourceStore->addClip();
    writer->startElement("clipPath");
    writer->addAttribute("id", clipID);
    {
      writer->startElement("rect");
      addRectAttributes(imageBound);
      writer->endElement();
    }
    writer->endElement();
  }

  MCState state;
  if (pictureImage->matrix) {
    state.matrix = *pictureImage->matrix;
  }

  writer->startElement("g");
  if (!clipID.empty()) {
    writer->addAttribute("clip-path", "url(#" + clipID + ")");
  }
  if (!filterID.empty()) {
    writer->addAttribute("filter", filterID);
  }
  svgContext->drawPicture(picture, state);
  writer->endElement();
}

void ElementWriter::addRenderImageMaskResources(const ImageShader* imageShader,
                                                const std::string& filterID, Context* context) {
  Resources resources;
  addImageShaderResources(imageShader, context, &resources);

  writer->startElement("rect");
  addAttribute("fill", resources.paintColor);
  if (!filterID.empty()) {
    writer->addAttribute("filter", filterID);
  }
  addAttribute("width", "100%");
  addAttribute("height", "100%");
  writer->endElement();
}

void ElementWriter::addShaderMaskResources(const std::shared_ptr<Shader>& shader,
                                           const std::string& filterID, Context* context) {
  Resources resources;
  addShaderResources(shader, context, &resources);

  writer->startElement("rect");
  addAttribute("fill", resources.paintColor);
  if (!filterID.empty()) {
    writer->addAttribute("filter", filterID);
  }
  addAttribute("width", "100%");
  addAttribute("height", "100%");
  writer->endElement();
}

}  // namespace tgfx<|MERGE_RESOLUTION|>--- conflicted
+++ resolved
@@ -500,7 +500,6 @@
   auto image = shader->image;
   DEBUG_ASSERT(image);
 
-<<<<<<< HEAD
   std::shared_ptr<Data> dataUri = nullptr;
 
   auto data = SVGExportingContext::ImageToEncodedData(image);
@@ -512,12 +511,6 @@
       return;
     }
     dataUri = AsDataUri(Pixmap(bitmap));
-=======
-  DEBUG_ASSERT(context);
-  Bitmap bitmap = SVGExportContext::ImageExportToBitmap(context, image);
-  if (bitmap.isEmpty()) {
-    return;
->>>>>>> b7aefeb2
   }
 
   if (!dataUri) {
