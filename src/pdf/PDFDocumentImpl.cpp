--- conflicted
+++ resolved
@@ -346,12 +346,6 @@
     // if this is the first page if the document.
     SerializeHeader(&offsetMap, _stream);
     infoDictionary = this->emit(*PDFMetadataUtils::MakeDocumentInformationDict(_metadata));
-<<<<<<< HEAD
-=======
-    if (_metadata.colorSpace != nullptr) {
-      _colorSpaceRef = emitColorSpace();
-    }
->>>>>>> db19a898
     if (_metadata.PDFA) {
       documentUUID = PDFMetadataUtils::CreateUUID(_metadata);
       // We use the same UUID for Document ID and Instance ID since this
@@ -387,16 +381,7 @@
                   static_cast<float>(drawContext->pageSize().height) * inverseRasterScale);
   auto pageContent = drawContext->getContent();
 
-<<<<<<< HEAD
   auto resourceDict = drawContext->makeResourceDictionary();
-=======
-  auto resourceDict = drawContext->makeResourceDict();
-  if (_colorSpaceRef) {
-    auto colorSpaceDic = PDFDictionary::Make();
-    colorSpaceDic->insertRef("CS", _colorSpaceRef);
-    resourceDict->insertObject("ColorSpace", std::move(colorSpaceDic));
-  }
->>>>>>> db19a898
   DEBUG_ASSERT(!pageRefs.empty());
 
   page->insertObject("Resources", std::move(resourceDict));
@@ -507,16 +492,12 @@
   end_indirect_object(_stream);
 }
 
-<<<<<<< HEAD
 PDFIndirectReference PDFDocumentImpl::emitColorSpace(std::shared_ptr<ColorSpace> colorSpace) {
+  DEBUG_ASSERT(colorSpace != nullptr);
   auto hash = colorSpace->hash();
   if (_colorSpaceMap.find(hash) != _colorSpaceMap.end()) {
     return _colorSpaceMap[hash];
   }
-=======
-PDFIndirectReference PDFDocumentImpl::emitColorSpace() {
-  DEBUG_ASSERT(_metadata.colorSpace != nullptr);
->>>>>>> db19a898
   auto colorSpaceDictionary = PDFDictionary::Make();
   colorSpaceDictionary->insertInt("N", 3);
   colorSpaceDictionary->insertName("Alternate", "DeviceRGB");
