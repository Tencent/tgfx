/////////////////////////////////////////////////////////////////////////////////////////////////
//
//  Tencent is pleased to support the open source community by making tgfx available.
//
//  Copyright (C) 2025 Tencent. All rights reserved.
//
//  Licensed under the BSD 3-Clause License (the "License"); you may not use this file except
//  in compliance with the License. You may obtain a copy of the License at
//
//      https://opensource.org/licenses/BSD-3-Clause
//
//  unless required by applicable law or agreed to in writing, software distributed under the
//  license is distributed on an "as is" basis, without warranties or conditions of any kind,
//  either express or implied. see the license for the specific language governing permissions
//  and limitations under the license.
//
/////////////////////////////////////////////////////////////////////////////////////////////////

#include "OpsCompositor.h"
#include "core/PathRasterizer.h"
#include "core/PathRef.h"
#include "core/PathTriangulator.h"
#include "core/utils/MathExtra.h"
#include "core/utils/RectToRectMatrix.h"
#include "core/utils/ShapeUtils.h"
#include "gpu/DrawingManager.h"
#include "gpu/ProxyProvider.h"
#include "gpu/ops/AtlasTextOp.h"
#include "gpu/ops/ShapeDrawOp.h"
#include "gpu/processors/AARectEffect.h"
#include "gpu/processors/DeviceSpaceTextureEffect.h"
#include "inspect/InspectorMark.h"
#include "processors/PorterDuffXferProcessor.h"

namespace tgfx {
/**
 * Defines the maximum distance a draw can extend beyond a clip's boundary and still be considered
 * 'on the other side'. This tolerance accounts for potential floating point rounding errors. The
 * value of 1e-3 is chosen because, in the coverage case, as long as coverage stays within
 * 0.5 * 1/256 of its intended value, it shouldn't affect the final pixel values.
 */
static constexpr float BOUNDS_TOLERANCE = 1e-3f;

static bool HasDifferentViewMatrix(const std::vector<PlacementPtr<RectRecord>>& rects) {
  if (rects.size() <= 1) {
    return false;
  }
  auto& firstMatrix = rects.front()->viewMatrix;
  for (auto& record : rects) {
    if (record->viewMatrix != firstMatrix) {
      return true;
    }
  }
  return false;
}

OpsCompositor::OpsCompositor(std::shared_ptr<RenderTargetProxy> proxy, uint32_t renderFlags,
                             std::optional<Color> clearColor)
    : context(proxy->getContext()), renderTarget(std::move(proxy)), renderFlags(renderFlags),
      clearColor(clearColor) {
  DEBUG_ASSERT(renderTarget != nullptr);
}

void OpsCompositor::fillImage(std::shared_ptr<Image> image, const SamplingOptions& sampling,
                              const MCState& state, const Fill& fill) {
  DEBUG_ASSERT(image != nullptr);
  auto imageRect = Rect::MakeWH(image->width(), image->height());
  if (!canAppend(PendingOpType::Image, state.clip, fill) || pendingImage != image ||
      pendingSampling != sampling || pendingConstraint != SrcRectConstraint::Fast) {
    flushPendingOps(PendingOpType::Image, state.clip, fill);
    pendingImage = std::move(image);
    pendingSampling = sampling;
    pendingConstraint = SrcRectConstraint::Fast;
  }
  auto record =
      drawingBuffer()->make<RectRecord>(imageRect, state.matrix, fill.color.premultiply());
  pendingRects.emplace_back(std::move(record));
  pendingUVRects.emplace_back(drawingBuffer()->make<Rect>(imageRect));
}

void OpsCompositor::fillImageRect(std::shared_ptr<Image> image, const Rect& srcRect,
                                  const Rect& dstRect, const SamplingOptions& sampling,
                                  const MCState& state, const Fill& fill,
                                  SrcRectConstraint constraint) {
  DEBUG_ASSERT(image != nullptr);
  DEBUG_ASSERT(!srcRect.isEmpty());
  DEBUG_ASSERT(!dstRect.isEmpty());
  auto fillInLocal = fill.makeWithMatrix(MakeRectToRectMatrix(dstRect, srcRect));
  if (!canAppend(PendingOpType::Image, state.clip, fillInLocal) || pendingImage != image ||
      pendingSampling != sampling || pendingConstraint != constraint) {
    flushPendingOps(PendingOpType::Image, state.clip, fillInLocal);
    pendingImage = std::move(image);
    pendingSampling = sampling;
    pendingConstraint = constraint;
  }
  auto record =
      drawingBuffer()->make<RectRecord>(dstRect, state.matrix, fillInLocal.color.premultiply());
  pendingRects.emplace_back(std::move(record));
  pendingUVRects.emplace_back(drawingBuffer()->make<Rect>(srcRect));
  if (!hasRectToRectDraw && srcRect != dstRect) {
    hasRectToRectDraw = true;
  }
}

void OpsCompositor::fillRect(const Rect& rect, const MCState& state, const Fill& fill) {
  DEBUG_ASSERT(!rect.isEmpty());
  if (!canAppend(PendingOpType::Rect, state.clip, fill)) {
    flushPendingOps(PendingOpType::Rect, state.clip, fill);
  }
  auto record = drawingBuffer()->make<RectRecord>(rect, state.matrix, fill.color.premultiply());
  pendingRects.emplace_back(std::move(record));
}

void OpsCompositor::drawRRect(const RRect& rRect, const MCState& state, const Fill& fill,
                              const Stroke* stroke) {
  DEBUG_ASSERT(!rRect.rect.isEmpty());
  auto rectFill = fill.makeWithMatrix(state.matrix);
  if (!canAppend(PendingOpType::RRect, state.clip, rectFill) ||
      (pendingStrokes.empty() != (stroke == nullptr))) {
    flushPendingOps(PendingOpType::RRect, state.clip, rectFill);
  }
  auto record =
      drawingBuffer()->make<RRectRecord>(rRect, state.matrix, rectFill.color.premultiply());
  pendingRRects.emplace_back(std::move(record));
  if (stroke) {
    auto strokeRecord = drawingBuffer()->make<Stroke>(*stroke);
    pendingStrokes.emplace_back(std::move(strokeRecord));
  }
}

static Rect ToLocalBounds(const Rect& bounds, const Matrix& viewMatrix) {
  Matrix invertMatrix = {};
  if (!viewMatrix.invert(&invertMatrix)) {
    return {};
  }
  auto localBounds = bounds;
  invertMatrix.mapRect(&localBounds);
  return localBounds;
}

static Rect ClipLocalBounds(const Rect& localBounds, const Matrix& viewMatrix,
                            const Rect& clipBounds) {
  auto result = ToLocalBounds(clipBounds, viewMatrix);
  if (!result.intersect(localBounds)) {
    return {};
  }
  return result;
}

void OpsCompositor::drawShape(std::shared_ptr<Shape> shape, const MCState& state,
                              const Fill& fill) {
  DEBUG_ASSERT(shape != nullptr);
  flushPendingOps();
  Matrix uvMatrix = {};
  if (!state.matrix.invert(&uvMatrix)) {
    return;
  }
  std::optional<Rect> localBounds = std::nullopt;
  std::optional<Rect> deviceBounds = std::nullopt;
  float drawScale = 1.0f;
  auto [needLocalBounds, needDeviceBounds] = needComputeBounds(fill, true);
  auto& clip = state.clip;
  auto clipBounds = getClipBounds(clip);
  if (needLocalBounds) {
    if (shape->isInverseFillType()) {
      localBounds = ToLocalBounds(clipBounds, state.matrix);
    } else {
      localBounds = shape->getBounds();
      localBounds = ClipLocalBounds(*localBounds, state.matrix, clipBounds);
    }
    drawScale = std::min(state.matrix.getMaxScale(), 1.0f);
  }
  shape = Shape::ApplyMatrix(std::move(shape), state.matrix);
  if (needDeviceBounds) {
    deviceBounds = shape->isInverseFillType() ? clipBounds : shape->getBounds();
  }
  auto aaType = getAAType(fill);
<<<<<<< HEAD
  auto shapeProxy =
      proxyProvider()->createGPUShapeProxy(styledShape, aaType, clipBounds, renderFlags);
  auto drawOp =
      ShapeDrawOp::Make(std::move(shapeProxy), fill.color.premultiply(), uvMatrix, aaType);
  CAPUTRE_SHAPE_MESH(drawOp.get(), styledShape, aaType, clipBounds);
=======
  auto color = fill.color;
  color.alpha *= ShapeUtils::CalculateAlphaReduceFactorIfHairline(shape);
  auto shapeProxy = proxyProvider()->createGPUShapeProxy(shape, aaType, clipBounds, renderFlags);
  auto drawOp = ShapeDrawOp::Make(std::move(shapeProxy), color.premultiply(), uvMatrix, aaType);
>>>>>>> bad79889
  addDrawOp(std::move(drawOp), clip, fill, localBounds, deviceBounds, drawScale);
}

void OpsCompositor::discardAll() {
  drawOps.clear();
  clearColor.reset();
  if (pendingType != PendingOpType::Unknown) {
    resetPendingOps();
  }
}

void OpsCompositor::resetPendingOps(PendingOpType type, Path clip, Fill fill) {
  hasRectToRectDraw = false;
  pendingType = type;
  pendingClip = std::move(clip);
  pendingFill = std::move(fill);
  pendingImage = nullptr;
  pendingSampling = {};
  pendingConstraint = SrcRectConstraint::Fast;
  pendingRects.clear();
  pendingUVRects.clear();
  pendingRRects.clear();
  pendingStrokes.clear();
  pendingAtlasTexture = nullptr;
}

bool OpsCompositor::CompareFill(const Fill& a, const Fill& b) {
  // Ignore the color differences.
  if (a.antiAlias != b.antiAlias || a.blendMode != b.blendMode) {
    return false;
  }
  if (a.shader != b.shader) {
    if (!a.shader || !b.shader || !a.shader->isEqual(b.shader.get())) {
      return false;
    }
  }
  if (a.maskFilter != b.maskFilter) {
    if (!a.maskFilter || !b.maskFilter || !a.maskFilter->isEqual(b.maskFilter.get())) {
      return false;
    }
  }
  if (a.colorFilter != b.colorFilter) {
    if (!a.colorFilter || !b.colorFilter || !a.colorFilter->isEqual(b.colorFilter.get())) {
      return false;
    }
  }
  return true;
}

bool OpsCompositor::canAppend(PendingOpType type, const Path& clip, const Fill& fill) const {
  if (pendingType != type || !pendingClip.isSame(clip) || !CompareFill(pendingFill, fill)) {
    return false;
  }
  switch (pendingType) {
    case PendingOpType::Rect:
    case PendingOpType::Image:
    case PendingOpType::Atlas:
      return pendingRects.size() < RectDrawOp::MaxNumRects;
    case PendingOpType::RRect:
      return pendingRRects.size() < RRectDrawOp::MaxNumRRects;
    default:
      break;
  }
  return true;
}

/**
 * Returns true if the given rect counts as aligned with pixel boundaries.
 */
static bool IsPixelAligned(const Rect& rect) {
  return fabsf(roundf(rect.left) - rect.left) <= BOUNDS_TOLERANCE &&
         fabsf(roundf(rect.top) - rect.top) <= BOUNDS_TOLERANCE &&
         fabsf(roundf(rect.right) - rect.right) <= BOUNDS_TOLERANCE &&
         fabsf(roundf(rect.bottom) - rect.bottom) <= BOUNDS_TOLERANCE;
}

static bool RRectUseScale(Context* context) {
  return !context->caps()->shaderCaps()->floatIs32Bits;
}

class PendingOpsAutoReset {
 public:
  PendingOpsAutoReset(OpsCompositor* compositor, PendingOpType type, Path clip, Fill fill)
      : compositor(compositor), type(type), clip(std::move(clip)), fill(std::move(fill)) {
  }

  ~PendingOpsAutoReset() {
    compositor->resetPendingOps(type, std::move(clip), std::move(fill));
  }

 private:
  OpsCompositor* compositor;
  PendingOpType type;
  Path clip;
  Fill fill;
};

void OpsCompositor::flushPendingOps(PendingOpType type, Path clip, Fill fill) {
  if (pendingType == PendingOpType::Unknown) {
    if (type != PendingOpType::Unknown) {
      pendingType = type;
      pendingClip = std::move(clip);
      pendingFill = std::move(fill);
    }
    return;
  }
  PendingOpsAutoReset autoReset(this, type, std::move(clip), std::move(fill));
  PlacementPtr<DrawOp> drawOp = nullptr;
  std::optional<Rect> localBounds = std::nullopt;
  std::optional<Rect> deviceBounds = std::nullopt;
  std::optional<float> drawScale = std::nullopt;
  bool hasCoverage = pendingFill.maskFilter != nullptr || !pendingClip.isEmpty() ||
                     pendingClip.isInverseFillType();
  bool hasImageFill = pendingType == PendingOpType::Image || pendingType == PendingOpType::Atlas;
  auto [needLocalBounds, needDeviceBounds] =
      needComputeBounds(pendingFill, hasCoverage, hasImageFill);
  auto aaType = getAAType(pendingFill);
  Rect clipBounds = {};
  if (needLocalBounds) {
    clipBounds = getClipBounds(pendingClip);
    localBounds = Rect::MakeEmpty();
    drawScale = 0.0f;
  }

  if (needLocalBounds || needDeviceBounds) {
    if (pendingType == PendingOpType::RRect) {
      deviceBounds = Rect::MakeEmpty();
      for (auto& record : pendingRRects) {
        auto rect = record->viewMatrix.mapRect(record->rRect.rect);
        deviceBounds->join(rect);
        drawScale = std::max(*drawScale, record->viewMatrix.getMaxScale());
      }
      localBounds = deviceBounds;
      if (!localBounds->intersect(clipBounds)) {
        localBounds->setEmpty();
      }
    } else {
      if (needLocalBounds) {
        auto rectCount = pendingRects.size();
        for (size_t i = 0; i < rectCount; i++) {
          auto& record = pendingRects[i];
          auto viewMatrix = record->viewMatrix;
          auto rect = &record->rect;
          if (hasRectToRectDraw) {
            auto& uvRect = *pendingUVRects[i];
            viewMatrix.preConcat(MakeRectToRectMatrix(uvRect, record->rect));
            rect = &uvRect;
          }
          localBounds->join(ClipLocalBounds(*rect, viewMatrix, clipBounds));
          drawScale = std::max(*drawScale, viewMatrix.getMaxScale());
        }
      }
      if (needDeviceBounds) {
        deviceBounds = Rect::MakeEmpty();
        for (auto& record : pendingRects) {
          auto rect = record->viewMatrix.mapRect(record->rect);
          deviceBounds->join(rect);
        }
      }
    }
    if (localBounds.has_value() && localBounds->isEmpty()) {
      return;
    }
  }

  switch (pendingType) {
    case PendingOpType::Rect:
      if (pendingRects.size() == 1) {
        auto& paint = pendingRects.front();
        if (drawAsClear(paint->rect, {paint->viewMatrix, pendingClip}, pendingFill)) {
          return;
        }
      }
    // fallthrough
    case PendingOpType::Image: {
      auto subsetMode = UVSubsetMode::None;
      if (pendingConstraint == SrcRectConstraint::Strict && pendingImage) {
        subsetMode = pendingSampling.filterMode == FilterMode::Linear
                         ? UVSubsetMode::SubsetOnly
                         : UVSubsetMode::RoundOutAndSubset;
      }
      bool needUVCoord =
          needLocalBounds && (hasRectToRectDraw || HasDifferentViewMatrix(pendingRects));
      auto uvRects =
          hasRectToRectDraw ? std::move(pendingUVRects) : std::vector<PlacementPtr<Rect>>();
      auto provider =
          RectsVertexProvider::MakeFrom(drawingBuffer(), std::move(pendingRects),
                                        std::move(uvRects), aaType, needUVCoord, subsetMode);
      drawOp = RectDrawOp::Make(context, std::move(provider), renderFlags);
    } break;
    case PendingOpType::RRect: {
      auto provider =
          RRectsVertexProvider::MakeFrom(drawingBuffer(), std::move(pendingRRects), aaType,
                                         RRectUseScale(context), std::move(pendingStrokes));
      drawOp = RRectDrawOp::Make(context, std::move(provider), renderFlags);
    } break;
    case PendingOpType::Atlas: {
      auto provider = RectsVertexProvider::MakeFrom(drawingBuffer(), std::move(pendingRects), {},
                                                    AAType::None, true, UVSubsetMode::None);
      drawOp = AtlasTextOp::Make(context, std::move(provider), renderFlags,
                                 std::move(pendingAtlasTexture), pendingSampling);
    } break;
    default:
      break;
  }
  if (drawOp != nullptr && pendingType == PendingOpType::Image) {
    FPArgs args = {context, renderFlags, localBounds.value_or(Rect::MakeEmpty()),
                   drawScale.value_or(1.0f)};
    auto processor =
        FragmentProcessor::Make(std::move(pendingImage), args, pendingSampling, pendingConstraint);
    if (processor == nullptr) {
      return;
    }
    drawOp->addColorFP(std::move(processor));
  }
  addDrawOp(std::move(drawOp), pendingClip, pendingFill, localBounds, deviceBounds,
            drawScale.value_or(1.0f));
}

static void FlipYIfNeeded(Rect* rect, const RenderTargetProxy* renderTarget) {
  if (renderTarget->origin() == ImageOrigin::BottomLeft) {
    renderTarget->getOriginTransform().mapRect(rect);
  }
}

static bool HasColorOnly(const Fill& fill) {
  return !fill.shader && !fill.maskFilter && !fill.colorFilter;
}

bool OpsCompositor::drawAsClear(const Rect& rect, const MCState& state, const Fill& fill) {
  if (!HasColorOnly(fill) || !fill.isOpaque() || !state.matrix.rectStaysRect()) {
    return false;
  }
  auto deviceBounds = renderTarget->bounds();
  auto& clip = state.clip;
  Rect clipRect = {};
  if (clip.isInverseFillType()) {
    if (clip.isEmpty()) {
      clipRect = deviceBounds;
    } else {
      return false;
    }
  } else if (!clip.isRect(&clipRect)) {
    return false;
  }
  auto bounds = rect;
  state.matrix.mapRect(&bounds);
  if (!bounds.intersect(clipRect) || !IsPixelAligned(bounds)) {
    return false;
  }
  bounds.round();
  if (bounds != deviceBounds) {
    return false;
  }
  // discard all previous ops since the clear rect covers the entire render target.
  drawOps.clear();
  auto format = renderTarget->format();
  auto caps = context->caps();
  auto& writeSwizzle = caps->getWriteSwizzle(format);
  clearColor = writeSwizzle.applyTo(fill.color.premultiply());
  return true;
}

void OpsCompositor::makeClosed() {
  if (renderTarget == nullptr) {
    return;
  }
  flushPendingOps();
  submitDrawOps();
  renderTarget = nullptr;
  // Remove the compositor from the list, so it won't be flushed again.
  context->drawingManager()->compositors.erase(cachedPosition);
}

AAType OpsCompositor::getAAType(const Fill& fill) const {
  if (renderTarget->sampleCount() > 1) {
    return AAType::MSAA;
  }
  if (fill.antiAlias) {
    return AAType::Coverage;
  }
  return AAType::None;
}

std::pair<bool, bool> OpsCompositor::needComputeBounds(const Fill& fill, bool hasCoverage,
                                                       bool hasImageFill) {
  bool needLocalBounds = hasImageFill || fill.shader != nullptr || fill.maskFilter != nullptr;
  bool needDeviceBounds = false;
  if (BlendModeNeedDstTexture(fill.blendMode, hasCoverage)) {
    auto caps = context->caps();
    if (!caps->shaderCaps()->frameBufferFetchSupport &&
        (!caps->textureBarrierSupport || renderTarget->asTextureProxy() == nullptr ||
         renderTarget->sampleCount() > 1)) {
      needDeviceBounds = true;
    }
  }
  if (pendingType == PendingOpType::RRect && (needDeviceBounds || needLocalBounds)) {
    // When either localBounds or deviceBounds needs to be computed for RRect, both should be set to
    // true, since localBounds and deviceBounds are computed together in that case.
    needLocalBounds = true;
    needDeviceBounds = true;
  }
  return {needLocalBounds, needDeviceBounds};
}

Rect OpsCompositor::getClipBounds(const Path& clip) {
  if (clip.isInverseFillType()) {
    return renderTarget->bounds();
  }
  auto bounds = clip.getBounds();
  if (!bounds.intersect(renderTarget->bounds())) {
    bounds.setEmpty();
  }
  return bounds;
}

std::pair<std::optional<Rect>, bool> OpsCompositor::getClipRect(const Path& clip) {
  Rect rect = {};
  if (clip.isInverseFillType() || !clip.isRect(&rect)) {
    return {std::nullopt, false};
  }
  FlipYIfNeeded(&rect, renderTarget.get());
  if (IsPixelAligned(rect)) {
    rect.round();
    if (rect != renderTarget->bounds()) {
      return {rect, true};
    }
    // Cannot return '{}' as an empty Rect, since it would be interpreted as std::nullopt.
    return {Rect::MakeEmpty(), false};
  }
  return {rect, false};
}

std::shared_ptr<TextureProxy> OpsCompositor::getClipTexture(const Path& clip, AAType aaType) {
  auto uniqueKey = PathRef::GetUniqueKey(clip);
  if (aaType != AAType::None) {
    static const auto AntialiasFlag = UniqueID::Next();
    uniqueKey = UniqueKey::Append(uniqueKey, &AntialiasFlag, 1);
  }
  if (uniqueKey == clipKey) {
    return clipTexture;
  }
  auto bounds = getClipBounds(clip);
  if (bounds.isEmpty()) {
    return nullptr;
  }
  auto width = static_cast<int>(ceilf(bounds.width()));
  auto height = static_cast<int>(ceilf(bounds.height()));
  auto rasterizeMatrix = Matrix::MakeTrans(-bounds.left, -bounds.top);
  if (PathTriangulator::ShouldTriangulatePath(clip)) {
    auto clipBounds = Rect::MakeWH(width, height);
    auto shape = Shape::MakeFrom(clip);
    shape = Shape::ApplyMatrix(std::move(shape), rasterizeMatrix);
    auto shapeProxy = proxyProvider()->createGPUShapeProxy(shape, aaType, clipBounds, renderFlags);
    auto uvMatrix = Matrix::MakeTrans(bounds.left, bounds.top);
    auto drawOp = ShapeDrawOp::Make(std::move(shapeProxy), {}, uvMatrix, aaType);
    CAPUTRE_SHAPE_MESH(drawOp.get(), styledShape, aaType, clipBounds);
    auto clipRenderTarget = RenderTargetProxy::MakeFallback(
        context, width, height, true, 1, false, ImageOrigin::TopLeft, BackingFit::Approx);
    if (clipRenderTarget == nullptr) {
      return nullptr;
    }
    clipTexture = clipRenderTarget->asTextureProxy();
    auto opList = drawingBuffer()->makeArray<DrawOp>(&drawOp, 1);
    context->drawingManager()->addOpsRenderTask(std::move(clipRenderTarget), std::move(opList),
                                                Color::Transparent());
  } else {
    auto rasterizer =
        PathRasterizer::MakeFrom(width, height, clip, aaType != AAType::None, &rasterizeMatrix);
    clipTexture = proxyProvider()->createTextureProxy(rasterizer, false, renderFlags);
  }
  clipKey = uniqueKey;
  return clipTexture;
}

std::pair<PlacementPtr<FragmentProcessor>, bool> OpsCompositor::getClipMaskFP(const Path& clip,
                                                                              AAType aaType,
                                                                              Rect* scissorRect) {
  if (clip.isEmpty() && clip.isInverseFillType()) {
    return {nullptr, false};
  }
  auto buffer = context->drawingBuffer();
  auto [rect, useScissor] = getClipRect(clip);
  if (rect.has_value()) {
    if (!rect->isEmpty()) {
      *scissorRect = *rect;
      if (!useScissor) {
        scissorRect->roundOut();
        return {AARectEffect::Make(buffer, *rect), true};
      }
    }
    return {nullptr, false};
  }
  auto clipBounds = getClipBounds(clip);
  *scissorRect = clipBounds;
  FlipYIfNeeded(scissorRect, renderTarget.get());
  scissorRect->roundOut();
  auto textureProxy = getClipTexture(clip, aaType);
  auto uvMatrix = Matrix::MakeTrans(-clipBounds.left, -clipBounds.top);
  if (renderTarget->origin() == ImageOrigin::BottomLeft) {
    uvMatrix.preConcat(renderTarget->getOriginTransform());
  }
  auto processor = DeviceSpaceTextureEffect::Make(buffer, std::move(textureProxy), uvMatrix);
  return {FragmentProcessor::MulInputByChildAlpha(buffer, std::move(processor)), true};
}

DstTextureInfo OpsCompositor::makeDstTextureInfo(const Rect& deviceBounds, AAType aaType) {
  auto caps = context->caps();
  if (caps->shaderCaps()->frameBufferFetchSupport) {
    return {};
  }
  Rect bounds = {};
  auto textureProxy = caps->textureBarrierSupport ? renderTarget->asTextureProxy() : nullptr;
  if (textureProxy == nullptr || renderTarget->sampleCount() > 1) {
    if (deviceBounds.isEmpty()) {
      return {};
    }
    bounds = deviceBounds;
    if (aaType != AAType::None) {
      bounds.outset(1.0f, 1.0f);
    }
    bounds.roundOut();
    if (!bounds.intersect(renderTarget->bounds())) {
      return {};
    }
    FlipYIfNeeded(&bounds, renderTarget.get());
  }
  DstTextureInfo dstTextureInfo = {};
  if (textureProxy != nullptr) {
    if (renderTarget->sampleCount() > 1) {
      // Submit draw ops immediately to ensure the MSAA render target is resolved.
      submitDrawOps();
    }
    dstTextureInfo.textureProxy = std::move(textureProxy);
    return dstTextureInfo;
  }
  submitDrawOps();
  dstTextureInfo.offset = {bounds.x(), bounds.y()};
  textureProxy = proxyProvider()->createTextureProxy(
      {}, static_cast<int>(bounds.width()), static_cast<int>(bounds.height()),
      renderTarget->format(), false, renderTarget->origin(), BackingFit::Approx);
  if (textureProxy == nullptr) {
    return {};
  }
  context->drawingManager()->addRenderTargetCopyTask(
      renderTarget, textureProxy, static_cast<int>(bounds.x()), static_cast<int>(bounds.y()));
  dstTextureInfo.textureProxy = std::move(textureProxy);
  return dstTextureInfo;
}

void OpsCompositor::addDrawOp(PlacementPtr<DrawOp> op, const Path& clip, const Fill& fill,
                              const std::optional<Rect>& localBounds,
                              const std::optional<Rect>& deviceBounds, float drawScale) {

  if (op == nullptr || fill.nothingToDraw() || (clip.isEmpty() && !clip.isInverseFillType())) {
    return;
  }
  DEBUG_ASSERT(renderTarget != nullptr);
  if (localBounds.has_value() && localBounds->isEmpty()) {
    return;
  }

  FPArgs args = {context, renderFlags, localBounds.value_or(Rect::MakeEmpty()), drawScale};
  if (fill.shader) {
    if (auto processor = FragmentProcessor::Make(fill.shader, args)) {
      op->addColorFP(std::move(processor));
    } else {
      // The shader is the main source of color, so if it fails to create a processor, we can't
      // draw anything.
      return;
    }
  }
  if (fill.colorFilter) {
    if (auto processor = fill.colorFilter->asFragmentProcessor(context)) {
      op->addColorFP(std::move(processor));
    }
  }
  if (fill.maskFilter) {
    if (auto processor = fill.maskFilter->asFragmentProcessor(args, nullptr)) {
      op->addCoverageFP(std::move(processor));
    } else {
      // if mask is empty, nothing to draw
      return;
    }
  }
  Rect scissorRect = {};
  auto aaType = getAAType(fill);
  auto [clipMask, hasMask] = getClipMaskFP(clip, aaType, &scissorRect);
  if (hasMask) {
    if (!clipMask) {
      return;
    }
    op->addCoverageFP(std::move(clipMask));
  }
  op->setScissorRect(scissorRect);
  op->setBlendMode(fill.blendMode);
  if (BlendModeNeedDstTexture(fill.blendMode, op->hasCoverage())) {
    auto dstTextureInfo = makeDstTextureInfo(deviceBounds.value_or(Rect::MakeEmpty()), aaType);
    auto shaderCaps = context->caps()->shaderCaps();
    if (!shaderCaps->frameBufferFetchSupport && dstTextureInfo.textureProxy == nullptr) {
      return;
    }
    auto xferProcessor =
        PorterDuffXferProcessor::Make(drawingBuffer(), fill.blendMode, std::move(dstTextureInfo));
    op->setXferProcessor(std::move(xferProcessor));
  }
  drawOps.emplace_back(std::move(op));
}

void OpsCompositor::fillTextAtlas(std::shared_ptr<TextureProxy> textureProxy, const Rect& rect,
                                  const SamplingOptions& sampling, const MCState& state,
                                  const Fill& fill) {
  DEBUG_ASSERT(textureProxy != nullptr);
  DEBUG_ASSERT(!rect.isEmpty());
  if (!canAppend(PendingOpType::Atlas, state.clip, fill) || pendingAtlasTexture != textureProxy ||
      pendingSampling != sampling) {
    flushPendingOps(PendingOpType::Atlas, state.clip, fill);
    pendingAtlasTexture = std::move(textureProxy);
    pendingSampling = sampling;
  }
  auto record = drawingBuffer()->make<RectRecord>(rect, state.matrix, fill.color.premultiply());
  pendingRects.emplace_back(std::move(record));
}

void OpsCompositor::submitDrawOps() {
  auto opArray = drawingBuffer()->makeArray(std::move(drawOps));
  context->drawingManager()->addOpsRenderTask(renderTarget, std::move(opArray), clearColor);
  clearColor.reset();
}

}  // namespace tgfx<|MERGE_RESOLUTION|>--- conflicted
+++ resolved
@@ -147,8 +147,7 @@
   return result;
 }
 
-void OpsCompositor::drawShape(std::shared_ptr<Shape> shape, const MCState& state,
-                              const Fill& fill) {
+void OpsCompositor::drawShape(std::shared_ptr<Shape> shape, const MCState& state, const Fill& fill) {
   DEBUG_ASSERT(shape != nullptr);
   flushPendingOps();
   Matrix uvMatrix = {};
@@ -175,18 +174,11 @@
     deviceBounds = shape->isInverseFillType() ? clipBounds : shape->getBounds();
   }
   auto aaType = getAAType(fill);
-<<<<<<< HEAD
-  auto shapeProxy =
-      proxyProvider()->createGPUShapeProxy(styledShape, aaType, clipBounds, renderFlags);
-  auto drawOp =
-      ShapeDrawOp::Make(std::move(shapeProxy), fill.color.premultiply(), uvMatrix, aaType);
-  CAPUTRE_SHAPE_MESH(drawOp.get(), styledShape, aaType, clipBounds);
-=======
   auto color = fill.color;
   color.alpha *= ShapeUtils::CalculateAlphaReduceFactorIfHairline(shape);
   auto shapeProxy = proxyProvider()->createGPUShapeProxy(shape, aaType, clipBounds, renderFlags);
   auto drawOp = ShapeDrawOp::Make(std::move(shapeProxy), color.premultiply(), uvMatrix, aaType);
->>>>>>> bad79889
+  CAPUTRE_SHAPE_MESH(drawOp.get(), shape, aaType, clipBounds);
   addDrawOp(std::move(drawOp), clip, fill, localBounds, deviceBounds, drawScale);
 }
 
@@ -543,7 +535,7 @@
     auto shapeProxy = proxyProvider()->createGPUShapeProxy(shape, aaType, clipBounds, renderFlags);
     auto uvMatrix = Matrix::MakeTrans(bounds.left, bounds.top);
     auto drawOp = ShapeDrawOp::Make(std::move(shapeProxy), {}, uvMatrix, aaType);
-    CAPUTRE_SHAPE_MESH(drawOp.get(), styledShape, aaType, clipBounds);
+    CAPUTRE_SHAPE_MESH(drawOp.get(), shape, aaType, clipBounds);
     auto clipRenderTarget = RenderTargetProxy::MakeFallback(
         context, width, height, true, 1, false, ImageOrigin::TopLeft, BackingFit::Approx);
     if (clipRenderTarget == nullptr) {
