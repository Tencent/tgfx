/////////////////////////////////////////////////////////////////////////////////////////////////
//
//  Tencent is pleased to support the open source community by making tgfx available.
//
//  Copyright (C) 2023 Tencent. All rights reserved.
//
//  Licensed under the BSD 3-Clause License (the "License"); you may not use this file except
//  in compliance with the License. You may obtain a copy of the License at
//
//      https://opensource.org/licenses/BSD-3-Clause
//
//  unless required by applicable law or agreed to in writing, software distributed under the
//  license is distributed on an "as is" basis, without warranties or conditions of any kind,
//  either express or implied. see the license for the specific language governing permissions
//  and limitations under the license.
//
/////////////////////////////////////////////////////////////////////////////////////////////////

#pragma once

#include "DrawOp.h"
#include "gpu/proxies/GPUShapeProxy.h"
#include "gpu/proxies/VertexBufferView.h"

namespace tgfx {
class ShapeDrawOp : public DrawOp {
 public:
  static PlacementPtr<ShapeDrawOp> Make(std::shared_ptr<GPUShapeProxy> shapeProxy, PMColor color,
                                        const Matrix& uvMatrix, AAType aaType);

  bool hasCoverage() const override;

 protected:
  PlacementPtr<GeometryProcessor> onMakeGeometryProcessor(RenderTarget* renderTarget) override;

  void onDraw(RenderPass* renderPass) override;

  Type type() override {
    return Type::ShapeDrawOp;
  }

 private:
  std::shared_ptr<GPUShapeProxy> shapeProxy = nullptr;
  std::shared_ptr<VertexBufferView> maskBufferProxy = {};
  PMColor color = PMColor::Transparent();
  Matrix uvMatrix = {};

<<<<<<< HEAD
  ShapeDrawOp(std::shared_ptr<GPUShapeProxy> proxy, PMColor color, const Matrix& uvMatrix,
              AAType aaType);
=======
  ShapeDrawOp(BlockAllocator* allocator, std::shared_ptr<GPUShapeProxy> proxy, Color color,
              const Matrix& uvMatrix, AAType aaType);
>>>>>>> c4f4c0f2

  friend class BlockAllocator;
};
}  // namespace tgfx<|MERGE_RESOLUTION|>--- conflicted
+++ resolved
@@ -45,13 +45,8 @@
   PMColor color = PMColor::Transparent();
   Matrix uvMatrix = {};
 
-<<<<<<< HEAD
-  ShapeDrawOp(std::shared_ptr<GPUShapeProxy> proxy, PMColor color, const Matrix& uvMatrix,
-              AAType aaType);
-=======
-  ShapeDrawOp(BlockAllocator* allocator, std::shared_ptr<GPUShapeProxy> proxy, Color color,
+  ShapeDrawOp(BlockAllocator* allocator, std::shared_ptr<GPUShapeProxy> proxy, PMColor color,
               const Matrix& uvMatrix, AAType aaType);
->>>>>>> c4f4c0f2
 
   friend class BlockAllocator;
 };
