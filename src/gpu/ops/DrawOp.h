/////////////////////////////////////////////////////////////////////////////////////////////////
//
//  Tencent is pleased to support the open source community by making tgfx available.
//
//  Copyright (C) 2023 Tencent. All rights reserved.
//
//  Licensed under the BSD 3-Clause License (the "License"); you may not use this file except
//  in compliance with the License. You may obtain a copy of the License at
//
//      https://opensource.org/licenses/BSD-3-Clause
//
//  unless required by applicable law or agreed to in writing, software distributed under the
//  license is distributed on an "as is" basis, without warranties or conditions of any kind,
//  either express or implied. see the license for the specific language governing permissions
//  and limitations under the license.
//
/////////////////////////////////////////////////////////////////////////////////////////////////

#pragma once

#include "gpu/AAType.h"
#include "gpu/ProgramInfo.h"
#include "gpu/RenderPass.h"

namespace tgfx {
class DrawOp {
 public:
  virtual ~DrawOp() = default;

  PlacementPtr<ProgramInfo> createProgramInfo(RenderTarget* renderTarget,
                                              PlacementPtr<GeometryProcessor> geometryProcessor);

<<<<<<< HEAD
  const Rect& scissorRect() const {
    return _scissorRect;
  }

  BlendMode getBlendMode() const {
    return blendMode;
  }

  AAType getAAType() const {
    return aaType;
  }

  void setScissorRect(Rect scissorRect) {
    _scissorRect = scissorRect;
=======
  void setScissorRect(const Rect& rect) {
    scissorRect = rect;
>>>>>>> c337487d
  }

  void setBlendMode(BlendMode mode) {
    blendMode = mode;
  }

  void setXferProcessor(PlacementPtr<XferProcessor> processor) {
    xferProcessor = std::move(processor);
  }

  void addColorFP(PlacementPtr<FragmentProcessor> colorProcessor) {
    colors.emplace_back(std::move(colorProcessor));
  }

  void addCoverageFP(PlacementPtr<FragmentProcessor> coverageProcessor) {
    coverages.emplace_back(std::move(coverageProcessor));
  }

  virtual bool hasCoverage() const {
    return !coverages.empty();
  }

  virtual void execute(RenderPass* renderPass, RenderTarget* renderTarget) = 0;

 protected:
  AAType aaType = AAType::None;
  Rect scissorRect = {};
  std::vector<PlacementPtr<FragmentProcessor>> colors = {};
  std::vector<PlacementPtr<FragmentProcessor>> coverages = {};
  PlacementPtr<XferProcessor> xferProcessor = nullptr;
  BlendMode blendMode = BlendMode::SrcOver;

  explicit DrawOp(AAType aaType) : aaType(aaType) {
  }
};
}  // namespace tgfx<|MERGE_RESOLUTION|>--- conflicted
+++ resolved
@@ -30,25 +30,8 @@
   PlacementPtr<ProgramInfo> createProgramInfo(RenderTarget* renderTarget,
                                               PlacementPtr<GeometryProcessor> geometryProcessor);
 
-<<<<<<< HEAD
-  const Rect& scissorRect() const {
-    return _scissorRect;
-  }
-
-  BlendMode getBlendMode() const {
-    return blendMode;
-  }
-
-  AAType getAAType() const {
-    return aaType;
-  }
-
-  void setScissorRect(Rect scissorRect) {
-    _scissorRect = scissorRect;
-=======
   void setScissorRect(const Rect& rect) {
     scissorRect = rect;
->>>>>>> c337487d
   }
 
   void setBlendMode(BlendMode mode) {
