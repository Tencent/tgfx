--- conflicted
+++ resolved
@@ -58,13 +58,8 @@
   explicit DrawOp(AAType aaType) : aaType(aaType) {
   }
 
-<<<<<<< HEAD
  protected:
-  Rect _scissorRect = Rect::MakeEmpty();
-=======
- private:
   Rect _scissorRect = {};
->>>>>>> 315eab69
   std::vector<PlacementPtr<FragmentProcessor>> colors = {};
   std::vector<PlacementPtr<FragmentProcessor>> coverages = {};
   PlacementPtr<XferProcessor> xferProcessor = nullptr;
