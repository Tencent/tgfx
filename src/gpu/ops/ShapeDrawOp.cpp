/////////////////////////////////////////////////////////////////////////////////////////////////
//
//  Tencent is pleased to support the open source community by making tgfx available.
//
//  Copyright (C) 2023 Tencent. All rights reserved.
//
//  Licensed under the BSD 3-Clause License (the "License"); you may not use this file except
//  in compliance with the License. You may obtain a copy of the License at
//
//      https://opensource.org/licenses/BSD-3-Clause
//
//  unless required by applicable law or agreed to in writing, software distributed under the
//  license is distributed on an "as is" basis, without warranties or conditions of any kind,
//  either express or implied. see the license for the specific language governing permissions
//  and limitations under the license.
//
/////////////////////////////////////////////////////////////////////////////////////////////////

#include "ShapeDrawOp.h"
#include "core/PathTriangulator.h"
#include "core/utils/Log.h"
#include "gpu/ProxyProvider.h"
#include "gpu/Quad.h"
#include "gpu/RectsVertexProvider.h"
#include "gpu/processors/DefaultGeometryProcessor.h"
#include "gpu/processors/TextureEffect.h"
#include "inspect/InspectorMark.h"
#include "tgfx/core/RenderFlags.h"

namespace tgfx {
PlacementPtr<ShapeDrawOp> ShapeDrawOp::Make(std::shared_ptr<GPUShapeProxy> shapeProxy,
                                            PMColor color, const Matrix& uvMatrix, AAType aaType) {
  if (shapeProxy == nullptr) {
    return nullptr;
  }
  auto allocator = shapeProxy->getContext()->drawingAllocator();
  return allocator->make<ShapeDrawOp>(allocator, std::move(shapeProxy), color, uvMatrix, aaType);
}

<<<<<<< HEAD
ShapeDrawOp::ShapeDrawOp(std::shared_ptr<GPUShapeProxy> proxy, PMColor color,
                         const Matrix& uvMatrix, AAType aaType)
    : DrawOp(aaType), shapeProxy(std::move(proxy)), color(color), uvMatrix(uvMatrix) {
=======
ShapeDrawOp::ShapeDrawOp(BlockAllocator* allocator, std::shared_ptr<GPUShapeProxy> proxy,
                         Color color, const Matrix& uvMatrix, AAType aaType)
    : DrawOp(allocator, aaType), shapeProxy(std::move(proxy)), color(color), uvMatrix(uvMatrix) {
>>>>>>> c4f4c0f2
  auto context = shapeProxy->getContext();
  if (auto textureProxy = shapeProxy->getTextureProxy()) {
    auto maskRect = Rect::MakeWH(textureProxy->width(), textureProxy->height());
    auto maskVertexProvider = RectsVertexProvider::MakeFrom(allocator, maskRect, AAType::None);
    maskBufferProxy = context->proxyProvider()->createVertexBufferProxy(
        std::move(maskVertexProvider), RenderFlags::DisableAsyncTask);
  }
}

PlacementPtr<GeometryProcessor> ShapeDrawOp::onMakeGeometryProcessor(RenderTarget* renderTarget) {
  ATTRIBUTE_NAME("color", color);
  ATTRIBUTE_NAME("uvMatrix", uvMatrix);
  if (shapeProxy == nullptr) {
    return nullptr;
  }
  auto viewMatrix = shapeProxy->getDrawingMatrix();
  auto realUVMatrix = uvMatrix;
  realUVMatrix.preConcat(viewMatrix);
  auto vertexBuffer = shapeProxy->getTriangles();
  auto aa = aaType;
  if (vertexBuffer == nullptr) {
    aa = AAType::None;
    auto textureProxy = shapeProxy->getTextureProxy();
    if (textureProxy == nullptr || maskBufferProxy == nullptr ||
        maskBufferProxy->getBuffer() == nullptr) {
      return nullptr;
    }
    Matrix maskMatrix = {};
    if (!realUVMatrix.invert(&maskMatrix)) {
      return nullptr;
    }
    static SamplingArgs args(TileMode::Clamp, TileMode::Clamp,
                             SamplingOptions(FilterMode::Nearest, MipmapMode::None),
                             SrcRectConstraint::Fast);
    auto maskFP = TextureEffect::Make(allocator, std::move(textureProxy), args, &maskMatrix, true);
    if (maskFP == nullptr) {
      return nullptr;
    }
    addCoverageFP(std::move(maskFP));
  }
  return DefaultGeometryProcessor::Make(allocator, color, renderTarget->width(),
                                        renderTarget->height(), aa, viewMatrix, realUVMatrix);
}

void ShapeDrawOp::onDraw(RenderPass* renderPass) {
  auto vertexBuffer = shapeProxy->getTriangles();
  if (vertexBuffer != nullptr) {
    renderPass->setVertexBuffer(vertexBuffer->gpuBuffer());
    auto vertexCount = aaType == AAType::Coverage
                           ? PathTriangulator::GetAATriangleCount(vertexBuffer->size())
                           : PathTriangulator::GetTriangleCount(vertexBuffer->size());
    renderPass->draw(PrimitiveType::Triangles, 0, vertexCount);
  } else {
    auto maskBuffer = maskBufferProxy->getBuffer();
    renderPass->setVertexBuffer(maskBuffer->gpuBuffer(), maskBufferProxy->offset());
    renderPass->draw(PrimitiveType::TriangleStrip, 0, 4);
  }
}

bool ShapeDrawOp::hasCoverage() const {
  return true;
}

}  // namespace tgfx<|MERGE_RESOLUTION|>--- conflicted
+++ resolved
@@ -37,15 +37,9 @@
   return allocator->make<ShapeDrawOp>(allocator, std::move(shapeProxy), color, uvMatrix, aaType);
 }
 
-<<<<<<< HEAD
-ShapeDrawOp::ShapeDrawOp(std::shared_ptr<GPUShapeProxy> proxy, PMColor color,
-                         const Matrix& uvMatrix, AAType aaType)
-    : DrawOp(aaType), shapeProxy(std::move(proxy)), color(color), uvMatrix(uvMatrix) {
-=======
 ShapeDrawOp::ShapeDrawOp(BlockAllocator* allocator, std::shared_ptr<GPUShapeProxy> proxy,
-                         Color color, const Matrix& uvMatrix, AAType aaType)
+                         PMColor color, const Matrix& uvMatrix, AAType aaType)
     : DrawOp(allocator, aaType), shapeProxy(std::move(proxy)), color(color), uvMatrix(uvMatrix) {
->>>>>>> c4f4c0f2
   auto context = shapeProxy->getContext();
   if (auto textureProxy = shapeProxy->getTextureProxy()) {
     auto maskRect = Rect::MakeWH(textureProxy->width(), textureProxy->height());
