--- conflicted
+++ resolved
@@ -50,16 +50,12 @@
   }
 }
 
-<<<<<<< HEAD
-void ShapeDrawOp::execute(RenderPass* renderPass) {
+void ShapeDrawOp::execute(RenderPass* renderPass, RenderTarget* renderTarget) {
   OPERATE_MARK(tgfx::debug::OpTaskType::ShapeDrawOp);
   ATTRIBUTE_NAME("color", color);
   ATTRIBUTE_NAME("uvMatrix", uvMatrix);
   ATTRIBUTE_NAME_ENUM("blenderMode", getBlendMode(), tgfx::debug::CustomEnumType::BlendMode);
   ATTRIBUTE_NAME_ENUM("aaType", getAAType(), tgfx::debug::CustomEnumType::AAType);
-=======
-void ShapeDrawOp::execute(RenderPass* renderPass, RenderTarget* renderTarget) {
->>>>>>> b43e9ce2
   if (shapeProxy == nullptr) {
     return;
   }
