/////////////////////////////////////////////////////////////////////////////////////////////////
//
//  Tencent is pleased to support the open source community by making tgfx available.
//
//  Copyright (C) 2023 Tencent. All rights reserved.
//
//  Licensed under the BSD 3-Clause License (the "License"); you may not use this file except
//  in compliance with the License. You may obtain a copy of the License at
//
//      https://opensource.org/licenses/BSD-3-Clause
//
//  unless required by applicable law or agreed to in writing, software distributed under the
//  license is distributed on an "as is" basis, without warranties or conditions of any kind,
//  either express or implied. see the license for the specific language governing permissions
//  and limitations under the license.
//
/////////////////////////////////////////////////////////////////////////////////////////////////

#include "RectDrawOp.h"
#include "gpu/GlobalCache.h"
#include "gpu/ProxyProvider.h"
#include "gpu/Quad.h"
#include "gpu/processors/QuadPerEdgeAAGeometryProcessor.h"
#include "inspect/InspectorMark.h"
#include "tgfx/core/RenderFlags.h"

namespace tgfx {
PlacementPtr<RectDrawOp> RectDrawOp::Make(Context* context,
                                          PlacementPtr<RectsVertexProvider> provider,
                                          uint32_t renderFlags) {
  if (provider == nullptr) {
    return nullptr;
  }
  auto drawOp = context->drawingBuffer()->make<RectDrawOp>(provider.get());
<<<<<<< HEAD
  if (provider->aaType() == AAType::Coverage || provider->rectCount() > 1 ||
      provider->hasStroke()) {
    if (provider->hasStroke()) {
      drawOp->indexBufferProxy = context->globalCache()->getStrokeRectIndexBuffer(
          provider->aaType() == AAType::Coverage, provider->lineJoin());
    } else {
      drawOp->indexBufferProxy =
          context->globalCache()->getRectIndexBuffer(provider->aaType() == AAType::Coverage);
    }
  } else if (provider->rectCount() > 1) {
    drawOp->indexBufferProxy = context->globalCache()->getRectIndexBuffer(false);
=======
  CAPUTRE_RECT_MESH(drawOp.get(), provider.get());
  if (provider->aaType() == AAType::Coverage || provider->rectCount() > 1) {
    drawOp->indexBufferProxy =
        context->globalCache()->getRectIndexBuffer(provider->aaType() == AAType::Coverage);
>>>>>>> 3250b0e9
  }
  if (provider->rectCount() <= 1) {
    // If we only have one rect, it is not worth the async task overhead.
    renderFlags |= RenderFlags::DisableAsyncTask;
  }
  drawOp->vertexBufferProxyView =
      context->proxyProvider()->createVertexBufferProxy(std::move(provider), renderFlags);
  return drawOp;
}

RectDrawOp::RectDrawOp(RectsVertexProvider* provider)
    : DrawOp(provider->aaType()), rectCount(provider->rectCount()) {
  if (!provider->hasUVCoord()) {
    auto matrix = provider->firstMatrix();
    matrix.invert(&matrix);
    uvMatrix = matrix;
  }
  if (!provider->hasColor()) {
    commonColor = provider->firstColor();
  }
  hasSubset = provider->hasSubset();
  hasStroke = provider->hasStroke();
  strokeLineJoin = provider->lineJoin();
}

PlacementPtr<GeometryProcessor> RectDrawOp::onMakeGeometryProcessor(RenderTarget* renderTarget) {
  ATTRIBUTE_NAME("rectCount", static_cast<int>(rectCount));
  ATTRIBUTE_NAME("commonColor", commonColor);
  ATTRIBUTE_NAME("uvMatrix", uvMatrix);
  ATTRIBUTE_NAME("hasSubset", hasSubset);
  auto drawingBuffer = renderTarget->getContext()->drawingBuffer();
  return QuadPerEdgeAAGeometryProcessor::Make(drawingBuffer, renderTarget->width(),
                                              renderTarget->height(), aaType, commonColor, uvMatrix,
                                              hasSubset);
}

static uint16_t GetNumIndicesPerQuad(AAType aaType, bool hasStroke, LineJoin lineJoin) {
  if (!hasStroke) {
    return aaType == AAType::Coverage ? RectDrawOp::IndicesPerAAQuad
                                      : RectDrawOp::IndicesPerNonAAQuad;
  }

  if (aaType == AAType::Coverage) {
    return lineJoin == LineJoin::Miter ? RectDrawOp::IndicesPerAAMiterStrokeRect
                                       : RectDrawOp::IndicesPerAABevelStrokeRect;
  }

  return lineJoin == LineJoin::Miter ? RectDrawOp::IndicesPerNonAAMiterStrokeRect
                                     : RectDrawOp::IndicesPerNonAABevelStrokeRect;
}

void RectDrawOp::onDraw(RenderPass* renderPass) {
  std::shared_ptr<BufferResource> indexBuffer = nullptr;
  if (indexBufferProxy) {
    indexBuffer = indexBufferProxy->getBuffer();
    if (indexBuffer == nullptr) {
      return;
    }
  }
  auto vertexBuffer = vertexBufferProxyView ? vertexBufferProxyView->getBuffer() : nullptr;
  if (vertexBuffer == nullptr) {
    return;
  }
  renderPass->setVertexBuffer(vertexBuffer->gpuBuffer(), vertexBufferProxyView->offset());
  renderPass->setIndexBuffer(indexBuffer ? indexBuffer->gpuBuffer() : nullptr);
  if (indexBuffer != nullptr) {
    auto numIndicesPerQuad = GetNumIndicesPerQuad(aaType, hasStroke, strokeLineJoin);
    renderPass->drawIndexed(PrimitiveType::Triangles, 0, rectCount * numIndicesPerQuad);
  } else {
    renderPass->draw(PrimitiveType::TriangleStrip, 0, 4);
  }
}
}  // namespace tgfx<|MERGE_RESOLUTION|>--- conflicted
+++ resolved
@@ -32,7 +32,7 @@
     return nullptr;
   }
   auto drawOp = context->drawingBuffer()->make<RectDrawOp>(provider.get());
-<<<<<<< HEAD
+  CAPUTRE_RECT_MESH(drawOp.get(), provider.get());
   if (provider->aaType() == AAType::Coverage || provider->rectCount() > 1 ||
       provider->hasStroke()) {
     if (provider->hasStroke()) {
@@ -44,12 +44,6 @@
     }
   } else if (provider->rectCount() > 1) {
     drawOp->indexBufferProxy = context->globalCache()->getRectIndexBuffer(false);
-=======
-  CAPUTRE_RECT_MESH(drawOp.get(), provider.get());
-  if (provider->aaType() == AAType::Coverage || provider->rectCount() > 1) {
-    drawOp->indexBufferProxy =
-        context->globalCache()->getRectIndexBuffer(provider->aaType() == AAType::Coverage);
->>>>>>> 3250b0e9
   }
   if (provider->rectCount() <= 1) {
     // If we only have one rect, it is not worth the async task overhead.
