--- conflicted
+++ resolved
@@ -79,15 +79,9 @@
 
   auto drawingBuffer = renderTarget->getContext()->drawingBuffer();
   auto atlasGeometryProcessor =
-<<<<<<< HEAD
       AtlasTextGeometryProcessor::Make(drawingBuffer, textureProxy, aaType, commonColor, sampling);
-  auto pipeline = createPipeline(renderTarget, std::move(atlasGeometryProcessor));
-  renderPass->bindProgramAndScissorClip(pipeline.get(), scissorRect());
-=======
-      AtlasTextGeometryProcessor::Make(drawingBuffer, textureProxy, aaType, commonColor);
   auto programInfo = createProgramInfo(renderTarget, std::move(atlasGeometryProcessor));
   renderPass->bindProgramAndScissorClip(programInfo.get(), scissorRect());
->>>>>>> d5f6e118
   renderPass->bindBuffers(indexBuffer ? indexBuffer->gpuBuffer() : nullptr,
                           vertexBuffer->gpuBuffer(), vertexBufferProxyView->offset());
   if (indexBuffer != nullptr) {
