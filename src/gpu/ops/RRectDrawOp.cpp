--- conflicted
+++ resolved
@@ -57,12 +57,7 @@
   ATTRIBUTE_NAME("commonColor", commonColor);
   auto drawingBuffer = renderTarget->getContext()->drawingBuffer();
   return EllipseGeometryProcessor::Make(drawingBuffer, renderTarget->width(),
-<<<<<<< HEAD
-                                        renderTarget->height(), hasStroke, useScale, commonColor,
-                                        renderTarget->gamutColorSpace());
-=======
-                                        renderTarget->height(), hasStroke, commonColor);
->>>>>>> ed77bbd3
+                                        renderTarget->height(), hasStroke, commonColor, renderTarget->gamutColorSpace());
 }
 
 void RRectDrawOp::onDraw(RenderPass* renderPass) {
