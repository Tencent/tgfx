--- conflicted
+++ resolved
@@ -52,7 +52,6 @@
 }
 
 void RRectDrawOp::execute(RenderPass* renderPass) {
-<<<<<<< HEAD
   OperateMark(inspector::OpTaskType::RRectDrawOp);
   AttributeName("rectCount", static_cast<uint32_t>(rectCount));
   AttributeName("useScale", useScale);
@@ -60,10 +59,7 @@
   AttributeTGFXName("commonColor", commonColor);
   AttributeNameEnum("blenderMode", getBlendMode(), inspector::CustomEnumType::BlendMode);
   AttributeNameEnum("aaType", getAAType(), inspector::CustomEnumType::AAType);
-  if (indexBufferProxy == nullptr || vertexBufferProxy == nullptr) {
-=======
   if (indexBufferProxy == nullptr || vertexBufferProxyView == nullptr) {
->>>>>>> e00fd524
     return;
   }
   auto indexBuffer = indexBufferProxy->getBuffer();
