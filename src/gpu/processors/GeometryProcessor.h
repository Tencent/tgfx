/////////////////////////////////////////////////////////////////////////////////////////////////
//
//  Tencent is pleased to support the open source community by making tgfx available.
//
//  Copyright (C) 2023 THL A29 Limited, a Tencent company. All rights reserved.
//
//  Licensed under the BSD 3-Clause License (the "License"); you may not use this file except
//  in compliance with the License. You may obtain a copy of the License at
//
//      https://opensource.org/licenses/BSD-3-Clause
//
//  unless required by applicable law or agreed to in writing, software distributed under the
//  license is distributed on an "as is" basis, without warranties or conditions of any kind,
//  either express or implied. see the license for the specific language governing permissions
//  and limitations under the license.
//
/////////////////////////////////////////////////////////////////////////////////////////////////

#pragma once

#include <vector>
#include "gpu/FragmentShaderBuilder.h"
#include "gpu/ShaderVar.h"
#include "gpu/TextureSampler.h"
#include "gpu/UniformBuffer.h"
#include "gpu/UniformHandler.h"
#include "gpu/VaryingHandler.h"
#include "gpu/VertexShaderBuilder.h"
#include "gpu/processors/FragmentProcessor.h"
#include "gpu/processors/Processor.h"

namespace tgfx {
class GeometryProcessor : public Processor {
 public:
  // Use only for easy-to-use aliases.
  using FPCoordTransformIter = FragmentProcessor::CoordTransformIter;

  /**
   * Describes a vertex attribute.
   */
  class Attribute {
   public:
    Attribute() = default;
    Attribute(std::string name, SLType gpuType) : _name(std::move(name)), _gpuType(gpuType) {
    }

    bool isInitialized() const {
      return !_name.empty();
    }

    const std::string& name() const {
      return _name;
    }
    SLType gpuType() const {
      return _gpuType;
    }

    size_t sizeAlign4() const;

    ShaderVar asShaderVar() const {
      return {_name, _gpuType, ShaderVar::TypeModifier::Attribute};
    }

    void computeKey(BytesKey* bytesKey) const {
      bytesKey->write(isInitialized() ? static_cast<uint32_t>(_gpuType) : ~0u);
    }

   private:
    std::string _name;
    SLType _gpuType = SLType::Float;
  };

  const std::vector<const Attribute*>& vertexAttributes() const {
    return attributes;
  }

  void computeProcessorKey(Context* context, BytesKey* bytesKey) const override;

  class FPCoordTransformHandler {
   public:
    FPCoordTransformHandler(const Pipeline* pipeline, std::vector<ShaderVar>* transformedCoordVars)
        : iter(pipeline), transformedCoordVars(transformedCoordVars) {
    }

    const CoordTransform* nextCoordTransform() {
      return iter.next();
    }

    // 'args' are constructor params to ShaderVar.
    template <typename... Args>
    void specifyCoordsForCurrCoordTransform(Args&&... args) {
      transformedCoordVars->emplace_back(std::forward<Args>(args)...);
    }

   private:
    FragmentProcessor::CoordTransformIter iter;
    std::vector<ShaderVar>* transformedCoordVars;
  };

  struct EmitArgs {
    EmitArgs(VertexShaderBuilder* vertBuilder, FragmentShaderBuilder* fragBuilder,
             VaryingHandler* varyingHandler, UniformHandler* uniformHandler, const Caps* caps,
             std::string outputColor, std::string outputCoverage,
             FPCoordTransformHandler* transformHandler)
        : vertBuilder(vertBuilder), fragBuilder(fragBuilder), varyingHandler(varyingHandler),
          uniformHandler(uniformHandler), caps(caps), outputColor(std::move(outputColor)),
          outputCoverage(std::move(outputCoverage)), fpCoordTransformHandler(transformHandler) {
    }
    VertexShaderBuilder* vertBuilder;
    FragmentShaderBuilder* fragBuilder;
    VaryingHandler* varyingHandler;
    UniformHandler* uniformHandler;
    const Caps* caps;
    const std::string outputColor;
    const std::string outputCoverage;
    FPCoordTransformHandler* fpCoordTransformHandler;
  };

  virtual void emitCode(EmitArgs&) const = 0;

  virtual void setData(UniformBuffer* uniformBuffer,
                       FPCoordTransformIter* coordTransformIter) const = 0;

  size_t numTextureSamplers() const {
    return textureSamplerCount;
  }

  const TextureSampler* textureSampler(size_t index) const {
    return onTextureSampler(index);
  }

  SamplerState samplerState(size_t index) const {
    return onSamplerState(index);
  }

  void setTextureSamplerCount(size_t count) {
<<<<<<< HEAD
    DEBUG_ASSERT(count > 0);
=======
>>>>>>> e1604824
    textureSamplerCount = count;
  }

 protected:
  explicit GeometryProcessor(uint32_t classID) : Processor(classID) {
  }

  void setVertexAttributes(const Attribute* attrs, int attrCount);

  /**
   * A helper to upload coord transform matrices in setData().
   */
  void setTransformDataHelper(const Matrix& uvMatrix, UniformBuffer* uniformBuffer,
                              FPCoordTransformIter* transformIter) const;

  /**
   * Emit transformed uv coords from the vertex shader as a uniform matrix and varying per
   * coord-transform. uvCoordsVar must be a 2-component vector.
   */
  void emitTransforms(VertexShaderBuilder* vertexBuilder, VaryingHandler* varyingHandler,
                      UniformHandler* uniformHandler, const ShaderVar& uvCoordsVar,
                      FPCoordTransformHandler* transformHandler) const;

 private:
  virtual void onComputeProcessorKey(BytesKey*) const {
  }

  virtual const TextureSampler* onTextureSampler(size_t) const {
    return nullptr;
  }

  virtual SamplerState onSamplerState(size_t) const {
    return {};
  }

  std::vector<const Attribute*> attributes = {};
  size_t textureSamplerCount = 0;
};
}  // namespace tgfx<|MERGE_RESOLUTION|>--- conflicted
+++ resolved
@@ -134,10 +134,6 @@
   }
 
   void setTextureSamplerCount(size_t count) {
-<<<<<<< HEAD
-    DEBUG_ASSERT(count > 0);
-=======
->>>>>>> e1604824
     textureSamplerCount = count;
   }
 
