--- conflicted
+++ resolved
@@ -32,14 +32,8 @@
  */
 class EllipseGeometryProcessor : public GeometryProcessor {
  public:
-<<<<<<< HEAD
-  static PlacementPtr<EllipseGeometryProcessor> Make(
-      BlockBuffer* buffer, int width, int height, bool stroke, bool useScale,
-      std::optional<Color> commonColor, std::shared_ptr<ColorSpace> colorSpace = nullptr);
-=======
   static PlacementPtr<EllipseGeometryProcessor> Make(BlockBuffer* buffer, int width, int height,
-                                                     bool stroke, std::optional<Color> commonColor);
->>>>>>> ed77bbd3
+                                                     bool stroke, std::optional<Color> commonColor, std::shared_ptr<ColorSpace> colorSpace = nullptr);
 
   std::string name() const override {
     return "EllipseGeometryProcessor";
@@ -48,13 +42,7 @@
  protected:
   DEFINE_PROCESSOR_CLASS_ID
 
-<<<<<<< HEAD
-  EllipseGeometryProcessor(int width, int height, bool stroke, bool useScale,
-                           std::optional<Color> commonColor,
-                           std::shared_ptr<ColorSpace> colorSpace);
-=======
-  EllipseGeometryProcessor(int width, int height, bool stroke, std::optional<Color> commonColor);
->>>>>>> ed77bbd3
+  EllipseGeometryProcessor(int width, int height, bool stroke, std::optional<Color> commonColor, std::shared_ptr<ColorSpace> colorSpace);
 
   void onComputeProcessorKey(BytesKey* bytesKey) const override;
 
