/////////////////////////////////////////////////////////////////////////////////////////////////
//
//  Tencent is pleased to support the open source community by making tgfx available.
//
//  Copyright (C) 2023 Tencent. All rights reserved.
//
//  Licensed under the BSD 3-Clause License (the "License"); you may not use this file except
//  in compliance with the License. You may obtain a copy of the License at
//
//      https://opensource.org/licenses/BSD-3-Clause
//
//  unless required by applicable law or agreed to in writing, software distributed under the
//  license is distributed on an "as is" basis, without warranties or conditions of any kind,
//  either express or implied. see the license for the specific language governing permissions
//  and limitations under the license.
//
/////////////////////////////////////////////////////////////////////////////////////////////////

#include "EllipseGeometryProcessor.h"

namespace tgfx {
EllipseGeometryProcessor::EllipseGeometryProcessor(int width, int height, bool stroke,
<<<<<<< HEAD
                                                   bool useScale, std::optional<Color> commonColor,
                                                   std::shared_ptr<ColorSpace> colorSpace)
    : GeometryProcessor(ClassID()), width(width), height(height), stroke(stroke),
      useScale(useScale), commonColor(commonColor), dstColorSpace(std::move(colorSpace)) {
=======
                                                   std::optional<Color> commonColor)
    : GeometryProcessor(ClassID()), width(width), height(height), stroke(stroke),
      commonColor(commonColor) {
>>>>>>> ed77bbd3
  inPosition = {"inPosition", VertexFormat::Float2};
  if (!commonColor.has_value()) {
    inColor = {"inColor", VertexFormat::UByte4Normalized};
  }
  inEllipseOffset = {"inEllipseOffset", VertexFormat::Float2};
  inEllipseRadii = {"inEllipseRadii", VertexFormat::Float4};
  this->setVertexAttributes(&inPosition, 4);
}

void EllipseGeometryProcessor::onComputeProcessorKey(BytesKey* bytesKey) const {
  uint32_t flags = stroke ? 1 : 0;
  flags |= commonColor.has_value() ? 2 : 0;
  bytesKey->write(flags);
  if (!commonColor.has_value()) {
    auto steps = std::make_shared<ColorSpaceXformSteps>(
        ColorSpace::MakeSRGB().get(), AlphaType::Premultiplied, dstColorSpace.get(),
        AlphaType::Premultiplied);
    auto xformKey = ColorSpaceXformSteps::XFormKey(steps.get());
    uint32_t* key = reinterpret_cast<uint32_t*>(&xformKey);
    bytesKey->write(key[0]);
    bytesKey->write(key[1]);
  }
}
}  // namespace tgfx<|MERGE_RESOLUTION|>--- conflicted
+++ resolved
@@ -20,16 +20,9 @@
 
 namespace tgfx {
 EllipseGeometryProcessor::EllipseGeometryProcessor(int width, int height, bool stroke,
-<<<<<<< HEAD
-                                                   bool useScale, std::optional<Color> commonColor,
-                                                   std::shared_ptr<ColorSpace> colorSpace)
+                                                   std::optional<Color> commonColor, std::shared_ptr<ColorSpace> colorSpace)
     : GeometryProcessor(ClassID()), width(width), height(height), stroke(stroke),
-      useScale(useScale), commonColor(commonColor), dstColorSpace(std::move(colorSpace)) {
-=======
-                                                   std::optional<Color> commonColor)
-    : GeometryProcessor(ClassID()), width(width), height(height), stroke(stroke),
-      commonColor(commonColor) {
->>>>>>> ed77bbd3
+      commonColor(commonColor), dstColorSpace(std::move(colorSpace)) {
   inPosition = {"inPosition", VertexFormat::Float2};
   if (!commonColor.has_value()) {
     inColor = {"inColor", VertexFormat::UByte4Normalized};
