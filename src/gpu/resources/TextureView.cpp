--- conflicted
+++ resolved
@@ -75,15 +75,10 @@
     return nullptr;
   }
   auto gpu = context->gpu();
-<<<<<<< HEAD
-  mipmapped = context->caps()->mipmapSupport && mipmapped;
   if (pixelFormat == PixelFormat::ALPHA_8) {
     colorSpace = nullptr;
   }
-  auto scratchKey = ComputeTextureScratchKey(width, height, pixelFormat, mipmapped, colorSpace);
-=======
   auto scratchKey = ComputeTextureScratchKey(width, height, pixelFormat, mipmapped);
->>>>>>> ed77bbd3
   auto textureView = Resource::Find<TextureView>(context, scratchKey);
   if (textureView) {
     textureView->_origin = origin;
