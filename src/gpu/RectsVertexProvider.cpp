--- conflicted
+++ resolved
@@ -159,11 +159,7 @@
 
 PlacementPtr<RectsVertexProvider> RectsVertexProvider::MakeFrom(
     BlockBuffer* buffer, std::vector<PlacementPtr<RectRecord>>&& rects, AAType aaType,
-<<<<<<< HEAD
-    bool needUVCoord, bool mustUVCoord) {
-=======
-    bool needUVCoord, UVSubsetMode subsetMode) {
->>>>>>> 7eefe4d8
+    bool needUVCoord, UVSubsetMode subsetMode, bool mustUVCoord) {
   if (rects.empty()) {
     return nullptr;
   }
