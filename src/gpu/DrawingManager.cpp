--- conflicted
+++ resolved
@@ -127,10 +127,6 @@
   resourceTasks.emplace_back(std::move(resourceTask));
 }
 
-<<<<<<< HEAD
-bool DrawingManager::flush() {
-  TaskMark(inspector::OpTaskType::Flush);
-=======
 void DrawingManager::addAtlasCellCodecTask(const std::shared_ptr<TextureProxy>& textureProxy,
                                            const Point& atlasOffset,
                                            std::shared_ptr<ImageCodec> codec) {
@@ -164,7 +160,7 @@
 }
 
 std::shared_ptr<CommandBuffer> DrawingManager::flush(BackendSemaphore* signalSemaphore) {
->>>>>>> a69c21b6
+  TaskMark(inspector::OpTaskType::Flush);
   while (!compositors.empty()) {
     auto compositor = compositors.back();
     // The makeClosed() method may add more compositors to the list.
@@ -189,23 +185,13 @@
   uploadAtlasToGPU();
   resourceTasks.clear();
   proxyProvider->clearSharedVertexBuffer();
-<<<<<<< HEAD
-
-  if (renderPass == nullptr) {
-    renderPass = RenderPass::Make(context);
-  }
+  auto commandEncoder = context->gpu()->createCommandEncoder();
   {
     TaskMark(inspector::OpTaskType::RenderTask);
     for (auto& task : renderTasks) {
-      task->execute(renderPass.get());
+      task->execute(commandEncoder.get());
       task = nullptr;
     }
-=======
-  auto commandEncoder = context->gpu()->createCommandEncoder();
-  for (auto& task : renderTasks) {
-    task->execute(commandEncoder.get());
-    task = nullptr;
->>>>>>> a69c21b6
   }
   renderTasks.clear();
   if (signalSemaphore != nullptr) {
