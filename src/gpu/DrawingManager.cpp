--- conflicted
+++ resolved
@@ -18,12 +18,9 @@
 
 #include "DrawingManager.h"
 #include "ProxyProvider.h"
-<<<<<<< HEAD
-#include "core/utils/Profiling.h"
-=======
 #include "core/AtlasCellDecodeTask.h"
 #include "core/AtlasManager.h"
->>>>>>> 8373cf24
+#include "core/utils/Profiling.h"
 #include "gpu/proxies/RenderTargetProxy.h"
 #include "gpu/proxies/TextureProxy.h"
 #include "gpu/tasks/RenderTargetCopyTask.h"
@@ -142,17 +139,12 @@
     clearAtlasCellCodecTasks();
     return false;
   }
-<<<<<<< HEAD
   {
     TaskMark(inspector::OpTaskType::ResourceTask);
     for (auto& task : resourceTasks) {
       task->execute(context);
-    }
-=======
-  for (auto& task : resourceTasks) {
-    task->execute(context);
-    task = nullptr;
->>>>>>> 8373cf24
+      task = nullptr;
+    }
   }
   uploadAtlasToGPU();
   resourceTasks.clear();
@@ -161,28 +153,9 @@
   if (renderPass == nullptr) {
     renderPass = RenderPass::Make(context);
   }
-<<<<<<< HEAD
-  std::vector<TextureFlattenTask*> validFlattenTasks = {};
-  validFlattenTasks.reserve(flattenTasks.size());
-  for (auto& task : flattenTasks) {
-    if (task->prepare(context)) {
-      validFlattenTasks.push_back(task.get());
-    }
-  }
-  for (auto& task : validFlattenTasks) {
-    task->execute(renderPass.get());
-  }
-  flattenTasks.clear();
-  {
-    TaskMark(inspector::OpTaskType::RenderTask);
-    for (auto& task : renderTasks) {
-      task->execute(renderPass.get());
-    }
-=======
   for (auto& task : renderTasks) {
     task->execute(renderPass.get());
     task = nullptr;
->>>>>>> 8373cf24
   }
   renderTasks.clear();
   return true;
