--- conflicted
+++ resolved
@@ -88,22 +88,14 @@
   if (colorTarget == nullptr || (drawOps.empty() && !clearColor.has_value())) {
     return;
   }
-<<<<<<< HEAD
+  auto drawingBuffer = getDrawingBuffer();
+  auto allocator = &drawingBuffer->drawingAllocator;
   auto colorProxy = colorTarget->asTextureProxy();
-  auto task = drawingAllocator->make<OpsRenderTask>(drawingAllocator, std::move(colorTarget),
-                                                    std::move(depthStencilTarget),
-                                                    std::move(drawOps), clearColor);
-  renderTasks.emplace_back(std::move(task));
+  auto task =
+      allocator->make<OpsRenderTask>(allocator, std::move(colorTarget),
+                                     std::move(depthStencilTarget), std::move(drawOps), clearColor);
+  drawingBuffer->renderTasks.emplace_back(std::move(task));
   addGenerateMipmapsTask(std::move(colorProxy));
-=======
-  auto drawingBuffer = getDrawingBuffer();
-  auto allocator = &drawingBuffer->drawingAllocator;
-  auto textureProxy = renderTarget->asTextureProxy();
-  auto task = allocator->make<OpsRenderTask>(allocator, std::move(renderTarget), std::move(drawOps),
-                                             clearColor);
-  drawingBuffer->renderTasks.emplace_back(std::move(task));
-  addGenerateMipmapsTask(std::move(textureProxy));
->>>>>>> 497c80e8
 }
 
 void DrawingManager::addRuntimeDrawTask(std::shared_ptr<RenderTargetProxy> renderTarget,
