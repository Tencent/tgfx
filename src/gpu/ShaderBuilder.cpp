/////////////////////////////////////////////////////////////////////////////////////////////////
//
//  Tencent is pleased to support the open source community by making tgfx available.
//
//  Copyright (C) 2023 Tencent. All rights reserved.
//
//  Licensed under the BSD 3-Clause License (the "License"); you may not use this file except
//  in compliance with the License. You may obtain a copy of the License at
//
//      https://opensource.org/licenses/BSD-3-Clause
//
//  unless required by applicable law or agreed to in writing, software distributed under the
//  license is distributed on an "as is" basis, without warranties or conditions of any kind,
//  either express or implied. see the license for the specific language governing permissions
//  and limitations under the license.
//
/////////////////////////////////////////////////////////////////////////////////////////////////

#include "ShaderBuilder.h"
#include "ProgramBuilder.h"
#include "Swizzle.h"
#include "stdarg.h"

namespace tgfx {
// number of bytes (on the stack) to receive the printf result
static constexpr size_t ShaderBufferSize = 1024;

static bool NeedsAppendEnter(const std::string& code) {
  if (code.empty()) {
    return false;
  }
  auto& ch = code[code.size() - 1];
  return ch == ';' || ch == '{' || ch == '}';
}

ShaderBuilder::ShaderBuilder(ProgramBuilder* builder) : programBuilder(builder) {
  for (int i = 0; i <= Type::Code; ++i) {
    shaderStrings.emplace_back("");
  }
  shaderStrings[Type::Main] = "void main() {";
  indentation = 1;
  atLineStart = true;
}

const ProgramInfo* ShaderBuilder::getProgramInfo() const {
  return programBuilder->getProgramInfo();
}

void ShaderBuilder::setPrecisionQualifier(const std::string& precision) {
  shaderStrings[Type::PrecisionQualifier] = precision;
}

void ShaderBuilder::codeAppendf(const char* format, ...) {
  char buffer[ShaderBufferSize];
  va_list args;
  va_start(args, format);
  auto length = vsnprintf(buffer, ShaderBufferSize, format, args);
  va_end(args);
  codeAppend(std::string(buffer, static_cast<size_t>(length)));
}

void ShaderBuilder::codeAppend(const std::string& str) {
  if (str.empty()) {
    return;
  }
  appendIndentationIfNeeded(str);
  auto& code = shaderStrings[Type::Code];
  code += str;
  if (NeedsAppendEnter(code)) {
    appendEnterIfNotEmpty(Type::Code);
  }
  atLineStart = code[code.size() - 1] == '\n';
}

void ShaderBuilder::addFunction(const std::string& str) {
  appendEnterIfNotEmpty(Type::Functions);
  shaderStrings[Type::Functions] += str;
}

std::string ShaderBuilder::getMangledFunctionName(const char* baseName) {
  return programBuilder->nameVariable(baseName);
}

static std::string TextureSwizzleString(const Swizzle& swizzle) {
  if (swizzle == Swizzle::RGBA()) {
    return "";
  }
  std::string ret = ".";
  ret.append(swizzle.c_str());
  return ret;
}

void ShaderBuilder::appendTextureLookup(SamplerHandle samplerHandle, const std::string& coordName) {
  auto uniformHandler = programBuilder->uniformHandler();
  auto sampler = uniformHandler->getSamplerVariable(samplerHandle);
  codeAppendf("%s(%s, %s)", programBuilder->textureFuncName().c_str(), sampler.name().c_str(),
              coordName.c_str());
  codeAppend(TextureSwizzleString(uniformHandler->getSamplerSwizzle(samplerHandle)));
}

<<<<<<< HEAD
void ShaderBuilder::appendColorGamutXform(std::string* out, const char* srcColor,
    ColorSpaceXformHelper* colorXformHelper) {
  if(!colorXformHelper || colorXformHelper->isNoop()) {
    *out = srcColor;
    return;
  }

  auto emitTFFunc = [this](const char* name, const char* tfVar0, const char* tfVar1, gfx::skcms_TFType tfType) {
    std::string funcName = this->getMangledFunctionName(name);
    std::string function;
    char buffer[256];
    snprintf(buffer, sizeof(buffer), "float %s(float x)\n", funcName.c_str());
    function += buffer;
    function += "{\n";
    snprintf(buffer, sizeof(buffer), "\tfloat G = %s[0];\n", tfVar0);
    function += buffer;
    snprintf(buffer, sizeof(buffer), "\tfloat A = %s[1];\n", tfVar0);
    function += buffer;
    snprintf(buffer, sizeof(buffer), "\tfloat B = %s[2];\n", tfVar0);
    function += buffer;
    snprintf(buffer, sizeof(buffer), "\tfloat C = %s[3];\n", tfVar0);
    function += buffer;
    snprintf(buffer, sizeof(buffer), "\tfloat D = %s[0];\n", tfVar1);
    function += buffer;
    snprintf(buffer, sizeof(buffer), "\tfloat E = %s[1];\n", tfVar1);
    function += buffer;
    snprintf(buffer, sizeof(buffer), "\tfloat F = %s[2];\n", tfVar1);
    function += buffer;
    function += "\tfloat s = sign(x);\n";
    function += "\tx = abs(x);\n";
    switch (tfType) {
      case gfx::skcms_TFType_sRGBish:
        function += "\tx = (x < D) ? (C * x) + F : pow(A * x + B, G) + E;\n";
        break;
      case gfx::skcms_TFType_PQish:
        function += "\tx = pow(max(A + B * pow(x, C), 0) / (D + E * pow(x, C)), F);\n";
        break;
      case gfx::skcms_TFType_HLGish:
        function += "\tx = (x*A <= 1) ? pow(x*A, B) : exp((x-E)*C) + D; x *= (F+1);\n";
        break;
      case gfx::skcms_TFType_HLGinvish:
        function += "\tx /= (F+1); x = (x <= 1) ? A * pow(x, B) : C * log(x - D) + E;\n";
        break;
      default:
        DEBUG_ASSERT(false);
        break;
    }
    function += "\treturn s * x;\n";
    function += "}\n";
    this->addFunction(function);
    return funcName;
  };

  std::string srcTFFunctionName;
  if(colorXformHelper->applySrcTF()) {
    srcTFFunctionName = emitTFFunc("src_tf", colorXformHelper->srcTFUniform0().c_str(), colorXformHelper->srcTFUniform1().c_str(), colorXformHelper->srcTFType());
  }

  std::string dstTFFunctionName;
  if(colorXformHelper->applyDstTF()) {
    dstTFFunctionName = emitTFFunc("dst_tf", colorXformHelper->dstTFUniform0().c_str(), colorXformHelper->dstTFUniform1().c_str(), colorXformHelper->dstTFType());
  }

  auto emitOOTFFunc = [this](const char* name, const char* ootfVar) {
    std::string funcName = this->getMangledFunctionName(name);
    std::string function;
    char buffer[256];
    snprintf(buffer, sizeof(buffer), "vec3 %s(vec3 color)\n", funcName.c_str());
    function += buffer;
    function += "{\n";
    snprintf(buffer, sizeof(buffer), "\tfloat Y = dot(color, %s.rgb);\n", ootfVar);
    function += buffer;
    snprintf(buffer, sizeof(buffer), "\treturn color * sign(Y) * pow(abs(Y), %s.a);\n", ootfVar);
    function += buffer;
    function += "}\n";
    this->addFunction(function);
    return funcName;
  };

  std::string srcOOTFFuncName;
  if(colorXformHelper->applySrcOOTF()) {
    srcOOTFFuncName = emitOOTFFunc("src_ootf", colorXformHelper->srcOOTFUniform().c_str());
  }

  std::string dstOOTFFuncName;
  if(colorXformHelper->applyDstOOTF()) {
    dstOOTFFuncName = emitOOTFFunc("dst_ootf", colorXformHelper->dstOOTFUniform().c_str());
  }

  std::string gamutXformFuncName;
  if(colorXformHelper->applyGamutXform()) {
    gamutXformFuncName = this->getMangledFunctionName("gamut_xform");
    std::string function;
    char buffer[256];
    snprintf(buffer, sizeof(buffer), "vec4 %s(vec4 color)\n", gamutXformFuncName.c_str());
    function += buffer;
    function += "{\n";
    snprintf(buffer, sizeof(buffer), "\tcolor.rgb = (%s * color.rgb);\n", colorXformHelper->gamutXformUniform().c_str());
    function += buffer;
    function += "\treturn color;\n";
    function += "}\n";
    addFunction(function);
  }

  {
    std::string function;
    std::string colorXformFuncName = getMangledFunctionName("color_xform");
    char buffer[256];
    snprintf(buffer, sizeof(buffer), "vec4 %s(vec4 color)\n", colorXformFuncName.c_str());
    function += buffer;
    function += "{\n";
    if(colorXformHelper->applyUnpremul()) {
      function += "\tfloat alpha = color.a;\n";
      function += "\tcolor = alpha > 0.0 ? vec4(color.rgb / alpha, alpha) : vec4(0.0, 0.0, 0.0, 0.0);\n";
    }
    if(colorXformHelper->applySrcTF()) {
      snprintf(buffer, sizeof(buffer), "\tcolor.r = %s(color.r);\n", srcTFFunctionName.c_str());
      function += buffer;
      snprintf(buffer, sizeof(buffer), "\tcolor.g = %s(color.g);\n", srcTFFunctionName.c_str());
      function += buffer;
      snprintf(buffer, sizeof(buffer), "\tcolor.b = %s(color.b);\n", srcTFFunctionName.c_str());
      function += buffer;
    }
    if(colorXformHelper->applySrcOOTF()) {
      snprintf(buffer, sizeof(buffer), "\tcolor.rgb = %s(color.rgb);\n", srcOOTFFuncName.c_str());
      function += buffer;
    }
    if(colorXformHelper->applyGamutXform()) {
      snprintf(buffer, sizeof(buffer), "\tcolor = %s(color);\n", gamutXformFuncName.c_str());
      function += buffer;
    }
    if(colorXformHelper->applyDstOOTF()) {
      snprintf(buffer, sizeof(buffer), "\tcolor.rgb = %s(color.rgb);\n", dstOOTFFuncName.c_str());
      function += buffer;
    }
    if(colorXformHelper->applyDstTF()) {
      snprintf(buffer, sizeof(buffer), "\tcolor.r = %s(color.r);\n", dstTFFunctionName.c_str());
      function += buffer;
      snprintf(buffer, sizeof(buffer), "\tcolor.g = %s(color.g);\n", dstTFFunctionName.c_str());
      function += buffer;
      snprintf(buffer, sizeof(buffer), "\tcolor.b = %s(color.b);\n", dstTFFunctionName.c_str());
      function += buffer;
    }
    if(colorXformHelper->applyPremul()) {
      function += "\tcolor.rgb *= color.a;\n";
    }
    function += "\treturn color;\n";
    function += "}\n";
    addFunction(function);
    snprintf(buffer, sizeof(buffer), "%s(%s)", colorXformFuncName.c_str(), srcColor);
    *out += buffer;
  }
}

void ShaderBuilder::addFeature(PrivateFeature featureBit, const std::string& extensionName) {
  if ((featureBit & featuresAddedMask) == featureBit) {
=======
void ShaderBuilder::addFeature(uint32_t featureBit, const std::string& extensionName) {
  if (featureBit & features) {
>>>>>>> 1e28e973
    return;
  }
  char buffer[ShaderBufferSize];
  auto length =
      snprintf(buffer, ShaderBufferSize, "#extension %s: require\n", extensionName.c_str());
  shaderStrings[Type::Extensions].append(buffer, static_cast<size_t>(length));
  features |= featureBit;
}

std::string ShaderBuilder::getDeclarations(const std::vector<ShaderVar>& vars,
                                           ShaderStage stage) const {
  std::string ret;
  for (const auto& var : vars) {
    ret += programBuilder->getShaderVarDeclarations(var, stage);
    ret += ";\n";
  }
  return ret;
}

void ShaderBuilder::finalize() {
  if (finalized) {
    return;
  }
  shaderStrings[Type::VersionDecl] = programBuilder->versionDeclString();
  auto type = shaderStage();
  shaderStrings[Type::Uniforms] += programBuilder->uniformHandler()->getUniformDeclarations(type);
  shaderStrings[Type::Inputs] += getDeclarations(inputs, type);
  shaderStrings[Type::Outputs] += getDeclarations(outputs, type);
  programBuilder->varyingHandler()->getDeclarations(&shaderStrings[Type::Inputs],
                                                    &shaderStrings[Type::Outputs], type);
  // append the 'footer' to code
  shaderStrings[Type::Code] += "}\n";
  finalized = true;
}

void ShaderBuilder::appendEnterIfNotEmpty(uint8_t type) {
  if (shaderStrings[type].empty()) {
    return;
  }
  shaderStrings[type] += "\n";
}

void ShaderBuilder::appendIndentationIfNeeded(const std::string& code) {
  if (indentation <= 0 || !atLineStart) {
    return;
  }
  if (code.find('}') != std::string::npos) {
    --indentation;
  }
  for (int i = 0; i < indentation; ++i) {
    shaderStrings[Type::Code] += "    ";
  }
  if (code.find('{') != std::string::npos) {
    ++indentation;
  }
  atLineStart = false;
}

std::string ShaderBuilder::shaderString() {
  std::string fragment;
  for (auto& str : shaderStrings) {
    if (str.empty()) {
      continue;
    }
    fragment += str;
    fragment += "\n";
  }
  return fragment;
}
}  // namespace tgfx<|MERGE_RESOLUTION|>--- conflicted
+++ resolved
@@ -98,7 +98,6 @@
   codeAppend(TextureSwizzleString(uniformHandler->getSamplerSwizzle(samplerHandle)));
 }
 
-<<<<<<< HEAD
 void ShaderBuilder::appendColorGamutXform(std::string* out, const char* srcColor,
     ColorSpaceXformHelper* colorXformHelper) {
   if(!colorXformHelper || colorXformHelper->isNoop()) {
@@ -253,12 +252,8 @@
   }
 }
 
-void ShaderBuilder::addFeature(PrivateFeature featureBit, const std::string& extensionName) {
-  if ((featureBit & featuresAddedMask) == featureBit) {
-=======
 void ShaderBuilder::addFeature(uint32_t featureBit, const std::string& extensionName) {
   if (featureBit & features) {
->>>>>>> 1e28e973
     return;
   }
   char buffer[ShaderBufferSize];
