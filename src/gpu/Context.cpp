--- conflicted
+++ resolved
@@ -17,11 +17,7 @@
 /////////////////////////////////////////////////////////////////////////////////////////////////
 
 #include "tgfx/gpu/Context.h"
-<<<<<<< HEAD
-#include "core/atlas/AtlasManager.h"
-=======
 #include "core/utils/BlockBuffer.h"
->>>>>>> 315eab69
 #include "core/utils/Log.h"
 #include "core/utils/MaxValueTracker.h"
 #include "gpu/DrawingManager.h"
@@ -39,12 +35,9 @@
   _drawingManager = new DrawingManager(this);
   _resourceProvider = new ResourceProvider(this);
   _proxyProvider = new ProxyProvider(this);
-<<<<<<< HEAD
+  _maxValueTracker = new MaxValueTracker(10);
   _atlasManager = new AtlasManager(this);
   _drawingManager->addFlushCallbackObject(_atlasManager);
-=======
-  _maxValueTracker = new MaxValueTracker(10);
->>>>>>> 315eab69
 }
 
 Context::~Context() {
@@ -59,11 +52,8 @@
   delete _resourceProvider;
   delete _proxyProvider;
   delete _drawingBuffer;
-<<<<<<< HEAD
   delete _atlasManager;
-=======
   delete _maxValueTracker;
->>>>>>> 315eab69
 }
 
 bool Context::flush(BackendSemaphore* signalSemaphore) {
