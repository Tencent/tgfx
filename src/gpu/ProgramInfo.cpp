--- conflicted
+++ resolved
@@ -171,17 +171,12 @@
 
   const auto& samplers = getSamplers();
   unsigned textureIndex = 0;
-<<<<<<< HEAD
-  for (const auto& [texture, state] : samplers) {
-    renderPass->setTexture(textureIndex++, texture, state);
-=======
   auto gpu = renderTarget->getContext()->gpu();
   for (auto& [texture, state] : samplers) {
     GPUSamplerDescriptor descriptor(ToAddressMode(state.tileModeX), ToAddressMode(state.tileModeY),
                                     state.filterMode, state.filterMode, state.mipmapMode);
     auto sampler = gpu->createSampler(descriptor);
     renderPass->setTexture(textureIndex++, texture, sampler.get());
->>>>>>> 18a656af
   }
 }
 
@@ -195,15 +190,15 @@
   const FragmentProcessor* fp = iter.next();
   while (fp) {
     for (size_t i = 0; i < fp->numTextureSamplers(); ++i) {
-      SamplerInfo info = {fp->textureAt(i), fp->samplerStateAt(i)};
-      samplers.push_back(info);
+      SamplerInfo sampler = {fp->textureAt(i), fp->samplerStateAt(i)};
+      samplers.push_back(sampler);
     }
     fp = iter.next();
   }
   auto dstTextureView = xferProcessor != nullptr ? xferProcessor->dstTextureView() : nullptr;
   if (dstTextureView != nullptr) {
-    SamplerInfo info = {dstTextureView->getTexture(), {}};
-    samplers.push_back(info);
+    SamplerInfo sampler = {dstTextureView->getTexture(), {}};
+    samplers.push_back(sampler);
   }
   return samplers;
 }
