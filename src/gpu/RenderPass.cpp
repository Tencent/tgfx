--- conflicted
+++ resolved
@@ -70,11 +70,7 @@
 }
 
 void RenderPass::draw(PrimitiveType primitiveType, size_t baseVertex, size_t vertexCount) {
-<<<<<<< HEAD
-  TRACE_DRAW(vertexCount - 2);
-=======
   TRACE_DRAW(primitiveType == PrimitiveType::TriangleStrip ? vertexCount - 2 : vertexCount / 3);
->>>>>>> bbbeee72
   if (drawPipelineStatus != DrawPipelineStatus::Ok) {
     return;
   }
