/////////////////////////////////////////////////////////////////////////////////////////////////
//
//  Tencent is pleased to support the open source community by making tgfx available.
//
//  Copyright (C) 2023 Tencent. All rights reserved.
//
//  Licensed under the BSD 3-Clause License (the "License"); you may not use this file except
//  in compliance with the License. You may obtain a copy of the License at
//
//      https://opensource.org/licenses/BSD-3-Clause
//
//  unless required by applicable law or agreed to in writing, software distributed under the
//  license is distributed on an "as is" basis, without warranties or conditions of any kind,
//  either express or implied. see the license for the specific language governing permissions
//  and limitations under the license.
//
/////////////////////////////////////////////////////////////////////////////////////////////////

#include "GLGPU.h"
#include "gpu/opengl/GLBuffer.h"
#include "gpu/opengl/GLTextureBuffer.h"
#if defined(__EMSCRIPTEN__)
#include "gpu/opengl/webgl/WebGLBuffer.h"
#endif
#include "gpu/opengl/GLCommandEncoder.h"
#include "gpu/opengl/GLDepthStencilTexture.h"
#include "gpu/opengl/GLExternalTexture.h"
#include "gpu/opengl/GLFence.h"
#include "gpu/opengl/GLMultisampleTexture.h"
#include "gpu/opengl/GLRenderPipeline.h"
#include "gpu/opengl/GLSampler.h"
#include "gpu/opengl/GLShaderModule.h"
#include "gpu/opengl/GLUtil.h"

namespace tgfx {
GLGPU::GLGPU(std::shared_ptr<GLInterface> glInterface)
    : _state(std::make_shared<GLState>(glInterface)), interface(std::move(glInterface)) {
  commandQueue = std::make_unique<GLCommandQueue>(this);
}

GLGPU::~GLGPU() {
  // The Device owner must call releaseAll() before deleting this GLGPU, otherwise, GPU resources
  // may leak.
  DEBUG_ASSERT(returnQueue == nullptr);
  DEBUG_ASSERT(resources.empty());
}

std::shared_ptr<GPUBuffer> GLGPU::createBuffer(size_t size, uint32_t usage) {
  if (size == 0) {
    return nullptr;
  }
  unsigned target = GLBuffer::GetTarget(usage);
  if (target == 0) {
    LOGE("GLGPU::createBuffer() invalid buffer usage!");
    return nullptr;
  }
<<<<<<< HEAD
=======
  auto caps = interface->caps();
  if (!caps->pboSupport && usage & GPUBufferUsage::READBACK) {
    if (usage != GPUBufferUsage::READBACK) {
      LOGE(
          "GLGPU::createBuffer() READBACK usage can't be combined with other usages when PBO is "
          "not supported!");
      return nullptr;
    }
    return makeResource<GLTextureBuffer>(interface, _state, size);
  }
  if (!interface->caps()->shaderCaps()->uboSupport && usage & GPUBufferUsage::UNIFORM) {
    return makeResource<GLBuffer>(interface, 0u, size, usage);
  }
>>>>>>> 720cb478

  auto gl = interface->functions();
  unsigned bufferID = 0;
  gl->genBuffers(1, &bufferID);
  if (bufferID == 0) {
    return nullptr;
  }
  gl->bindBuffer(target, bufferID);
  unsigned glUsage = usage & GPUBufferUsage::READBACK ? GL_STREAM_READ : GL_STATIC_DRAW;
  gl->bufferData(target, static_cast<GLsizeiptr>(size), nullptr, glUsage);
#if defined(__EMSCRIPTEN__)
  return makeResource<WebGLBuffer>(interface, bufferID, size, usage);
#else
  return makeResource<GLBuffer>(interface, bufferID, size, usage);
#endif
}

std::shared_ptr<GPUTexture> GLGPU::createTexture(const GPUTextureDescriptor& descriptor) {
  if (descriptor.width <= 0 || descriptor.height <= 0 ||
      descriptor.format == PixelFormat::Unknown || descriptor.mipLevelCount < 1 ||
      descriptor.sampleCount < 1 || descriptor.usage == 0) {
    LOGE("GLGPU::createTexture() invalid texture descriptor!");
    return nullptr;
  }
  if (descriptor.sampleCount > 1) {
    return GLMultisampleTexture::MakeFrom(this, descriptor);
  }
  if (descriptor.format == PixelFormat::DEPTH24_STENCIL8) {
    return GLDepthStencilTexture::MakeFrom(this, descriptor);
  }
  if (descriptor.usage & GPUTextureUsage::RENDER_ATTACHMENT &&
      !caps()->isFormatRenderable(descriptor.format)) {
    LOGE("GLGPU::createTexture() format is not renderable, but usage includes RENDER_ATTACHMENT!");
    return nullptr;
  }
  if (descriptor.mipLevelCount > 1 && !caps()->mipmapSupport) {
    LOGE("GLGPU::createTexture() mipmaps are not supported!");
    return nullptr;
  }
  auto gl = functions();
  // Clear the previously generated GLError, causing the subsequent CheckGLError to return an
  // incorrect result.
  ClearGLError(gl);
  unsigned target = GL_TEXTURE_2D;
  unsigned textureID = 0;
  gl->genTextures(1, &textureID);
  if (textureID == 0) {
    return nullptr;
  }
  auto texture = makeResource<GLTexture>(descriptor, target, textureID);
  _state->bindTexture(texture.get());
  auto& textureFormat = interface->caps()->getTextureFormat(descriptor.format);
  bool success = true;
  // Texture memory must be allocated first on the web platform then can write pixels.
  for (int level = 0; level < descriptor.mipLevelCount && success; level++) {
    auto twoToTheMipLevel = 1 << level;
    auto currentWidth = std::max(1, descriptor.width / twoToTheMipLevel);
    auto currentHeight = std::max(1, descriptor.height / twoToTheMipLevel);
    gl->texImage2D(target, level, static_cast<int>(textureFormat.internalFormatTexImage),
                   currentWidth, currentHeight, 0, textureFormat.externalFormat,
                   textureFormat.externalType, nullptr);
    success = CheckGLError(gl);
  }
  if (!success) {
    return nullptr;
  }
  if (descriptor.usage & GPUTextureUsage::RENDER_ATTACHMENT && !texture->checkFrameBuffer(this)) {
    return nullptr;
  }
  return texture;
}

PixelFormat GLGPU::getExternalTextureFormat(const BackendTexture& backendTexture) const {
  GLTextureInfo textureInfo = {};
  if (!backendTexture.isValid() || !backendTexture.getGLTextureInfo(&textureInfo)) {
    return PixelFormat::Unknown;
  }
  return GLSizeFormatToPixelFormat(textureInfo.format);
}

std::shared_ptr<GPUTexture> GLGPU::importExternalTexture(const BackendTexture& backendTexture,
                                                         uint32_t usage, bool adopted) {
  GLTextureInfo textureInfo = {};
  if (!backendTexture.getGLTextureInfo(&textureInfo)) {
    return nullptr;
  }
  auto format = GLSizeFormatToPixelFormat(textureInfo.format);
  if (usage & GPUTextureUsage::RENDER_ATTACHMENT && !caps()->isFormatRenderable(format)) {
    LOGE(
        "GLGPU::importExternalTexture() format is not renderable but RENDER_ATTACHMENT usage is "
        "set!");
    return nullptr;
  }
  GPUTextureDescriptor descriptor = {
      backendTexture.width(), backendTexture.height(), format, false, 1, usage};
  std::shared_ptr<GLTexture> texture = nullptr;
  if (adopted) {
    texture = makeResource<GLTexture>(descriptor, textureInfo.target, textureInfo.id);
  } else {
    texture = makeResource<GLExternalTexture>(descriptor, textureInfo.target, textureInfo.id);
  }
  if (usage & GPUTextureUsage::RENDER_ATTACHMENT && !texture->checkFrameBuffer(this)) {
    return nullptr;
  }
  return texture;
}

PixelFormat GLGPU::getExternalTextureFormat(const BackendRenderTarget& renderTarget) const {
  GLFrameBufferInfo frameBufferInfo = {};
  if (!renderTarget.getGLFramebufferInfo(&frameBufferInfo)) {
    return PixelFormat::Unknown;
  }
  return GLSizeFormatToPixelFormat(frameBufferInfo.format);
}

std::shared_ptr<GPUTexture> GLGPU::importExternalTexture(const BackendRenderTarget& renderTarget) {
  GLFrameBufferInfo frameBufferInfo = {};
  if (!renderTarget.getGLFramebufferInfo(&frameBufferInfo)) {
    return nullptr;
  }
  auto format = GLSizeFormatToPixelFormat(frameBufferInfo.format);
  if (!caps()->isFormatRenderable(format)) {
    return nullptr;
  }
  GPUTextureDescriptor descriptor = {renderTarget.width(),
                                     renderTarget.height(),
                                     format,
                                     false,
                                     1,
                                     GPUTextureUsage::RENDER_ATTACHMENT};
  return makeResource<GLExternalTexture>(descriptor, static_cast<unsigned>(GL_TEXTURE_2D), 0u,
                                         frameBufferInfo.id);
}

std::shared_ptr<GPUFence> GLGPU::importExternalFence(const BackendSemaphore& semaphore) {
  GLSyncInfo glSyncInfo = {};
  if (!caps()->semaphoreSupport || !semaphore.getGLSync(&glSyncInfo)) {
    return nullptr;
  }
  return makeResource<GLFence>(glSyncInfo.sync);
}

static int ToGLWrap(AddressMode wrapMode) {
  switch (wrapMode) {
    case AddressMode::ClampToEdge:
      return GL_CLAMP_TO_EDGE;
    case AddressMode::Repeat:
      return GL_REPEAT;
    case AddressMode::MirrorRepeat:
      return GL_MIRRORED_REPEAT;
    case AddressMode::ClampToBorder:
      return GL_CLAMP_TO_BORDER;
  }
  return GL_REPEAT;
}

std::shared_ptr<GPUSampler> GLGPU::createSampler(const GPUSamplerDescriptor& descriptor) {
  int minFilter = GL_LINEAR;
  switch (descriptor.mipmapMode) {
    case MipmapMode::None:
      minFilter = descriptor.minFilter == FilterMode::Nearest ? GL_NEAREST : GL_LINEAR;
      break;
    case MipmapMode::Nearest:
      minFilter = descriptor.minFilter == FilterMode::Nearest ? GL_NEAREST_MIPMAP_NEAREST
                                                              : GL_LINEAR_MIPMAP_NEAREST;
      break;
    case MipmapMode::Linear:
      minFilter = descriptor.minFilter == FilterMode::Nearest ? GL_NEAREST_MIPMAP_LINEAR
                                                              : GL_LINEAR_MIPMAP_LINEAR;
      break;
  }
  int magFilter = descriptor.magFilter == FilterMode::Nearest ? GL_NEAREST : GL_LINEAR;
  return std::make_shared<GLSampler>(ToGLWrap(descriptor.addressModeX),
                                     ToGLWrap(descriptor.addressModeY), minFilter, magFilter);
}

std::shared_ptr<ShaderModule> GLGPU::createShaderModule(const ShaderModuleDescriptor& descriptor) {
  if (descriptor.code.empty()) {
    LOGE("GLGPU::createShaderModule() shader code is empty!");
    return nullptr;
  }
  unsigned shaderType = 0;
  switch (descriptor.stage) {
    case ShaderStage::Vertex:
      shaderType = GL_VERTEX_SHADER;
      break;
    case ShaderStage::Fragment:
      shaderType = GL_FRAGMENT_SHADER;
      break;
  }
  auto gl = interface->functions();
  auto shader = gl->createShader(shaderType);
  auto& code = descriptor.code;
  const char* files[] = {code.c_str()};
  gl->shaderSource(shader, 1, files, nullptr);
  gl->compileShader(shader);
#if defined(DEBUG) || !defined(TGFX_BUILD_FOR_WEB)
  int success;
  gl->getShaderiv(shader, GL_COMPILE_STATUS, &success);
  if (!success) {
    char infoLog[512];
    gl->getShaderInfoLog(shader, 512, nullptr, infoLog);
    LOGE("Could not compile shader:\n%s\ntype:%d info%s", code.c_str(), shaderType, infoLog);
    gl->deleteShader(shader);
    shader = 0;
  }
#endif
  return makeResource<GLShaderModule>(shader);
}

std::shared_ptr<RenderPipeline> GLGPU::createRenderPipeline(
    const RenderPipelineDescriptor& descriptor) {
  auto vertexModule = static_cast<GLShaderModule*>(descriptor.vertex.module.get());
  auto fragmentModule = static_cast<GLShaderModule*>(descriptor.fragment.module.get());
  if (vertexModule == nullptr || vertexModule->shader() == 0 || vertexModule == nullptr ||
      fragmentModule->shader() == 0) {
    LOGE("GLGPU::createRenderPipeline() invalid shader module!");
    return nullptr;
  }
  if (descriptor.vertex.attributes.empty()) {
    LOGE("GLGPU::createRenderPipeline() invalid vertex attributes, no attributes set!");
    return nullptr;
  }
  if (descriptor.vertex.vertexStride == 0) {
    LOGE("GLGPU::createRenderPipeline() invalid vertex attributes, vertex stride is 0!");
    return nullptr;
  }
  if (descriptor.fragment.colorAttachments.empty()) {
    LOGE("GLGPU::createRenderPipeline() invalid color attachments, no color attachments!");
    return nullptr;
  }
  if (descriptor.fragment.colorAttachments.size() > 1) {
    LOGE(
        "GLGPU::createRenderPipeline() Multiple color attachments are not yet supported in "
        "OpenGL!");
    return nullptr;
  }
  auto gl = interface->functions();
  auto programID = gl->createProgram();
  gl->attachShader(programID, vertexModule->shader());
  gl->attachShader(programID, fragmentModule->shader());
  gl->linkProgram(programID);
  int success;
  gl->getProgramiv(programID, GL_LINK_STATUS, &success);
  if (!success) {
    char infoLog[512];
    gl->getProgramInfoLog(programID, 512, nullptr, infoLog);
    gl->deleteProgram(programID);
    programID = 0;
    LOGE("GLGPU::createRenderPipeline() Could not link program: %s", infoLog);
  }
  auto pipeline = makeResource<GLRenderPipeline>(programID);
  if (!pipeline->setPipelineDescriptor(this, descriptor)) {
    return nullptr;
  }
  return pipeline;
}

std::shared_ptr<CommandEncoder> GLGPU::createCommandEncoder() {
  processUnreferencedResources();
  return std::make_shared<GLCommandEncoder>(this);
}

void GLGPU::processUnreferencedResources() {
  DEBUG_ASSERT(returnQueue != nullptr);
  while (auto resource = static_cast<GLResource*>(returnQueue->dequeue())) {
    resources.erase(resource->cachedPosition);
    resource->onRelease(this);
    delete resource;
  }
}

void GLGPU::releaseAll(bool releaseGPU) {
  if (releaseGPU) {
    for (auto& resource : resources) {
      resource->onRelease(this);
    }
  }
  resources.clear();
  returnQueue = nullptr;
}

std::shared_ptr<GLResource> GLGPU::addResource(GLResource* resource) {
  DEBUG_ASSERT(resource != nullptr);
  processUnreferencedResources();
  resources.push_back(resource);
  resource->cachedPosition = --resources.end();
  return std::static_pointer_cast<GLResource>(returnQueue->makeShared(resource));
}

}  // namespace tgfx<|MERGE_RESOLUTION|>--- conflicted
+++ resolved
@@ -54,8 +54,6 @@
     LOGE("GLGPU::createBuffer() invalid buffer usage!");
     return nullptr;
   }
-<<<<<<< HEAD
-=======
   auto caps = interface->caps();
   if (!caps->pboSupport && usage & GPUBufferUsage::READBACK) {
     if (usage != GPUBufferUsage::READBACK) {
@@ -69,7 +67,6 @@
   if (!interface->caps()->shaderCaps()->uboSupport && usage & GPUBufferUsage::UNIFORM) {
     return makeResource<GLBuffer>(interface, 0u, size, usage);
   }
->>>>>>> 720cb478
 
   auto gl = interface->functions();
   unsigned bufferID = 0;
