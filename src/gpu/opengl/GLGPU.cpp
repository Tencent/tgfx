/////////////////////////////////////////////////////////////////////////////////////////////////
//
//  Tencent is pleased to support the open source community by making tgfx available.
//
//  Copyright (C) 2023 Tencent. All rights reserved.
//
//  Licensed under the BSD 3-Clause License (the "License"); you may not use this file except
//  in compliance with the License. You may obtain a copy of the License at
//
//      https://opensource.org/licenses/BSD-3-Clause
//
//  unless required by applicable law or agreed to in writing, software distributed under the
//  license is distributed on an "as is" basis, without warranties or conditions of any kind,
//  either express or implied. see the license for the specific language governing permissions
//  and limitations under the license.
//
/////////////////////////////////////////////////////////////////////////////////////////////////

#include "GLGPU.h"
#include "gpu/opengl/GLBuffer.h"
#include "gpu/opengl/GLCommandEncoder.h"
#include "gpu/opengl/GLExternalTexture.h"
#include "gpu/opengl/GLFence.h"
#include "gpu/opengl/GLMultisampleTexture.h"
#include "gpu/opengl/GLSampler.h"
#include "gpu/opengl/GLUtil.h"

namespace tgfx {
GLGPU::GLGPU(std::shared_ptr<GLInterface> glInterface) : interface(std::move(glInterface)) {
  commandQueue = std::make_unique<GLCommandQueue>(this);
  textureUnits.resize(static_cast<size_t>(interface->caps()->maxFragmentSamplers), INVALID_VALUE);
}

std::unique_ptr<GPUBuffer> GLGPU::createBuffer(size_t size, uint32_t usage) {
  if (size == 0) {
    return nullptr;
  }
  unsigned target = 0;
  if (usage & GPUBufferUsage::VERTEX) {
    target = GL_ARRAY_BUFFER;
  } else if (usage & GPUBufferUsage::INDEX) {
    target = GL_ELEMENT_ARRAY_BUFFER;
  } else {
    LOGE("GLGPU::createBuffer() invalid buffer usage!");
    return nullptr;
  }
  auto gl = interface->functions();
  unsigned bufferID = 0;
  gl->genBuffers(1, &bufferID);
  if (bufferID == 0) {
    return nullptr;
  }
  gl->bindBuffer(target, bufferID);
  gl->bufferData(target, static_cast<GLsizeiptr>(size), nullptr, GL_STATIC_DRAW);
  gl->bindBuffer(target, 0);
  return std::make_unique<GLBuffer>(bufferID, size, usage);
}

std::unique_ptr<GPUTexture> GLGPU::createTexture(const GPUTextureDescriptor& descriptor) {
  if (descriptor.width <= 0 || descriptor.height <= 0 ||
      descriptor.format == PixelFormat::Unknown || descriptor.mipLevelCount < 1 ||
      descriptor.sampleCount < 1 || descriptor.usage == 0) {
    LOGE("GLGPU::createTexture() invalid texture descriptor!");
    return nullptr;
  }
  if (descriptor.sampleCount > 1) {
    return GLMultisampleTexture::MakeFrom(this, descriptor);
  }
  if (descriptor.usage & GPUTextureUsage::RENDER_ATTACHMENT &&
      !caps()->isFormatRenderable(descriptor.format)) {
    LOGE("GLGPU::createTexture() format is not renderable, but usage includes RENDER_ATTACHMENT!");
    return nullptr;
  }
  if (descriptor.mipLevelCount > 1 && !caps()->mipmapSupport) {
    LOGE("GLGPU::createTexture() mipmaps are not supported!");
    return nullptr;
  }
  auto gl = functions();
  // Clear the previously generated GLError, causing the subsequent CheckGLError to return an
  // incorrect result.
  ClearGLError(gl);
  unsigned target = GL_TEXTURE_2D;
  unsigned textureID = 0;
  gl->genTextures(1, &textureID);
  if (textureID == 0) {
    return nullptr;
  }
  auto texture = std::make_unique<GLTexture>(descriptor, target, textureID);
  bindTexture(texture.get());
  auto& textureFormat = interface->caps()->getTextureFormat(descriptor.format);
  bool success = true;
  // Texture memory must be allocated first on the web platform then can write pixels.
  for (int level = 0; level < descriptor.mipLevelCount && success; level++) {
    auto twoToTheMipLevel = 1 << level;
    auto currentWidth = std::max(1, descriptor.width / twoToTheMipLevel);
    auto currentHeight = std::max(1, descriptor.height / twoToTheMipLevel);
    gl->texImage2D(target, level, static_cast<int>(textureFormat.internalFormatTexImage),
                   currentWidth, currentHeight, 0, textureFormat.externalFormat, GL_UNSIGNED_BYTE,
                   nullptr);
    success = CheckGLError(gl);
  }
  if (!success) {
    texture->release(this);
    return nullptr;
  }
<<<<<<< HEAD
  if (texture->usage() & GPUTextureUsage::RENDER_ATTACHMENT && !texture->checkFrameBuffer(this)) {
=======
  if (descriptor.usage & GPUTextureUsage::RENDER_ATTACHMENT && !texture->checkFrameBuffer(this)) {
>>>>>>> e89a8aa9
    texture->release(this);
    return nullptr;
  }
  return texture;
}

PixelFormat GLGPU::getExternalTextureFormat(const BackendTexture& backendTexture) const {
  GLTextureInfo textureInfo = {};
  if (!backendTexture.isValid() || !backendTexture.getGLTextureInfo(&textureInfo)) {
    return PixelFormat::Unknown;
  }
  return GLSizeFormatToPixelFormat(textureInfo.format);
}

std::unique_ptr<GPUTexture> GLGPU::importExternalTexture(const BackendTexture& backendTexture,
                                                         uint32_t usage, bool adopted) {
  GLTextureInfo textureInfo = {};
  if (!backendTexture.getGLTextureInfo(&textureInfo)) {
    return nullptr;
  }
  auto format = GLSizeFormatToPixelFormat(textureInfo.format);
  if (usage & GPUTextureUsage::RENDER_ATTACHMENT && !caps()->isFormatRenderable(format)) {
    LOGE(
        "GLGPU::importExternalTexture() format is not renderable but RENDER_ATTACHMENT usage is "
        "set!");
    return nullptr;
  }
  GPUTextureDescriptor descriptor = {
      backendTexture.width(), backendTexture.height(), format, false, 1, usage};
  std::unique_ptr<GLTexture> texture = nullptr;
  if (adopted) {
    texture = std::make_unique<GLTexture>(descriptor, textureInfo.target, textureInfo.id);
  } else {
    texture = std::make_unique<GLExternalTexture>(descriptor, textureInfo.target, textureInfo.id);
  }
<<<<<<< HEAD
  if (texture->usage() & GPUTextureUsage::RENDER_ATTACHMENT && !texture->checkFrameBuffer(this)) {
=======
  if (usage & GPUTextureUsage::RENDER_ATTACHMENT && !texture->checkFrameBuffer(this)) {
>>>>>>> e89a8aa9
    texture->release(this);
    return nullptr;
  }
  return texture;
}

PixelFormat GLGPU::getExternalTextureFormat(const BackendRenderTarget& renderTarget) const {
  GLFrameBufferInfo frameBufferInfo = {};
  if (!renderTarget.getGLFramebufferInfo(&frameBufferInfo)) {
    return PixelFormat::Unknown;
  }
  return GLSizeFormatToPixelFormat(frameBufferInfo.format);
}

std::unique_ptr<GPUTexture> GLGPU::importExternalTexture(const BackendRenderTarget& renderTarget) {
  GLFrameBufferInfo frameBufferInfo = {};
  if (!renderTarget.getGLFramebufferInfo(&frameBufferInfo)) {
    return nullptr;
  }
  auto format = GLSizeFormatToPixelFormat(frameBufferInfo.format);
  if (!caps()->isFormatRenderable(format)) {
    return nullptr;
  }
  GPUTextureDescriptor descriptor = {renderTarget.width(),
                                     renderTarget.height(),
                                     format,
                                     false,
                                     1,
                                     GPUTextureUsage::RENDER_ATTACHMENT};
  return std::make_unique<GLExternalTexture>(descriptor, GL_TEXTURE_2D, 0, frameBufferInfo.id);
}

std::unique_ptr<GPUFence> GLGPU::importExternalFence(const BackendSemaphore& semaphore) {
  GLSyncInfo glSyncInfo = {};
  if (!caps()->semaphoreSupport || !semaphore.getGLSync(&glSyncInfo)) {
    return nullptr;
  }
  return std::make_unique<GLFence>(glSyncInfo.sync);
}

static int ToGLWrap(AddressMode wrapMode) {
  switch (wrapMode) {
    case AddressMode::ClampToEdge:
      return GL_CLAMP_TO_EDGE;
    case AddressMode::Repeat:
      return GL_REPEAT;
    case AddressMode::MirrorRepeat:
      return GL_MIRRORED_REPEAT;
    case AddressMode::ClampToBorder:
      return GL_CLAMP_TO_BORDER;
  }
  return GL_REPEAT;
}

std::unique_ptr<GPUSampler> GLGPU::createSampler(const GPUSamplerDescriptor& descriptor) {
  int minFilter = GL_LINEAR;
  switch (descriptor.mipmapMode) {
    case MipmapMode::None:
      minFilter = descriptor.minFilter == FilterMode::Nearest ? GL_NEAREST : GL_LINEAR;
      break;
    case MipmapMode::Nearest:
      minFilter = descriptor.minFilter == FilterMode::Nearest ? GL_NEAREST_MIPMAP_NEAREST
                                                              : GL_LINEAR_MIPMAP_NEAREST;
      break;
    case MipmapMode::Linear:
      minFilter = descriptor.minFilter == FilterMode::Nearest ? GL_NEAREST_MIPMAP_LINEAR
                                                              : GL_LINEAR_MIPMAP_LINEAR;
      break;
  }
  int magFilter = descriptor.magFilter == FilterMode::Nearest ? GL_NEAREST : GL_LINEAR;
  return std::make_unique<GLSampler>(ToGLWrap(descriptor.addressModeX),
                                     ToGLWrap(descriptor.addressModeY), minFilter, magFilter);
}

std::shared_ptr<CommandEncoder> GLGPU::createCommandEncoder() {
  return std::make_shared<GLCommandEncoder>(this);
}

void GLGPU::resetGLState() {
  capabilities = {};
  scissorRect = {0, 0, 0, 0};
  viewport = {0, 0, 0, 0};
  textureUnits.assign(textureUnits.size(), INVALID_VALUE);
  clearColor = std::nullopt;
  activeTextureUint = INVALID_VALUE;
  readFramebuffer = INVALID_VALUE;
  drawFramebuffer = INVALID_VALUE;
  program = INVALID_VALUE;
  vertexArray = INVALID_VALUE;
  srcBlendFunc = INVALID_VALUE;
  dstBlendFunc = INVALID_VALUE;
  blendEquation = INVALID_VALUE;
}

void GLGPU::enableCapability(unsigned capability, bool enabled) {
  auto result = capabilities.find(capability);
  if (result != capabilities.end() && result->second == enabled) {
    return;
  }
  auto gl = interface->functions();
  if (enabled) {
    gl->enable(capability);
  } else {
    gl->disable(capability);
  }
  capabilities[capability] = enabled;
}

void GLGPU::setScissorRect(int x, int y, int width, int height) {
  if (scissorRect[0] == x && scissorRect[1] == y && scissorRect[2] == width &&
      scissorRect[3] == height) {
    return;
  }
  auto gl = interface->functions();
  gl->scissor(x, y, width, height);
  scissorRect[0] = x;
  scissorRect[1] = y;
  scissorRect[2] = width;
  scissorRect[3] = height;
}

void GLGPU::setViewport(int x, int y, int width, int height) {
  if (viewport[0] == x && viewport[1] == y && viewport[2] == width && viewport[3] == height) {
    return;
  }
  auto gl = interface->functions();
  gl->viewport(x, y, width, height);
  viewport[0] = x;
  viewport[1] = y;
  viewport[2] = width;
  viewport[3] = height;
}

void GLGPU::setClearColor(Color color) {
  if (clearColor.has_value() && *clearColor == color) {
    return;
  }
  auto gl = interface->functions();
  gl->clearColor(color.red, color.green, color.blue, color.alpha);
  clearColor = color;
}

void GLGPU::bindTexture(GLTexture* texture, unsigned textureUnit) {
  DEBUG_ASSERT(texture != nullptr);
  DEBUG_ASSERT(texture->usage() & GPUTextureUsage::TEXTURE_BINDING);
  auto& uniqueID = textureUnits[textureUnit];
  if (uniqueID == texture->uniqueID) {
    return;
  }

  auto gl = interface->functions();
  if (activeTextureUint != textureUnit) {
    gl->activeTexture(static_cast<unsigned>(GL_TEXTURE0) + textureUnit);
    activeTextureUint = textureUnit;
  }
  gl->bindTexture(texture->target(), texture->textureID());
  uniqueID = texture->uniqueID;
}

void GLGPU::bindFramebuffer(GLTexture* texture, FrameBufferTarget target) {
  DEBUG_ASSERT(texture != nullptr);
<<<<<<< HEAD
  // DEBUG_ASSERT(texture->usage() & GPUTextureUsage::RENDER_ATTACHMENT);
=======
>>>>>>> e89a8aa9
  auto uniqueID = texture->uniqueID;
  unsigned frameBufferTarget = GL_FRAMEBUFFER;
  switch (target) {
    case FrameBufferTarget::Read:
      if (uniqueID == readFramebuffer) {
        return;
      }
      frameBufferTarget = GL_READ_FRAMEBUFFER;
      readFramebuffer = texture->uniqueID;
      break;
    case FrameBufferTarget::Draw:
      if (uniqueID == drawFramebuffer) {
        return;
      }
      frameBufferTarget = GL_DRAW_FRAMEBUFFER;
      drawFramebuffer = texture->uniqueID;
      break;
    case FrameBufferTarget::Both:
      if (uniqueID == drawFramebuffer && uniqueID == readFramebuffer) {
        return;
      }
      frameBufferTarget = GL_FRAMEBUFFER;
      readFramebuffer = drawFramebuffer = texture->uniqueID;
      break;
  }
  auto gl = interface->functions();
  gl->bindFramebuffer(frameBufferTarget, texture->frameBufferID());
}

void GLGPU::useProgram(unsigned programID) {
  if (program == programID) {
    return;
  }
  auto gl = interface->functions();
  gl->useProgram(programID);
  program = programID;
}

void GLGPU::bindVertexArray(unsigned vao) {
  DEBUG_ASSERT(interface->caps()->vertexArrayObjectSupport);
  if (vertexArray == vao) {
    return;
  }
  auto gl = interface->functions();
  gl->bindVertexArray(vao);
  vertexArray = vao;
}

void GLGPU::setBlendFunc(unsigned srcFactor, unsigned dstFactor) {
  if (srcBlendFunc == srcFactor && dstBlendFunc == dstFactor) {
    return;
  }
  auto gl = interface->functions();
  gl->blendFunc(srcFactor, dstFactor);
  srcBlendFunc = srcFactor;
  dstBlendFunc = dstFactor;
}

void GLGPU::setBlendEquation(unsigned mode) {
  if (blendEquation == mode) {
    return;
  }
  auto gl = interface->functions();
  gl->blendEquation(mode);
  blendEquation = mode;
}

}  // namespace tgfx<|MERGE_RESOLUTION|>--- conflicted
+++ resolved
@@ -103,11 +103,7 @@
     texture->release(this);
     return nullptr;
   }
-<<<<<<< HEAD
-  if (texture->usage() & GPUTextureUsage::RENDER_ATTACHMENT && !texture->checkFrameBuffer(this)) {
-=======
   if (descriptor.usage & GPUTextureUsage::RENDER_ATTACHMENT && !texture->checkFrameBuffer(this)) {
->>>>>>> e89a8aa9
     texture->release(this);
     return nullptr;
   }
@@ -143,11 +139,7 @@
   } else {
     texture = std::make_unique<GLExternalTexture>(descriptor, textureInfo.target, textureInfo.id);
   }
-<<<<<<< HEAD
-  if (texture->usage() & GPUTextureUsage::RENDER_ATTACHMENT && !texture->checkFrameBuffer(this)) {
-=======
   if (usage & GPUTextureUsage::RENDER_ATTACHMENT && !texture->checkFrameBuffer(this)) {
->>>>>>> e89a8aa9
     texture->release(this);
     return nullptr;
   }
@@ -309,10 +301,6 @@
 
 void GLGPU::bindFramebuffer(GLTexture* texture, FrameBufferTarget target) {
   DEBUG_ASSERT(texture != nullptr);
-<<<<<<< HEAD
-  // DEBUG_ASSERT(texture->usage() & GPUTextureUsage::RENDER_ATTACHMENT);
-=======
->>>>>>> e89a8aa9
   auto uniqueID = texture->uniqueID;
   unsigned frameBufferTarget = GL_FRAMEBUFFER;
   switch (target) {
