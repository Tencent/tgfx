--- conflicted
+++ resolved
@@ -69,11 +69,7 @@
 
 void GLRenderPass::setUniformBytes(unsigned binding, const void* data, size_t size) {
   DEBUG_ASSERT(renderPipeline != nullptr);
-<<<<<<< HEAD
-  renderPipeline->setUniformBytes(interface.get(), binding, data, size);
-=======
-  renderPipeline->setUniformBytes(gpu, data, size);
->>>>>>> bd294d6a
+  renderPipeline->setUniformBytes(gpu, binding, data, size);
 }
 
 void GLRenderPass::setTexture(unsigned binding, GPUTexture* texture, GPUSampler* sampler) {
