--- conflicted
+++ resolved
@@ -46,11 +46,7 @@
   /**
    * Sets the uniform data to be used in subsequent draw calls.
    */
-<<<<<<< HEAD
-  void setUniformBytes(GLInterface* interface, unsigned binding, const void* data, size_t size);
-=======
   void setUniformBytes(GLGPU* gpu, const void* data, size_t size);
->>>>>>> bd294d6a
 
   /**
    * Binds the vertex buffer to be used in subsequent draw calls. The vertexOffset is the offset
