/////////////////////////////////////////////////////////////////////////////////////////////////
//
//  Tencent is pleased to support the open source community by making tgfx available.
//
//  Copyright (C) 2025 Tencent. All rights reserved.
//
//  Licensed under the BSD 3-Clause License (the "License"); you may not use this file except
//  in compliance with the License. You may obtain a copy of the License at
//
//      https://opensource.org/licenses/BSD-3-Clause
//
//  unless required by applicable law or agreed to in writing, software distributed under the
//  license is distributed on an "as is" basis, without warranties or conditions of any kind,
//  either express or implied. see the license for the specific language governing permissions
//  and limitations under the license.
//
/////////////////////////////////////////////////////////////////////////////////////////////////

#ifdef __APPLE__
#include <OpenGL/OpenGL.h>
#include <dlfcn.h>
#include "gpu/opengl/cgl/CGLHardwareTexture.h"
#endif
#include "gpu/opengl/qt/QGLGPU.h"

namespace tgfx {
#ifdef __APPLE__

bool HardwareBufferAvailable() {
  return true;
}

std::vector<PixelFormat> QGLGPU::getHardwareTextureFormats(HardwareBufferRef hardwareBuffer,
                                                           YUVFormat* yuvFormat) const {
  if (!HardwareBufferCheck(hardwareBuffer)) {
    return {};
  }
  std::vector<PixelFormat> formats = {};
  auto pixelFormat = CVPixelBufferGetPixelFormatType(hardwareBuffer);
  switch (pixelFormat) {
    case kCVPixelFormatType_OneComponent8:
      formats.push_back(PixelFormat::ALPHA_8);
      break;
    case kCVPixelFormatType_32BGRA:
      formats.push_back(PixelFormat::RGBA_8888);
      break;
    default:
      break;
  }
  if (yuvFormat != nullptr) {
    *yuvFormat = YUVFormat::Unknown;
  }
  return formats;
}

std::vector<std::unique_ptr<GPUTexture>> QGLGPU::importHardwareTextures(
    HardwareBufferRef hardwareBuffer, uint32_t usage) {
  if (!HardwareBufferCheck(hardwareBuffer)) {
    return {};
  }
  auto texture = CGLHardwareTexture::MakeFrom(caps(), hardwareBuffer, usage, getTextureCache());
  if (texture == nullptr) {
    return {};
  }
<<<<<<< HEAD
  if (texture->usage() & GPUTextureUsage::RENDER_ATTACHMENT && !texture->checkFrameBuffer(this)) {
=======
  if (usage & GPUTextureUsage::RENDER_ATTACHMENT && !texture->checkFrameBuffer(this)) {
>>>>>>> e89a8aa9
    texture->release(this);
    return {};
  }
  std::vector<std::unique_ptr<GPUTexture>> textures = {};
  textures.push_back(std::move(texture));
  return textures;
}

QGLGPU::~QGLGPU() {
  if (textureCache != nil) {
    CFRelease(textureCache);
    textureCache = nil;
  }
}

CVOpenGLTextureCacheRef QGLGPU::getTextureCache() {
  if (!textureCache) {
    // The toolchain of QT does not allow us to access the native OpenGL interface directly.
    typedef CGLContextObj (*GetCurrentContext)();
    typedef CGLPixelFormatObj (*GetPixelFormat)(CGLContextObj);
    auto getCurrentContext =
        reinterpret_cast<GetCurrentContext>(dlsym(RTLD_DEFAULT, "CGLGetCurrentContext"));
    auto getPixelFormat =
        reinterpret_cast<GetPixelFormat>(dlsym(RTLD_DEFAULT, "CGLGetPixelFormat"));
    auto cglContext = getCurrentContext();
    auto pixelFormatObj = getPixelFormat(cglContext);
    CVOpenGLTextureCacheCreate(kCFAllocatorDefault, NULL, cglContext, pixelFormatObj, NULL,
                               &textureCache);
  }
  return textureCache;
}

#else

bool HardwareBufferAvailable() {
  return false;
}

std::vector<PixelFormat> QGLGPU::getHardwareTextureFormats(HardwareBufferRef, YUVFormat*) const {
  return {};
}

std::vector<std::unique_ptr<GPUTexture>> QGLGPU::importHardwareTextures(HardwareBufferRef,
                                                                        uint32_t) {
  return {};
}

#endif
}  // namespace tgfx<|MERGE_RESOLUTION|>--- conflicted
+++ resolved
@@ -62,11 +62,7 @@
   if (texture == nullptr) {
     return {};
   }
-<<<<<<< HEAD
-  if (texture->usage() & GPUTextureUsage::RENDER_ATTACHMENT && !texture->checkFrameBuffer(this)) {
-=======
   if (usage & GPUTextureUsage::RENDER_ATTACHMENT && !texture->checkFrameBuffer(this)) {
->>>>>>> e89a8aa9
     texture->release(this);
     return {};
   }
