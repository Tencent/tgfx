--- conflicted
+++ resolved
@@ -58,11 +58,7 @@
   if (layerTexture == nullptr) {
     return nullptr;
   }
-<<<<<<< HEAD
-  GLFrameBufferInfo glInfo = {};
-  glInfo.id = frameBufferID;
-  glInfo.format = GL_RGBA8;
-  BackendRenderTarget renderTarget = {glInfo, static_cast<int>(width), static_cast<int>(height)};
+  BackendRenderTarget renderTarget = layerTexture->getBackendRenderTarget();
   std::shared_ptr<ColorSpace> colorSpace = nullptr;
   id delegate = layer.delegate;
   UIView* hostView = nil;
@@ -85,10 +81,6 @@
     }
   }
   return Surface::MakeFrom(context, renderTarget, ImageOrigin::BottomLeft, 1, colorSpace);
-=======
-  BackendRenderTarget renderTarget = layerTexture->getBackendRenderTarget();
-  return Surface::MakeFrom(context, renderTarget, ImageOrigin::BottomLeft);
->>>>>>> 75e32bd1
 }
 
 void EAGLWindow::onPresent(Context* context, int64_t) {
