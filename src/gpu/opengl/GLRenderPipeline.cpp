--- conflicted
+++ resolved
@@ -93,7 +93,6 @@
   }
 }
 
-<<<<<<< HEAD
 void GLRenderPipeline::setUniformBytesForUBO(GLInterface* interface, unsigned binding,
                                              const void* data, size_t size) {
   auto gl = interface->functions();
@@ -127,10 +126,8 @@
   }
 
   if (ubo <= 0) {
-=======
 void GLRenderPipeline::setUniformBytes(GLGPU* gpu, const void* data, size_t size) {
   if (data == nullptr || size == 0) {
->>>>>>> bd294d6a
     return;
   }
 
@@ -146,7 +143,7 @@
   if (data == nullptr || size == 0 || uniformLayout == nullptr) {
     return;
   }
-<<<<<<< HEAD
+  auto gl = gpu->functions();
 
   const auto caps = interface->caps();
   if (caps->uboSupport && !uniformLayout->uniformBlockNames.empty()) {
@@ -163,9 +160,6 @@
   const auto gl = interface->functions();
   auto& uniformLocations =
       binding == FRAGMENT_UBO_BINDING_POINT ? fragmentUniformLocations : vertexUniformLocations;
-=======
-  auto gl = gpu->functions();
->>>>>>> bd294d6a
   if (uniformLocations.empty()) {
     uniformLocations.reserve(uniforms.size());
     for (auto& uniform : uniforms) {
