/////////////////////////////////////////////////////////////////////////////////////////////////
//
//  Tencent is pleased to support the open source community by making tgfx available.
//
//  Copyright (C) 2023 Tencent. All rights reserved.
//
//  Licensed under the BSD 3-Clause License (the "License"); you may not use this file except
//  in compliance with the License. You may obtain a copy of the License at
//
//      https://opensource.org/licenses/BSD-3-Clause
//
//  unless required by applicable law or agreed to in writing, software distributed under the
//  license is distributed on an "as is" basis, without warranties or conditions of any kind,
//  either express or implied. see the license for the specific language governing permissions
//  and limitations under the license.
//
/////////////////////////////////////////////////////////////////////////////////////////////////

#include "GLBuffer.h"
#include "gpu/opengl/GLGPU.h"
#include "gpu/opengl/GLUtil.h"

namespace tgfx {
GLBuffer::GLBuffer(std::shared_ptr<GLInterface> interface, unsigned bufferID, size_t size,
                   uint32_t usage)
<<<<<<< HEAD
    : GPUBuffer(size, usage), _interface(std::move(interface)), uniqueID(UniqueID::Next()),
      _bufferID(bufferID) {
=======
    : GPUBuffer(size, usage), _interface(std::move(interface)), _bufferID(bufferID) {
  if (usage & GPUBufferUsage::UNIFORM && !_interface->caps()->shaderCaps()->uboSupport) {
    dataAddress = malloc(_size);
  }
}

GLBuffer::~GLBuffer() {
  if (dataAddress != nullptr) {
    free(dataAddress);
    dataAddress = nullptr;
  }
>>>>>>> 8d277e92
}

unsigned GLBuffer::GetTarget(uint32_t usage) {
  if (usage & GPUBufferUsage::READBACK) {
    return GL_PIXEL_PACK_BUFFER;
  }
  if (usage & GPUBufferUsage::VERTEX) {
    return GL_ARRAY_BUFFER;
  }
  if (usage & GPUBufferUsage::INDEX) {
    return GL_ELEMENT_ARRAY_BUFFER;
  }
  if (usage & GPUBufferUsage::UNIFORM) {
    return GL_UNIFORM_BUFFER;
  }
  return 0;
}

bool GLBuffer::isReady() const {
  if (readbackFence == nullptr) {
    return true;
  }
  auto gl = _interface->functions();
  auto result = gl->clientWaitSync(readbackFence, 0, 0);
  return result == GL_ALREADY_SIGNALED || result == GL_CONDITION_SATISFIED;
}

void* GLBuffer::map(size_t offset, size_t size) {
  if (size == 0) {
    LOGE("GLBuffer::map() size cannot be 0!");
    return nullptr;
  }
  if (size == GPU_BUFFER_WHOLE_SIZE) {
    size = _size - offset;
  }
  if (offset + size > _size) {
    LOGE("GLBuffer::map() range out of bounds!");
    return nullptr;
  }
<<<<<<< HEAD
=======
  if (dataAddress != nullptr) {
    return static_cast<uint8_t*>(dataAddress) + offset;
  }
>>>>>>> 8d277e92

  auto gl = _interface->functions();
  if (gl->mapBufferRange == nullptr) {
    return nullptr;
  }
  // Avoid using GL_MAP_UNSYNCHRONIZED_BIT with READBACK buffers to ensure the GPU has finished
  // writing before reading.
  unsigned access = _usage & GPUBufferUsage::READBACK
                        ? GL_MAP_READ_BIT
                        : GL_MAP_WRITE_BIT | GL_MAP_UNSYNCHRONIZED_BIT;
  auto target = GetTarget(_usage);
  DEBUG_ASSERT(target != 0);
  gl->bindBuffer(target, _bufferID);
  return gl->mapBufferRange(target, static_cast<GLintptr>(offset), static_cast<GLsizeiptr>(size),
                            access);
}

void GLBuffer::unmap() {
  auto gl = _interface->functions();
  if (gl->mapBufferRange != nullptr) {
    auto target = GetTarget(_usage);
    DEBUG_ASSERT(target != 0);
    gl->bindBuffer(target, _bufferID);
    gl->unmapBuffer(target);
  }
}

void GLBuffer::insertReadbackFence() {
  if (!_interface->caps()->semaphoreSupport) {
    return;
  }
  auto gl = _interface->functions();
  if (readbackFence != nullptr) {
    gl->deleteSync(readbackFence);
  }
  readbackFence = gl->fenceSync(GL_SYNC_GPU_COMMANDS_COMPLETE, 0);
}

void GLBuffer::onRelease(GLGPU* gpu) {
  DEBUG_ASSERT(gpu != nullptr);
  auto gl = gpu->functions();
  if (_bufferID > 0) {
    gl->deleteBuffers(1, &_bufferID);
    _bufferID = 0;
  }
  if (readbackFence != nullptr) {
    gl->deleteSync(readbackFence);
    readbackFence = nullptr;
  }
}
}  // namespace tgfx<|MERGE_RESOLUTION|>--- conflicted
+++ resolved
@@ -23,10 +23,6 @@
 namespace tgfx {
 GLBuffer::GLBuffer(std::shared_ptr<GLInterface> interface, unsigned bufferID, size_t size,
                    uint32_t usage)
-<<<<<<< HEAD
-    : GPUBuffer(size, usage), _interface(std::move(interface)), uniqueID(UniqueID::Next()),
-      _bufferID(bufferID) {
-=======
     : GPUBuffer(size, usage), _interface(std::move(interface)), _bufferID(bufferID) {
   if (usage & GPUBufferUsage::UNIFORM && !_interface->caps()->shaderCaps()->uboSupport) {
     dataAddress = malloc(_size);
@@ -38,7 +34,6 @@
     free(dataAddress);
     dataAddress = nullptr;
   }
->>>>>>> 8d277e92
 }
 
 unsigned GLBuffer::GetTarget(uint32_t usage) {
@@ -78,12 +73,9 @@
     LOGE("GLBuffer::map() range out of bounds!");
     return nullptr;
   }
-<<<<<<< HEAD
-=======
   if (dataAddress != nullptr) {
     return static_cast<uint8_t*>(dataAddress) + offset;
   }
->>>>>>> 8d277e92
 
   auto gl = _interface->functions();
   if (gl->mapBufferRange == nullptr) {
@@ -102,6 +94,10 @@
 }
 
 void GLBuffer::unmap() {
+  if (dataAddress != nullptr) {
+    return;
+  }
+
   auto gl = _interface->functions();
   if (gl->mapBufferRange != nullptr) {
     auto target = GetTarget(_usage);
