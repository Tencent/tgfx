--- conflicted
+++ resolved
@@ -45,14 +45,10 @@
       uniformHandler->addUniform(ShaderFlags::Vertex, SLType::Float2, atlasSizeUniformName);
 
   auto samplerVarying = varyingHandler->addVarying("textureCoords", SLType::Float2);
-<<<<<<< HEAD
+
   emitTransforms(args, vertBuilder, varyingHandler, uniformHandler, position.asShaderVar());
-  auto uvName = uvCoord.asShaderVar().name();
-=======
-  emitTransforms(vertBuilder, varyingHandler, uniformHandler, position.asShaderVar(),
-                 args.fpCoordTransformHandler);
   auto uvName = maskCoord.asShaderVar().name();
->>>>>>> 99308cae
+
   vertBuilder->codeAppendf("%s = %s * %s;", samplerVarying.vsOut().c_str(), uvName.c_str(),
                            atlasName.c_str());
 
