--- conflicted
+++ resolved
@@ -17,7 +17,6 @@
 /////////////////////////////////////////////////////////////////////////////////////////////////
 
 #include "GLSLProgramBuilder.h"
-#include <fstream>
 #include <string>
 #include "gpu/GPU.h"
 #include "gpu/UniformData.h"
@@ -166,22 +165,11 @@
 }
 
 std::shared_ptr<PipelineProgram> GLSLProgramBuilder::finalize() {
-<<<<<<< HEAD
-  std::ofstream vertexShaderFile{"./vertex.glsl"};
-  std::ofstream fragmentShaderFile{"./fragment.glsl"};
-  auto shaderCaps = context->caps()->shaderCaps();
-  if (shaderCaps->usesCustomColorOutputName) {
-    fragmentShaderBuilder()->declareCustomOutputColor();
-  }
-=======
   fragmentShaderBuilder()->declareCustomOutputColor();
->>>>>>> ed77bbd3
   finalizeShaders();
   auto gpu = context->gpu();
   ShaderModuleDescriptor vertexModule = {};
   vertexModule.code = vertexShaderBuilder()->shaderString();
-  vertexShaderFile << vertexModule.code;
-  vertexShaderFile.close();
   vertexModule.stage = ShaderStage::Vertex;
   auto vertexShader = gpu->createShaderModule(vertexModule);
   if (vertexShader == nullptr) {
@@ -189,8 +177,6 @@
   }
   ShaderModuleDescriptor fragmentModule = {};
   fragmentModule.code = fragmentShaderBuilder()->shaderString();
-  fragmentShaderFile << fragmentModule.code;
-  fragmentShaderFile.close();
   fragmentModule.stage = ShaderStage::Fragment;
   auto fragmentShader = gpu->createShaderModule(fragmentModule);
   if (fragmentShader == nullptr) {
