/////////////////////////////////////////////////////////////////////////////////////////////////
//
//  Tencent is pleased to support the open source community by making tgfx available.
//
//  Copyright (C) 2023 Tencent. All rights reserved.
//
//  Licensed under the BSD 3-Clause License (the "License"); you may not use this file except
//  in compliance with the License. You may obtain a copy of the License at
//
//      https://opensource.org/licenses/BSD-3-Clause
//
//  unless required by applicable law or agreed to in writing, software distributed under the
//  license is distributed on an "as is" basis, without warranties or conditions of any kind,
//  either express or implied. see the license for the specific language governing permissions
//  and limitations under the license.
//
/////////////////////////////////////////////////////////////////////////////////////////////////

#include "GLSLEllipseGeometryProcessor.h"

namespace tgfx {
PlacementPtr<EllipseGeometryProcessor> EllipseGeometryProcessor::Make(
<<<<<<< HEAD
    BlockBuffer* buffer, int width, int height, bool stroke, bool useScale,
    std::optional<Color> commonColor, std::shared_ptr<ColorSpace> colorSpace) {
  return buffer->make<GLSLEllipseGeometryProcessor>(width, height, stroke, useScale, commonColor,
                                                    std::move(colorSpace));
}

GLSLEllipseGeometryProcessor::GLSLEllipseGeometryProcessor(int width, int height, bool stroke,
                                                           bool useScale,
                                                           std::optional<Color> commonColor,
                                                           std::shared_ptr<ColorSpace> colorSpace)
    : EllipseGeometryProcessor(width, height, stroke, useScale, commonColor,
                               std::move(colorSpace)) {
=======
    BlockBuffer* buffer, int width, int height, bool stroke, std::optional<Color> commonColor) {
  return buffer->make<GLSLEllipseGeometryProcessor>(width, height, stroke, commonColor);
}

GLSLEllipseGeometryProcessor::GLSLEllipseGeometryProcessor(int width, int height, bool stroke,
                                                           std::optional<Color> commonColor)
    : EllipseGeometryProcessor(width, height, stroke, commonColor) {
>>>>>>> ed77bbd3
}

void GLSLEllipseGeometryProcessor::emitCode(EmitArgs& args) const {
  auto vertBuilder = args.vertBuilder;
  auto varyingHandler = args.varyingHandler;
  auto uniformHandler = args.uniformHandler;

  // emit attributes
  varyingHandler->emitAttributes(*this);

  auto ellipseOffsets = varyingHandler->addVarying("EllipseOffsets", SLType::Float2);
  vertBuilder->codeAppendf("%s = %s;", ellipseOffsets.vsOut().c_str(),
                           inEllipseOffset.name().c_str());

  auto ellipseRadii = varyingHandler->addVarying("EllipseRadii", SLType::Float4);
  vertBuilder->codeAppendf("%s = %s;", ellipseRadii.vsOut().c_str(), inEllipseRadii.name().c_str());

  auto fragBuilder = args.fragBuilder;
  // setup pass through color
  if (commonColor.has_value()) {
    auto colorName =
        args.uniformHandler->addUniform("Color", UniformFormat::Float4, ShaderStage::Fragment);
    fragBuilder->codeAppendf("%s = %s;", args.outputColor.c_str(), colorName.c_str());
  } else {
    auto color = varyingHandler->addVarying("Color", SLType::Float4);
    ColorSpaceXformSteps steps{ColorSpace::MakeSRGB().get(), AlphaType::Premultiplied,
                               dstColorSpace.get(), AlphaType::Premultiplied};
    vertBuilder->appendColorGamutXform(inColor.name().c_str(), &steps);
    vertBuilder->codeAppendf("%s = %s;", color.vsOut().c_str(), inColor.name().c_str());
    fragBuilder->codeAppendf("%s = %s;", args.outputColor.c_str(), color.fsIn().c_str());
  }

  // Setup position
  args.vertBuilder->emitNormalizedPosition(inPosition.name());
  // emit transforms
  emitTransforms(args, vertBuilder, varyingHandler, uniformHandler, ShaderVar(inPosition));
  // For stroked ellipses, we use the full ellipse equation (x^2/a^2 + y^2/b^2 = 1)
  // to compute both the edges because we need two separate test equations for
  // the single offset.
  // For filled ellipses we can use a unit circle equation (x^2 + y^2 = 1), and warp
  // the distance by the gradient, non-uniformly scaled by the inverse of the
  // ellipse size.

  // On medium precision devices, we scale the denominator of the distance equation
  // before taking the inverse square root to minimize the chance that we're dividing
  // by zero, then we scale the result back.

  // for outer curve
  fragBuilder->codeAppendf("vec2 offset = %s.xy;", ellipseOffsets.fsIn().c_str());
  if (stroke) {
    fragBuilder->codeAppendf("offset *= %s.xy;", ellipseRadii.fsIn().c_str());
  }
  fragBuilder->codeAppend("float test = dot(offset, offset) - 1.0;");
  fragBuilder->codeAppendf("vec2 grad = 2.0*offset*%s.xy;", ellipseRadii.fsIn().c_str());
  fragBuilder->codeAppend("float grad_dot = dot(grad, grad);");
  fragBuilder->codeAppend("grad_dot = max(grad_dot, 1.1755e-38);");
  fragBuilder->codeAppend("float invlen = inversesqrt(grad_dot);");
  fragBuilder->codeAppend("float edgeAlpha = clamp(0.5-test*invlen, 0.0, 1.0);");

  // for inner curve
  if (stroke) {
    fragBuilder->codeAppendf("offset = %s.xy*%s.zw;", ellipseOffsets.fsIn().c_str(),
                             ellipseRadii.fsIn().c_str());
    fragBuilder->codeAppend("test = dot(offset, offset) - 1.0;");
    fragBuilder->codeAppendf("grad = 2.0*offset*%s.zw;", ellipseRadii.fsIn().c_str());
    fragBuilder->codeAppend("grad_dot = dot(grad, grad);");
    fragBuilder->codeAppend("invlen = inversesqrt(grad_dot);");
    fragBuilder->codeAppend("edgeAlpha *= clamp(0.5+test*invlen, 0.0, 1.0);");
  }

  fragBuilder->codeAppendf("%s = vec4(edgeAlpha);", args.outputCoverage.c_str());
}

void GLSLEllipseGeometryProcessor::setData(UniformData* vertexUniformData,
                                           UniformData* fragmentUniformData,
                                           FPCoordTransformIter* transformIter) const {
  setTransformDataHelper(Matrix::I(), vertexUniformData, transformIter);
  auto vertSteps =
      std::make_shared<ColorSpaceXformSteps>(ColorSpace::MakeSRGB().get(), AlphaType::Premultiplied,
                                             dstColorSpace.get(), AlphaType::Premultiplied);
  if (commonColor.has_value()) {
    Color dstCommonColor = commonColor.value();
    vertSteps->apply(dstCommonColor.array());
    fragmentUniformData->setData("Color", dstCommonColor);
  } else {
    ColorSpaceXformHelper helper{};
    helper.setData(vertexUniformData, vertSteps.get());
  }
}
}  // namespace tgfx<|MERGE_RESOLUTION|>--- conflicted
+++ resolved
@@ -20,28 +20,13 @@
 
 namespace tgfx {
 PlacementPtr<EllipseGeometryProcessor> EllipseGeometryProcessor::Make(
-<<<<<<< HEAD
-    BlockBuffer* buffer, int width, int height, bool stroke, bool useScale,
-    std::optional<Color> commonColor, std::shared_ptr<ColorSpace> colorSpace) {
-  return buffer->make<GLSLEllipseGeometryProcessor>(width, height, stroke, useScale, commonColor,
-                                                    std::move(colorSpace));
+    BlockBuffer* buffer, int width, int height, bool stroke, std::optional<Color> commonColor, std::shared_ptr<ColorSpace> colorSpace) {
+  return buffer->make<GLSLEllipseGeometryProcessor>(width, height, stroke, commonColor, std::move(colorSpace));
 }
 
 GLSLEllipseGeometryProcessor::GLSLEllipseGeometryProcessor(int width, int height, bool stroke,
-                                                           bool useScale,
-                                                           std::optional<Color> commonColor,
-                                                           std::shared_ptr<ColorSpace> colorSpace)
-    : EllipseGeometryProcessor(width, height, stroke, useScale, commonColor,
-                               std::move(colorSpace)) {
-=======
-    BlockBuffer* buffer, int width, int height, bool stroke, std::optional<Color> commonColor) {
-  return buffer->make<GLSLEllipseGeometryProcessor>(width, height, stroke, commonColor);
-}
-
-GLSLEllipseGeometryProcessor::GLSLEllipseGeometryProcessor(int width, int height, bool stroke,
-                                                           std::optional<Color> commonColor)
-    : EllipseGeometryProcessor(width, height, stroke, commonColor) {
->>>>>>> ed77bbd3
+                                                           std::optional<Color> commonColor, std::shared_ptr<ColorSpace> colorSpace)
+    : EllipseGeometryProcessor(width, height, stroke, commonColor, std::move(colorSpace)) {
 }
 
 void GLSLEllipseGeometryProcessor::emitCode(EmitArgs& args) const {
