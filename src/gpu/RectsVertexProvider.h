--- conflicted
+++ resolved
@@ -121,17 +121,12 @@
     bool hasSubset : 1;
   } bitFields = {};
 
-<<<<<<< HEAD
   SamplingOptions samplingOption = {};
 
   RectsVertexProvider(PlacementArray<RectRecord>&& rects, AAType aaType,
                       const SamplingOptions& options, bool hasUVCoord, bool hasColor,
-                      bool hasSubset);
+                      bool hasSubset, std::shared_ptr<BlockBuffer> reference);
 
   Rect getSubsetRect(const Rect& rect) const;
-=======
-  RectsVertexProvider(PlacementArray<RectRecord>&& rects, AAType aaType, bool hasUVCoord,
-                      bool hasColor, std::shared_ptr<BlockBuffer> reference);
->>>>>>> 924ebcef
 };
 }  // namespace tgfx