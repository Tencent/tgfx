/////////////////////////////////////////////////////////////////////////////////////////////////
//
//  Tencent is pleased to support the open source community by making tgfx available.
//
//  Copyright (C) 2025 THL A29 Limited, a Tencent company. All rights reserved.
//
//  Licensed under the BSD 3-Clause License (the "License"); you may not use this file except
//  in compliance with the License. You may obtain a copy of the License at
//
//      https://opensource.org/licenses/BSD-3-Clause
//
//  unless required by applicable law or agreed to in writing, software distributed under the
//  license is distributed on an "as is" basis, without warranties or conditions of any kind,
//  either express or implied. see the license for the specific language governing permissions
//  and limitations under the license.
//
/////////////////////////////////////////////////////////////////////////////////////////////////

#pragma once

#include "core/utils/BlockBuffer.h"
#include "gpu/AAType.h"
#include "gpu/VertexProvider.h"
#include "tgfx/core/Color.h"
#include "tgfx/core/Matrix.h"

namespace tgfx {
struct RectRecord {
  RectRecord(const Rect& rect, const Matrix& viewMatrix, const Color& color = {})
      : rect(rect), viewMatrix(viewMatrix), color(color) {
  }

  Rect rect;
  Matrix viewMatrix;
  Color color;
};

/**
 * RectsVertexProvider is a VertexProvider that provides vertices for drawing rectangles.
 */
class RectsVertexProvider : public VertexProvider {
 public:
  enum class UVSubsetMode { None, SubsetOnly, RoundOutAndSubset };
  /**
   * Creates a new RectsVertexProvider from a single rect.
   */
  static PlacementPtr<RectsVertexProvider> MakeFrom(BlockBuffer* buffer, const Rect& rect,
                                                    AAType aaType);

  /**
   * Creates a new RectsVertexProvider from a list of rect records.
   */
  static PlacementPtr<RectsVertexProvider> MakeFrom(BlockBuffer* buffer,
                                                    std::vector<PlacementPtr<RectRecord>>&& rects,
                                                    AAType aaType, bool needUVCoord,
<<<<<<< HEAD
                                                    bool mustUVCoord = false);
=======
                                                    UVSubsetMode subsetMode);
>>>>>>> 7eefe4d8

  /**
   * Returns the number of rects in the provider.
   */
  size_t rectCount() const {
    return rects.size();
  }

  /**
   * Returns the AAType of the provider.
   */
  AAType aaType() const {
    return static_cast<AAType>(bitFields.aaType);
  }

  /**
   * Returns true if the provider generates UV coordinates.
   */
  bool hasUVCoord() const {
    return bitFields.hasUVCoord;
  }

  /**
   * Returns true if the provider generates colors.
   */
  bool hasColor() const {
    return bitFields.hasColor;
  }

  /**
   * Returns the first rect in the provider.
   */
  const Rect& firstRect() const {
    return rects.front()->rect;
  }

  /**
   * Returns the first matrix in the provider. If no matrix record exists, a identity matrix is
   * returned.
   */
  const Matrix& firstMatrix() const {
    return rects.front()->viewMatrix;
  }

  /**
   * Returns the first color in the provider. If no color record exists, a white color is returned.
   */
  const Color& firstColor() const {
    return rects.front()->color;
  }

  /**
   * Returns true if the provider generates subset rects.
   */
  bool hasSubset() const {
    return static_cast<UVSubsetMode>(bitFields.subsetMode) != UVSubsetMode::None;
  }

 protected:
  PlacementArray<RectRecord> rects = {};
  struct {
    uint8_t aaType : 2;
    bool hasUVCoord : 1;
    bool hasColor : 1;
    uint8_t subsetMode : 2;
  } bitFields = {};

  Rect getSubset(const Rect& rect) const;

  RectsVertexProvider(PlacementArray<RectRecord>&& rects, AAType aaType, bool hasUVCoord,
                      bool hasColor, UVSubsetMode subsetMode,
                      std::shared_ptr<BlockBuffer> reference);
};
}  // namespace tgfx<|MERGE_RESOLUTION|>--- conflicted
+++ resolved
@@ -53,11 +53,7 @@
   static PlacementPtr<RectsVertexProvider> MakeFrom(BlockBuffer* buffer,
                                                     std::vector<PlacementPtr<RectRecord>>&& rects,
                                                     AAType aaType, bool needUVCoord,
-<<<<<<< HEAD
-                                                    bool mustUVCoord = false);
-=======
-                                                    UVSubsetMode subsetMode);
->>>>>>> 7eefe4d8
+                                                    UVSubsetMode subsetMode, bool mustUVCoord = false);
 
   /**
    * Returns the number of rects in the provider.
