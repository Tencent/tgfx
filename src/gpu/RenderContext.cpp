/////////////////////////////////////////////////////////////////////////////////////////////////
//
//  Tencent is pleased to support the open source community by making tgfx available.
//
//  Copyright (C) 2023 THL A29 Limited, a Tencent company. All rights reserved.
//
//  Licensed under the BSD 3-Clause License (the "License"); you may not use this file except
//  in compliance with the License. You may obtain a copy of the License at
//
//      https://opensource.org/licenses/BSD-3-Clause
//
//  unless required by applicable law or agreed to in writing, software distributed under the
//  license is distributed on an "as is" basis, without warranties or conditions of any kind,
//  either express or implied. see the license for the specific language governing permissions
//  and limitations under the license.
//
/////////////////////////////////////////////////////////////////////////////////////////////////

#include "RenderContext.h"
#include <tgfx/core/Surface.h>

#include "core/GlyphSource.h"
#include "core/PathRef.h"
#include "core/PathTriangulator.h"
#include "core/Rasterizer.h"
<<<<<<< HEAD
#include "core/atlas/AtlasManager.h"
#include "core/images/TextureImage.h"
#include "core/utils/Caster.h"
#include "core/utils/MathExtra.h"
=======
#include "core/images/SubsetImage.h"
#include "core/utils/MathExtra.h"
#include "core/utils/Types.h"
>>>>>>> 7d2202eb
#include "gpu/DrawingManager.h"
#include "gpu/ProxyProvider.h"
#include "gpu/tasks/TextAtlasUploadTask.h"

namespace tgfx {

static void computeAtlasKey(GlyphFace* glyphFace, GlyphID glyphID, const Stroke* stroke,
                            BytesKey& key) {
  key.write(glyphFace->getScale());
  int packedID = glyphID;
  Font font;
  if (glyphFace->asFont(&font)) {
    auto typeFaceID = font.getTypeface()->uniqueID();
    key.write(typeFaceID);
    auto bold = static_cast<int>(font.isFauxBold());
    packedID |= (bold << (sizeof(glyphID) * 8));
  }
  key.write(packedID);

  if (stroke != nullptr) {
    key.write(stroke->width);
    key.write(stroke->miterLimit);
    int zipValue = 0;
    auto cap = static_cast<int>(stroke->cap);
    auto join = static_cast<int>(stroke->join);
    zipValue |= (0b11 & cap);
    zipValue |= (0b1100 & (join << 2));
    key.write(zipValue);
  }
}

RenderContext::RenderContext(std::shared_ptr<RenderTargetProxy> proxy, uint32_t renderFlags,
                             bool clearAll, Surface* surface)
    : renderTarget(std::move(proxy)), renderFlags(renderFlags), surface(surface) {
  if (clearAll) {
    auto drawingManager = renderTarget->getContext()->drawingManager();
    opsCompositor = drawingManager->addOpsCompositor(renderTarget, renderFlags);
    opsCompositor->fillRect(renderTarget->bounds(), MCState{},
                            {Color::Transparent(), BlendMode::Src});
  }
}

Rect RenderContext::getClipBounds(const Path& clip) {
  if (clip.isInverseFillType()) {
    return renderTarget->bounds();
  }
  auto bounds = clip.getBounds();
  if (!bounds.intersect(renderTarget->bounds())) {
    bounds.setEmpty();
  }
  return bounds;
}

void RenderContext::drawFill(const MCState& state, const Fill& fill) {
  auto& clip = state.clip;
  if (clip.isEmpty() && clip.isInverseFillType()) {
    if (auto compositor = getOpsCompositor(fill.isOpaque())) {
      compositor->fillRect(renderTarget->bounds(), {}, fill.makeWithMatrix(state.matrix));
    }
  } else {
    auto shape = Shape::MakeFrom(clip);
    drawShape(std::move(shape), {}, fill.makeWithMatrix(state.matrix));
  }
}

void RenderContext::drawRect(const Rect& rect, const MCState& state, const Fill& fill) {
  if (auto compositor = getOpsCompositor()) {
    compositor->fillRect(rect, state, fill);
  }
}

void RenderContext::drawRRect(const RRect& rRect, const MCState& state, const Fill& fill) {
  if (auto compositor = getOpsCompositor()) {
    compositor->fillRRect(rRect, state, fill);
  }
}

static Rect ToLocalBounds(const Rect& bounds, const Matrix& viewMatrix) {
  Matrix invertMatrix = {};
  if (!viewMatrix.invert(&invertMatrix)) {
    return {};
  }
  auto localBounds = bounds;
  invertMatrix.mapRect(&localBounds);
  return localBounds;
}

void RenderContext::drawShape(std::shared_ptr<Shape> shape, const MCState& state,
                              const Fill& fill) {
  if (auto compositor = getOpsCompositor()) {
    compositor->fillShape(std::move(shape), state, fill);
  }
}

void RenderContext::drawImage(std::shared_ptr<Image> image, const SamplingOptions& sampling,
                              const MCState& state, const Fill& fill) {
  DEBUG_ASSERT(image != nullptr);
  auto rect = Rect::MakeWH(image->width(), image->height());
  return drawImageRect(std::move(image), rect, sampling, state, fill);
}

void RenderContext::drawImageRect(std::shared_ptr<Image> image, const Rect& rect,
                                  const SamplingOptions& sampling, const MCState& state,
                                  const Fill& fill) {
  DEBUG_ASSERT(image != nullptr);
  DEBUG_ASSERT(image->isAlphaOnly() || fill.shader == nullptr);
  auto compositor = getOpsCompositor();
  if (compositor == nullptr) {
    return;
  }
  auto samplingOptions = sampling;
  if (samplingOptions.mipmapMode != MipmapMode::None && !state.matrix.hasNonIdentityScale()) {
    // There is no scaling for the source image, so we can disable mipmaps to save memory.
    samplingOptions.mipmapMode = MipmapMode::None;
  }
  auto type = Types::Get(image.get());
  if (type != Types::ImageType::Subset) {
    compositor->fillImage(std::move(image), rect, samplingOptions, state, fill);
  } else {
    // Unwrap the subset image to maximize the merging of draw calls.
    auto subsetImage = static_cast<const SubsetImage*>(image.get());
    auto imageRect = rect;
    auto imageState = state;
    auto& subset = subsetImage->bounds;
    imageRect.offset(subset.left, subset.top);
    imageState.matrix.preTranslate(-subset.left, -subset.top);
    auto offsetMatrix = Matrix::MakeTrans(subset.left, subset.top);
    compositor->fillImage(subsetImage->source, imageRect, samplingOptions, imageState,
                          fill.makeWithMatrix(offsetMatrix));
  }
}

void RenderContext::drawGlyphRunList(std::shared_ptr<GlyphRunList> glyphRunList,
                                     const MCState& state, const Fill& fill, const Stroke* stroke) {
  DEBUG_ASSERT(glyphRunList != nullptr);
  // if (glyphRunList->hasColor()) {
  //   drawColorGlyphs(std::move(glyphRunList), state, fill);
  //   return;
  // }
  auto maxScale = state.matrix.getMaxScale();
<<<<<<< HEAD
  if (maxScale <= 0.0f || renderTarget == nullptr || renderTarget->getContext() == nullptr) {
    return;
  }

  size_t maxGlyphRunCount = 0;
  for (const auto& run : glyphRunList->glyphRuns()) {
    maxGlyphRunCount = std::max(maxGlyphRunCount, run.glyphs.size());
  }

  GlyphRun sourceGlyphRun, rejectedGlyphRun;
  sourceGlyphRun.glyphs.reserve(maxGlyphRunCount);
  rejectedGlyphRun.glyphs.reserve(maxGlyphRunCount);
  sourceGlyphRun.positions.reserve(maxGlyphRunCount);
  rejectedGlyphRun.positions.reserve(maxGlyphRunCount);

  for (const auto& run : glyphRunList->glyphRuns()) {
    rejectedGlyphRun.glyphFace = run.glyphFace;
    glyphDirectMaskDrawing(run, state, fill, stroke, rejectedGlyphRun);
    if (rejectedGlyphRun.glyphs.empty()) {
      continue;
    }

    std::swap(sourceGlyphRun, rejectedGlyphRun);
    rejectedGlyphRun.positions.clear();
    rejectedGlyphRun.glyphs.clear();

    glyphPathDrawing(sourceGlyphRun, state, fill, stroke, rejectedGlyphRun);
    if (rejectedGlyphRun.glyphs.empty()) {
      continue;
    }
    std::swap(sourceGlyphRun, rejectedGlyphRun);
    rejectedGlyphRun.positions.clear();
    rejectedGlyphRun.glyphs.clear();
    if (rejectedGlyphRun.glyphs.empty()) {
      continue;
    }

    //glyphTransformedMaskDrawing
  }
=======
  if (FloatNearlyZero(maxScale)) {
    return;
  }
  auto bounds = glyphRunList->getBounds(maxScale);
  if (stroke) {
    stroke->applyToBounds(&bounds);
  }
  state.matrix.mapRect(&bounds);  // To device space
  auto clipBounds = getClipBounds(state.clip);
  if (clipBounds.isEmpty()) {
    return;
  }
  if (!bounds.intersect(clipBounds)) {
    return;
  }
  auto rasterizeMatrix = state.matrix;
  rasterizeMatrix.postTranslate(-bounds.x(), -bounds.y());
  auto width = static_cast<int>(ceilf(bounds.width()));
  auto height = static_cast<int>(ceilf(bounds.height()));
  auto rasterizer = Rasterizer::MakeFrom(width, height, std::move(glyphRunList), fill.antiAlias,
                                         rasterizeMatrix, stroke);
  auto image = Image::MakeFrom(std::move(rasterizer));
  if (image == nullptr) {
    return;
  }
  auto newState = state;
  newState.matrix = Matrix::MakeTrans(bounds.x(), bounds.y());
  drawImage(std::move(image), {}, newState, fill.makeWithMatrix(rasterizeMatrix));
>>>>>>> 7d2202eb
}

void RenderContext::drawPicture(std::shared_ptr<Picture> picture, const MCState& state) {
  DEBUG_ASSERT(picture != nullptr);
  picture->playback(this, state);
}

void RenderContext::drawLayer(std::shared_ptr<Picture> picture, std::shared_ptr<ImageFilter> filter,
                              const MCState& state, const Fill& fill) {
  DEBUG_ASSERT(fill.shader == nullptr);
  Matrix viewMatrix = {};
  Rect bounds = {};
  if (filter) {
    if (picture->hasUnboundedFill()) {
      bounds = ToLocalBounds(getClipBounds(state.clip), state.matrix);
    } else {
      bounds = picture->getBounds();
    }
  } else {
    bounds = getClipBounds(state.clip);
    if (!picture->hasUnboundedFill()) {
      auto deviceBounds = picture->getBounds(&state.matrix);
      if (!bounds.intersect(deviceBounds)) {
        return;
      }
    }
    viewMatrix = state.matrix;
  }
  if (bounds.isEmpty()) {
    return;
  }
  auto width = static_cast<int>(ceilf(bounds.width()));
  auto height = static_cast<int>(ceilf(bounds.height()));
  viewMatrix.postTranslate(-bounds.x(), -bounds.y());
  auto image = Image::MakeFrom(std::move(picture), width, height, &viewMatrix);
  if (image == nullptr) {
    return;
  }
  MCState drawState = state;
  if (filter) {
    Point offset = {};
    image = image->makeWithFilter(std::move(filter), &offset);
    if (image == nullptr) {
      return;
    }
    viewMatrix.preTranslate(-offset.x, -offset.y);
  }
  Matrix invertMatrix = {};
  if (!viewMatrix.invert(&invertMatrix)) {
    return;
  }
  drawState.matrix.preConcat(invertMatrix);
  drawImage(std::move(image), {}, drawState, fill.makeWithMatrix(viewMatrix));
}

void RenderContext::drawColorGlyphs(std::shared_ptr<GlyphRunList> glyphRunList,
                                    const MCState& state, const Fill& fill) {
  auto viewMatrix = state.matrix;
  auto scale = viewMatrix.getMaxScale();
  if (FloatNearlyZero(scale)) {
    return;
  }
  viewMatrix.preScale(1.0f / scale, 1.0f / scale);
  for (auto& glyphRun : glyphRunList->glyphRuns()) {
    auto glyphFace = glyphRun.glyphFace;
    glyphFace = glyphFace->makeScaled(scale);
    DEBUG_ASSERT(glyphFace != nullptr);
    auto& glyphIDs = glyphRun.glyphs;
    auto glyphCount = glyphIDs.size();
    auto& positions = glyphRun.positions;
    auto glyphState = state;
    for (size_t i = 0; i < glyphCount; ++i) {
      const auto& glyphID = glyphIDs[i];
      const auto& position = positions[i];
      auto glyphCodec = glyphFace->getImage(glyphID, nullptr, &glyphState.matrix);
      auto glyphImage = Image::MakeFrom(glyphCodec);
      if (glyphImage == nullptr) {
        continue;
      }
      glyphState.matrix.postTranslate(position.x * scale, position.y * scale);
      glyphState.matrix.postConcat(viewMatrix);
      auto rect = Rect::MakeWH(glyphImage->width(), glyphImage->height());
      drawImageRect(std::move(glyphImage), rect, {}, glyphState, fill);
    }
  }
}

bool RenderContext::flush() {
  if (opsCompositor != nullptr) {
    auto closed = opsCompositor->isClosed();
    opsCompositor->makeClosed();
    opsCompositor = nullptr;
    return !closed;
  }
  return false;
}

OpsCompositor* RenderContext::getOpsCompositor(bool discardContent) {
  if (surface && !surface->aboutToDraw(discardContent)) {
    return nullptr;
  }
  if (opsCompositor == nullptr || opsCompositor->isClosed()) {
    auto drawingManager = renderTarget->getContext()->drawingManager();
    opsCompositor = drawingManager->addOpsCompositor(renderTarget, renderFlags);
    if (surface) {
      surface->contentChanged();
    }
  } else if (discardContent) {
    opsCompositor->discardAll();
  }
  return opsCompositor.get();
}

void RenderContext::replaceRenderTarget(std::shared_ptr<RenderTargetProxy> newRenderTarget,
                                        std::shared_ptr<Image> oldContent) {
  renderTarget = std::move(newRenderTarget);
  if (oldContent != nullptr) {
    DEBUG_ASSERT(oldContent->width() == renderTarget->width() &&
                 oldContent->height() == renderTarget->height());
    auto drawingManager = renderTarget->getContext()->drawingManager();
    opsCompositor = drawingManager->addOpsCompositor(renderTarget, renderFlags);
    Fill fill = {Color::White(), BlendMode::Src, false};
    opsCompositor->fillImage(std::move(oldContent), renderTarget->bounds(), {}, MCState{}, fill);
  }
}

void RenderContext::glyphDirectMaskDrawing(const GlyphRun& glyphRun, const MCState& state,
                                           const Fill& fill, const Stroke* stroke,
                                           GlyphRun& rejectedGlyphRun) {

  auto atlasManager = renderTarget->getContext()->atlasManager();
  if (atlasManager == nullptr) {
    rejectedGlyphRun = glyphRun;
    return;
  }

  Context* context = renderTarget->getContext();

  Glyph glyph;
  auto nextFlushToken = context->drawingManager()->nextFlushToken();
  PlotUseUpdater plotUseUpdater;

  auto maxScale = state.matrix.getMaxScale();
  auto hasScale = !FloatNearlyEqual(maxScale, 1.0f);
  auto scaledGlyphFace = glyphRun.glyphFace;
  if (hasScale) {
    scaledGlyphFace = glyphRun.glyphFace->makeScaled(maxScale);
  }

  bool hasColor = scaledGlyphFace->hasColor();

  size_t index = 0;
  for (auto& glyphID : glyphRun.glyphs) {
    auto glyphPosition = glyphRun.positions[index++];
    std::vector<GlyphID> glyphs{glyphID};
    std::vector<Point> positions{glyphPosition};
    GlyphRun singleGlyphRun(glyphRun.glyphFace, std::move(glyphs), std::move(positions));
    auto runList = std::make_shared<GlyphRunList>(std::move(singleGlyphRun));
    auto bounds = runList->getBounds(maxScale);
    auto noStrokeBounds = bounds;
    if (stroke) {
      stroke->applyToBounds(&bounds);
    }
    bounds.scale(maxScale, maxScale);
    if (stroke) {
      noStrokeBounds.scale(maxScale, maxScale);
      auto positionOffsetX = (bounds.x() - noStrokeBounds.x()) / maxScale;
      auto positionOffsetY = (bounds.y() - noStrokeBounds.y()) / maxScale;
      glyphPosition.offset(positionOffsetX, positionOffsetY);
    }

    auto width = static_cast<int>(ceilf(bounds.width()));
    auto height = static_cast<int>(ceilf(bounds.height()));

    auto minDimension = std::min(width, height);
    auto maxDimension = std::max(width, height);
    if (minDimension <= 0) {
      continue;
    }
    if (maxDimension >= 256) {
      rejectedGlyphRun = glyphRun;
      continue;
    }

    BytesKey glyphKey;
    computeAtlasKey(scaledGlyphFace.get(), glyphID, stroke, glyphKey);
    auto maskFormat = scaledGlyphFace->hasColor() ? MaskFormat::RGBA : MaskFormat::A8;
    auto& textureProxies = atlasManager->getTextureProxies(maskFormat);
    auto& atlasImages = atlasManager->getImages(maskFormat);

    DEBUG_ASSERT(atlasImages.size() == textureProxies.size());

    auto viewMatrix = state.matrix;
    viewMatrix.preScale(1.0f / maxScale, 1.0f / maxScale);
    auto glyphState = state;
    AtlasLocator locator;
    Matrix rasterizeMatrix = {};
    if (!atlasManager->hasGlyph(maskFormat, glyphKey)) {
      auto glyphCodec = scaledGlyphFace->getImage(glyphID,&glyphState.matrix);
      if (hasColor) {
        width = glyphCodec->width();
        height = glyphCodec->height();
      }
      glyph._key = std::move(glyphKey);
      glyph._maskFormat = maskFormat;
      glyph._glyphId = glyphID;
      glyph._width = width;
      glyph._height = height;

      atlasManager->addGlyphToAtlasWithoutFillImage(glyph, nextFlushToken, locator);
      rasterizeMatrix = Matrix::MakeScale(maxScale);
      rasterizeMatrix.postTranslate(-bounds.x(), -bounds.y());


      auto source = GlyphSource::MakeFrom(glyphCodec);

      //auto rasterizer = Rasterizer::MakeFrom(width, height, std::move(runList), fill.antiAlias,
                                            // rasterizeMatrix, stroke);
      auto asyncDecoding = !(renderFlags & RenderFlags::DisableAsyncTask);
      //auto source = ImageSource::MakeFrom(std::move(rasterizer), false, asyncDecoding);
      auto uniqueKey = UniqueKey::Make();
      auto offset = Point::Make(locator.getLocation().left, locator.getLocation().top);
      auto task = context->drawingBuffer()->make<TextAtlasUploadTask>(
          uniqueKey, std::move(source), textureProxies[locator.pageIndex()], offset);
      context->drawingManager()->addResourceTask(std::move(task));

    } else {
      if (hasColor) {
        scaledGlyphFace->getImage(glyphID,&glyphState.matrix);
      }
      atlasManager->getGlyphLocator(maskFormat, glyphKey, locator);
    }

    atlasManager->setPlotUseToken(plotUseUpdater, locator.plotLocator(), maskFormat,
                                  nextFlushToken);

    auto image = atlasImages[locator.pageIndex()];
    if (image == nullptr) {
      rejectedGlyphRun.glyphs.push_back(glyphID);
      rejectedGlyphRun.positions.push_back(glyphPosition);
      continue;
    }

    auto rect = locator.getLocation();
    if (hasColor) {
      glyphState.matrix.postTranslate(glyphPosition.x * maxScale, glyphPosition.y * maxScale);
      glyphState.matrix.postConcat(viewMatrix);
      glyphState.matrix.preTranslate(-rect.x(), -rect.y());
    }else {
      auto glyphBounds = scaledGlyphFace->getBounds(glyphID);
      glyphState.matrix = Matrix::MakeTrans(glyphBounds.x(), glyphBounds.y());
      glyphState.matrix.postScale(1.f / maxScale, 1.f / maxScale);
      glyphState.matrix.postTranslate(glyphPosition.x, glyphPosition.y);
      glyphState.matrix.postConcat(state.matrix);
      glyphState.matrix.preTranslate(-rect.x(), -rect.y());
    }

    drawImageRect(std::move(image), rect, {}, glyphState, fill.makeWithMatrix(rasterizeMatrix));
    //drawImageRect(std::move(image), rect, {}, glyphState, fill.makeWithMatrix(rasterizeMatrix));
  }
}

void RenderContext::glyphPathDrawing(const GlyphRun& glyphRun, const MCState& state,
                                     const Fill& fill, const Stroke* stroke,
                                     GlyphRun& rejectedGlyphRun) {
  if (!glyphRun.glyphFace->hasOutlines()) {
    rejectedGlyphRun = glyphRun;
  }

  const auto maxScale = state.matrix.getMaxScale();

  Path totalPath = {};
  auto glyphFace = glyphRun.glyphFace;
  if (!FloatNearlyEqual(maxScale, 1.0f)) {
    // Scale the glyphs before measuring to prevent precision loss with small font sizes.
    glyphFace = glyphFace->makeScaled(maxScale);
    DEBUG_ASSERT(glyphFace != nullptr);
  }
  size_t index = 0;
  auto& positions = glyphRun.positions;
  for (auto& glyphID : glyphRun.glyphs) {
    Path glyphPath = {};
    auto& position = positions[index];
    if (glyphFace->getPath(glyphID, &glyphPath)) {
      auto glyphMatrix = Matrix::MakeScale(1.0f / maxScale, 1.0f / maxScale);
      glyphMatrix.postTranslate(position.x, position.y);
      glyphPath.transform(glyphMatrix);
      totalPath.addPath(glyphPath);
    } else {
      rejectedGlyphRun.glyphs.push_back(glyphID);
      rejectedGlyphRun.positions.push_back(position);
    }
    index++;
  }

  if (totalPath.isEmpty()) {
    return;
  }

  auto shape = Shape::MakeFrom(totalPath);
  if (stroke != nullptr) {
    shape = Shape::ApplyStroke(shape, stroke);
  }
  drawShape(shape, state, fill);
}

}  // namespace tgfx<|MERGE_RESOLUTION|>--- conflicted
+++ resolved
@@ -23,16 +23,11 @@
 #include "core/PathRef.h"
 #include "core/PathTriangulator.h"
 #include "core/Rasterizer.h"
-<<<<<<< HEAD
 #include "core/atlas/AtlasManager.h"
 #include "core/images/TextureImage.h"
-#include "core/utils/Caster.h"
-#include "core/utils/MathExtra.h"
-=======
 #include "core/images/SubsetImage.h"
 #include "core/utils/MathExtra.h"
 #include "core/utils/Types.h"
->>>>>>> 7d2202eb
 #include "gpu/DrawingManager.h"
 #include "gpu/ProxyProvider.h"
 #include "gpu/tasks/TextAtlasUploadTask.h"
@@ -173,48 +168,7 @@
   //   return;
   // }
   auto maxScale = state.matrix.getMaxScale();
-<<<<<<< HEAD
-  if (maxScale <= 0.0f || renderTarget == nullptr || renderTarget->getContext() == nullptr) {
-    return;
-  }
-
-  size_t maxGlyphRunCount = 0;
-  for (const auto& run : glyphRunList->glyphRuns()) {
-    maxGlyphRunCount = std::max(maxGlyphRunCount, run.glyphs.size());
-  }
-
-  GlyphRun sourceGlyphRun, rejectedGlyphRun;
-  sourceGlyphRun.glyphs.reserve(maxGlyphRunCount);
-  rejectedGlyphRun.glyphs.reserve(maxGlyphRunCount);
-  sourceGlyphRun.positions.reserve(maxGlyphRunCount);
-  rejectedGlyphRun.positions.reserve(maxGlyphRunCount);
-
-  for (const auto& run : glyphRunList->glyphRuns()) {
-    rejectedGlyphRun.glyphFace = run.glyphFace;
-    glyphDirectMaskDrawing(run, state, fill, stroke, rejectedGlyphRun);
-    if (rejectedGlyphRun.glyphs.empty()) {
-      continue;
-    }
-
-    std::swap(sourceGlyphRun, rejectedGlyphRun);
-    rejectedGlyphRun.positions.clear();
-    rejectedGlyphRun.glyphs.clear();
-
-    glyphPathDrawing(sourceGlyphRun, state, fill, stroke, rejectedGlyphRun);
-    if (rejectedGlyphRun.glyphs.empty()) {
-      continue;
-    }
-    std::swap(sourceGlyphRun, rejectedGlyphRun);
-    rejectedGlyphRun.positions.clear();
-    rejectedGlyphRun.glyphs.clear();
-    if (rejectedGlyphRun.glyphs.empty()) {
-      continue;
-    }
-
-    //glyphTransformedMaskDrawing
-  }
-=======
-  if (FloatNearlyZero(maxScale)) {
+  if (FloatNearlyZero(maxScale)|| renderTarget == nullptr || renderTarget->getContext() == nullptr) {
     return;
   }
   auto bounds = glyphRunList->getBounds(maxScale);
@@ -242,7 +196,42 @@
   auto newState = state;
   newState.matrix = Matrix::MakeTrans(bounds.x(), bounds.y());
   drawImage(std::move(image), {}, newState, fill.makeWithMatrix(rasterizeMatrix));
->>>>>>> 7d2202eb
+
+  size_t maxGlyphRunCount = 0;
+  for (const auto& run : glyphRunList->glyphRuns()) {
+    maxGlyphRunCount = std::max(maxGlyphRunCount, run.glyphs.size());
+  }
+
+  GlyphRun sourceGlyphRun, rejectedGlyphRun;
+  sourceGlyphRun.glyphs.reserve(maxGlyphRunCount);
+  rejectedGlyphRun.glyphs.reserve(maxGlyphRunCount);
+  sourceGlyphRun.positions.reserve(maxGlyphRunCount);
+  rejectedGlyphRun.positions.reserve(maxGlyphRunCount);
+
+  for (const auto& run : glyphRunList->glyphRuns()) {
+    rejectedGlyphRun.glyphFace = run.glyphFace;
+    glyphDirectMaskDrawing(run, state, fill, stroke, rejectedGlyphRun);
+    if (rejectedGlyphRun.glyphs.empty()) {
+      continue;
+    }
+
+    std::swap(sourceGlyphRun, rejectedGlyphRun);
+    rejectedGlyphRun.positions.clear();
+    rejectedGlyphRun.glyphs.clear();
+
+    glyphPathDrawing(sourceGlyphRun, state, fill, stroke, rejectedGlyphRun);
+    if (rejectedGlyphRun.glyphs.empty()) {
+      continue;
+    }
+    std::swap(sourceGlyphRun, rejectedGlyphRun);
+    rejectedGlyphRun.positions.clear();
+    rejectedGlyphRun.glyphs.clear();
+    if (rejectedGlyphRun.glyphs.empty()) {
+      continue;
+    }
+
+    //glyphTransformedMaskDrawing
+  }
 }
 
 void RenderContext::drawPicture(std::shared_ptr<Picture> picture, const MCState& state) {
@@ -302,7 +291,7 @@
                                     const MCState& state, const Fill& fill) {
   auto viewMatrix = state.matrix;
   auto scale = viewMatrix.getMaxScale();
-  if (FloatNearlyZero(scale)) {
+  if (scale <= 0) {
     return;
   }
   viewMatrix.preScale(1.0f / scale, 1.0f / scale);
@@ -364,7 +353,7 @@
                  oldContent->height() == renderTarget->height());
     auto drawingManager = renderTarget->getContext()->drawingManager();
     opsCompositor = drawingManager->addOpsCompositor(renderTarget, renderFlags);
-    Fill fill = {Color::White(), BlendMode::Src, false};
+    Fill fill = {{}, BlendMode::Src, false};
     opsCompositor->fillImage(std::move(oldContent), renderTarget->bounds(), {}, MCState{}, fill);
   }
 }
@@ -441,7 +430,7 @@
     AtlasLocator locator;
     Matrix rasterizeMatrix = {};
     if (!atlasManager->hasGlyph(maskFormat, glyphKey)) {
-      auto glyphCodec = scaledGlyphFace->getImage(glyphID,&glyphState.matrix);
+      auto glyphCodec = scaledGlyphFace->getImage(glyphID, nullptr, &glyphState.matrix);
       if (hasColor) {
         width = glyphCodec->width();
         height = glyphCodec->height();
@@ -471,7 +460,7 @@
 
     } else {
       if (hasColor) {
-        scaledGlyphFace->getImage(glyphID,&glyphState.matrix);
+        scaledGlyphFace->getImage(glyphID, nullptr, &glyphState.matrix);
       }
       atlasManager->getGlyphLocator(maskFormat, glyphKey, locator);
     }
