/////////////////////////////////////////////////////////////////////////////////////////////////
//
//  Tencent is pleased to support the open source community by making tgfx available.
//
//  Copyright (C) 2023 THL A29 Limited, a Tencent company. All rights reserved.
//
//  Licensed under the BSD 3-Clause License (the "License"); you may not use this file except
//  in compliance with the License. You may obtain a copy of the License at
//
//      https://opensource.org/licenses/BSD-3-Clause
//
//  unless required by applicable law or agreed to in writing, software distributed under the
//  license is distributed on an "as is" basis, without warranties or conditions of any kind,
//  either express or implied. see the license for the specific language governing permissions
//  and limitations under the license.
//
/////////////////////////////////////////////////////////////////////////////////////////////////

#include "RenderContext.h"
#include <tgfx/core/Surface.h>
#include "core/PathRef.h"
#include "core/PathTriangulator.h"
#include "core/Rasterizer.h"
#include "core/ScalerContext.h"
#include "core/images/SubsetImage.h"
#include "core/utils/ApplyStrokeToBound.h"
#include "core/utils/MathExtra.h"
#include "gpu/DrawingManager.h"
#include "gpu/TextRender.h"

namespace tgfx {
RenderContext::RenderContext(std::shared_ptr<RenderTargetProxy> proxy, uint32_t renderFlags,
                             bool clearAll, Surface* surface)
    : renderTarget(std::move(proxy)), renderFlags(renderFlags), surface(surface) {
  if (clearAll) {
    auto drawingManager = renderTarget->getContext()->drawingManager();
    opsCompositor = drawingManager->addOpsCompositor(renderTarget, renderFlags);
    opsCompositor->fillRect(renderTarget->bounds(), MCState{},
                            {Color::Transparent(), BlendMode::Src});
  }
}

Rect RenderContext::getClipBounds(const Path& clip) {
  if (clip.isInverseFillType()) {
    return renderTarget->bounds();
  }
  auto bounds = clip.getBounds();
  if (!bounds.intersect(renderTarget->bounds())) {
    bounds.setEmpty();
  }
  return bounds;
}

void RenderContext::drawFill(const Fill& fill) {
  if (auto compositor = getOpsCompositor(fill.isOpaque())) {
    compositor->fillRect(renderTarget->bounds(), {}, fill);
  }
}

void RenderContext::drawRect(const Rect& rect, const MCState& state, const Fill& fill) {
  if (auto compositor = getOpsCompositor()) {
    compositor->fillRect(rect, state, fill);
  }
}

void RenderContext::drawRRect(const RRect& rRect, const MCState& state, const Fill& fill,
                              const Stroke* stroke) {
  if (auto compositor = getOpsCompositor()) {
    compositor->drawRRect(rRect, state, fill, stroke);
  }
}

void RenderContext::drawPath(const Path& path, const MCState& state, const Fill& fill) {
  // Temporarily use drawShape for rendering, and perform merging in the compositor later.
  drawShape(Shape::MakeFrom(path), state, fill);
}

static Rect ToLocalBounds(const Rect& bounds, const Matrix& viewMatrix) {
  Matrix invertMatrix = {};
  if (!viewMatrix.invert(&invertMatrix)) {
    return {};
  }
  auto localBounds = bounds;
  invertMatrix.mapRect(&localBounds);
  return localBounds;
}

void RenderContext::drawShape(std::shared_ptr<Shape> shape, const MCState& state,
                              const Fill& fill) {
  if (auto compositor = getOpsCompositor()) {
    compositor->fillShape(std::move(shape), state, fill);
  }
}

void RenderContext::drawImageRect(std::shared_ptr<Image> image, const Rect& rect,
                                  const SamplingOptions& sampling, const MCState& state,
                                  const Fill& fill) {
  DEBUG_ASSERT(image != nullptr);
  DEBUG_ASSERT(image->isAlphaOnly() || fill.shader == nullptr);
  auto compositor = getOpsCompositor();
  if (compositor == nullptr) {
    return;
  }
  auto samplingOptions = sampling;
  if (samplingOptions.mipmapMode != MipmapMode::None && !state.matrix.hasNonIdentityScale()) {
    // There is no scaling for the source image, so we can disable mipmaps to save memory.
    samplingOptions.mipmapMode = MipmapMode::None;
  }
  compositor->fillImage(std::move(image), rect, samplingOptions, state, fill);
}

void RenderContext::drawGlyphRunList(std::shared_ptr<GlyphRunList> glyphRunList,
                                     const MCState& state, const Fill& fill, const Stroke* stroke) {
  DEBUG_ASSERT(glyphRunList != nullptr);
  auto maxScale = state.matrix.getMaxScale();
  if (FloatNearlyZero(maxScale) || renderTarget == nullptr ||
      renderTarget->getContext() == nullptr) {
    return;
  }
  auto bounds = glyphRunList->getBounds(maxScale);
  if (stroke) {
    ApplyStrokeToBounds(*stroke, &bounds);
  }
  state.matrix.mapRect(&bounds);  // To device space
  bounds.roundOut();
  auto clipBounds = getClipBounds(state.clip);
  if (clipBounds.isEmpty()) {
    return;
  }
  if (!bounds.intersect(clipBounds)) {
    return;
  }

  auto textRender =
      TextRender::MakeFrom(getContext(), getOpsCompositor(), std::move(glyphRunList), bounds);
  if (textRender == nullptr) {
    return;
  }
<<<<<<< HEAD
  textRender->draw(state, fill, stroke);
=======
  auto newState = state;
  newState.matrix = Matrix::MakeTrans(bounds.x(), bounds.y());
  auto imageRect = Rect::MakeWH(image->width(), image->height());
  drawImageRect(std::move(image), imageRect, {}, newState, fill.makeWithMatrix(rasterizeMatrix));
>>>>>>> 6eb59713
}

void RenderContext::drawPicture(std::shared_ptr<Picture> picture, const MCState& state) {
  DEBUG_ASSERT(picture != nullptr);
  picture->playback(this, state);
}

void RenderContext::drawLayer(std::shared_ptr<Picture> picture, std::shared_ptr<ImageFilter> filter,
                              const MCState& state, const Fill& fill) {
  DEBUG_ASSERT(fill.shader == nullptr);
  Matrix viewMatrix = {};
  Rect bounds = {};
  if (filter) {
    if (picture->hasUnboundedFill()) {
      bounds = ToLocalBounds(getClipBounds(state.clip), state.matrix);
    } else {
      bounds = picture->getBounds();
    }
  } else {
    bounds = getClipBounds(state.clip);
    if (!picture->hasUnboundedFill()) {
      auto deviceBounds = picture->getBounds(&state.matrix);
      if (!bounds.intersect(deviceBounds)) {
        return;
      }
    }
    viewMatrix = state.matrix;
  }
  if (bounds.isEmpty()) {
    return;
  }
  auto width = static_cast<int>(ceilf(bounds.width()));
  auto height = static_cast<int>(ceilf(bounds.height()));
  viewMatrix.postTranslate(-bounds.x(), -bounds.y());
  auto image = Image::MakeFrom(std::move(picture), width, height, &viewMatrix);
  if (image == nullptr) {
    return;
  }
  MCState drawState = state;
  if (filter) {
    Point offset = {};
    image = image->makeWithFilter(std::move(filter), &offset);
    if (image == nullptr) {
      return;
    }
    viewMatrix.preTranslate(-offset.x, -offset.y);
  }
  Matrix invertMatrix = {};
  if (!viewMatrix.invert(&invertMatrix)) {
    return;
  }
  drawState.matrix.preConcat(invertMatrix);
  auto imageRect = Rect::MakeWH(image->width(), image->height());
  drawImageRect(std::move(image), imageRect, {}, drawState, fill.makeWithMatrix(viewMatrix));
}

bool RenderContext::flush() {
  if (opsCompositor != nullptr) {
    auto closed = opsCompositor->isClosed();
    opsCompositor->makeClosed();
    opsCompositor = nullptr;
    return !closed;
  }
  return false;
}

OpsCompositor* RenderContext::getOpsCompositor(bool discardContent) {
  if (surface && !surface->aboutToDraw(discardContent)) {
    return nullptr;
  }
  if (opsCompositor == nullptr || opsCompositor->isClosed()) {
    auto drawingManager = renderTarget->getContext()->drawingManager();
    opsCompositor = drawingManager->addOpsCompositor(renderTarget, renderFlags);
  } else if (discardContent) {
    opsCompositor->discardAll();
  }
  return opsCompositor.get();
}

void RenderContext::replaceRenderTarget(std::shared_ptr<RenderTargetProxy> newRenderTarget,
                                        std::shared_ptr<Image> oldContent) {
  renderTarget = std::move(newRenderTarget);
  if (oldContent != nullptr) {
    DEBUG_ASSERT(oldContent->width() == renderTarget->width() &&
                 oldContent->height() == renderTarget->height());
    auto drawingManager = renderTarget->getContext()->drawingManager();
    opsCompositor = drawingManager->addOpsCompositor(renderTarget, renderFlags);
    Fill fill = {{}, BlendMode::Src, false};
    opsCompositor->fillImage(std::move(oldContent), renderTarget->bounds(), {}, MCState{}, fill);
  }
}
}  // namespace tgfx<|MERGE_RESOLUTION|>--- conflicted
+++ resolved
@@ -136,14 +136,7 @@
   if (textRender == nullptr) {
     return;
   }
-<<<<<<< HEAD
   textRender->draw(state, fill, stroke);
-=======
-  auto newState = state;
-  newState.matrix = Matrix::MakeTrans(bounds.x(), bounds.y());
-  auto imageRect = Rect::MakeWH(image->width(), image->height());
-  drawImageRect(std::move(image), imageRect, {}, newState, fill.makeWithMatrix(rasterizeMatrix));
->>>>>>> 6eb59713
 }
 
 void RenderContext::drawPicture(std::shared_ptr<Picture> picture, const MCState& state) {
