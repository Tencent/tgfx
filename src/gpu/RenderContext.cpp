/////////////////////////////////////////////////////////////////////////////////////////////////
//
//  Tencent is pleased to support the open source community by making tgfx available.
//
//  Copyright (C) 2023 THL A29 Limited, a Tencent company. All rights reserved.
//
//  Licensed under the BSD 3-Clause License (the "License"); you may not use this file except
//  in compliance with the License. You may obtain a copy of the License at
//
//      https://opensource.org/licenses/BSD-3-Clause
//
//  unless required by applicable law or agreed to in writing, software distributed under the
//  license is distributed on an "as is" basis, without warranties or conditions of any kind,
//  either express or implied. see the license for the specific language governing permissions
//  and limitations under the license.
//
/////////////////////////////////////////////////////////////////////////////////////////////////

#include "RenderContext.h"
#include <tgfx/core/Surface.h>
#include "core/PathRef.h"
#include "core/PathTriangulator.h"
#include "core/Rasterizer.h"
//#include "core/TextAtlas.h"
#include "core/atlas/AtlasManager.h"
#include "core/images/TextureImage.h"
#include "core/utils/Caster.h"
#include "core/utils/MathExtra.h"
#include "gpu/DrawingManager.h"
#include "gpu/ProxyProvider.h"
#include "gpu/tasks/TextAtlasUploadTask.h"

namespace tgfx {

static void computeAtlasKey(GlyphFace* glyphFace, GlyphID glyphID, const Stroke* stroke,
                            BytesKey& key) {
  float fontSize = 0.f;
  uint32_t typeFaceID = 0;
  float strokeWidth = 0.f;
  bool fauxBold = false;
  bool fauxItalic = false;
  if (stroke != nullptr) {
    strokeWidth = stroke->width;
  }
  Font font;
  if (glyphFace->asFont(&font)) {
    fontSize = font.getSize();
    typeFaceID = font.getTypeface()->uniqueID();
    fauxBold = font.isFauxBold();
    fauxItalic = font.isFauxItalic();
  }
  key.write(fontSize);
  key.write(typeFaceID);
  key.write(strokeWidth);
  key.write(fauxBold);
  key.write(fauxItalic);  //matrix
  key.write(glyphID);
}

RenderContext::RenderContext(std::shared_ptr<RenderTargetProxy> proxy, uint32_t renderFlags,
                             bool clearAll, Surface* surface)
    : renderTarget(std::move(proxy)), renderFlags(renderFlags), surface(surface) {
  if (clearAll) {
    auto drawingManager = renderTarget->getContext()->drawingManager();
    opsCompositor = drawingManager->addOpsCompositor(renderTarget, renderFlags);
    opsCompositor->fillRect(renderTarget->bounds(), MCState{},
                            {Color::Transparent(), BlendMode::Src});
  }
}

Rect RenderContext::getClipBounds(const Path& clip) {
  if (clip.isInverseFillType()) {
    return renderTarget->bounds();
  }
  return clip.isEmpty() ? Rect::MakeEmpty() : clip.getBounds();
}

void RenderContext::drawFill(const MCState& state, const Fill& fill) {
  auto& clip = state.clip;
  if (clip.isEmpty() && clip.isInverseFillType()) {
    if (auto compositor = getOpsCompositor(fill.isOpaque())) {
      compositor->fillRect(renderTarget->bounds(), {}, fill.makeWithMatrix(state.matrix));
    }
  } else {
    auto shape = Shape::MakeFrom(clip);
    drawShape(std::move(shape), {}, fill.makeWithMatrix(state.matrix));
  }
}

void RenderContext::drawRect(const Rect& rect, const MCState& state, const Fill& fill) {
  if (auto compositor = getOpsCompositor()) {
    compositor->fillRect(rect, state, fill);
  }
}

void RenderContext::drawRRect(const RRect& rRect, const MCState& state, const Fill& fill) {
  if (auto compositor = getOpsCompositor()) {
    compositor->fillRRect(rRect, state, fill);
  }
}

static Rect ToLocalBounds(const Rect& bounds, const Matrix& viewMatrix) {
  Matrix invertMatrix = {};
  if (!viewMatrix.invert(&invertMatrix)) {
    return {};
  }
  auto localBounds = bounds;
  invertMatrix.mapRect(&localBounds);
  return localBounds;
}

void RenderContext::drawShape(std::shared_ptr<Shape> shape, const MCState& state,
                              const Fill& fill) {
  if (auto compositor = getOpsCompositor()) {
    compositor->fillShape(std::move(shape), state, fill);
  }
}

void RenderContext::drawImage(std::shared_ptr<Image> image, const SamplingOptions& sampling,
                              const MCState& state, const Fill& fill) {
  DEBUG_ASSERT(image != nullptr);
  auto rect = Rect::MakeWH(image->width(), image->height());
  return drawImageRect(std::move(image), rect, sampling, state, fill);
}

void RenderContext::drawImageRect(std::shared_ptr<Image> image, const Rect& rect,
                                  const SamplingOptions& sampling, const MCState& state,
                                  const Fill& fill) {
  DEBUG_ASSERT(image != nullptr);
  DEBUG_ASSERT(image->isAlphaOnly() || fill.shader == nullptr);
  auto compositor = getOpsCompositor();
  if (compositor == nullptr) {
    return;
  }
  auto samplingOptions = sampling;
  if (samplingOptions.mipmapMode != MipmapMode::None && !state.matrix.hasNonIdentityScale()) {
    // There is no scaling for the source image, so we can disable mipmaps to save memory.
    samplingOptions.mipmapMode = MipmapMode::None;
  }
  auto subsetImage = Caster::AsSubsetImage(image.get());
  if (subsetImage == nullptr) {
    compositor->fillImage(std::move(image), rect, samplingOptions, state, fill);
  } else {
    // Unwrap the subset image to maximize the merging of draw calls.
    auto imageRect = rect;
    auto imageState = state;
    auto& subset = subsetImage->bounds;
    imageRect.offset(subset.left, subset.top);
    imageState.matrix.preTranslate(-subset.left, -subset.top);
    auto offsetMatrix = Matrix::MakeTrans(subset.left, subset.top);
    compositor->fillImage(subsetImage->source, imageRect, samplingOptions, imageState,
                          fill.makeWithMatrix(offsetMatrix));
  }
}

struct Parameters {
  size_t imageIndex = 0;
  std::vector<tgfx::Matrix> matrices;
  std::vector<tgfx::Rect> rects;
};

void RenderContext::drawAtlas(const MCState& mcState, std::shared_ptr<Image> atlas,
                              const Matrix matrix[], const Rect tex[], const Color colors[],
                              size_t count, const SamplingOptions& sampling, const Fill& fill) {
  auto state = mcState;
  auto atlasRect = Rect::MakeWH(atlas->width(), atlas->height());
  for (size_t i = 0; i < count; ++i) {
    auto rect = tex[i];
    if (!rect.intersect(atlasRect)) {
      continue;
    }
    state.matrix = mcState.matrix * matrix[i];
    state.matrix.preTranslate(-rect.x(), -rect.y());
    auto glyphFill = fill;
    if (colors) {
      glyphFill.color = colors[i];
    }
    if (rect == atlasRect) {
      drawImage(atlas, sampling, state, glyphFill);
    } else {
      drawImageRect(atlas, rect, sampling, state, glyphFill);
    }
  }
}

void RenderContext::drawGlyphRunList(std::shared_ptr<GlyphRunList> glyphRunList,
                                     const MCState& state, const Fill& fill, const Stroke* stroke) {
  DEBUG_ASSERT(glyphRunList != nullptr);
  if (glyphRunList->hasColor()) {
    drawColorGlyphs(std::move(glyphRunList), state, fill);
    return;
  }
  auto maxScale = state.matrix.getMaxScale();
  if (maxScale <= 0.0f || renderTarget == nullptr) {
    return;
  }
<<<<<<< HEAD

  Context* context = renderTarget->getContext();
  if (context == nullptr) {
=======
  auto bounds = glyphRunList->getBounds(maxScale);
  if (stroke) {
    stroke->applyToBounds(&bounds);
  }
  bounds.scale(maxScale, maxScale);
  auto rasterizeMatrix = Matrix::MakeScale(maxScale);
  rasterizeMatrix.postTranslate(-bounds.x(), -bounds.y());
  Matrix invert = {};
  if (!rasterizeMatrix.invert(&invert)) {
>>>>>>> 315eab69
    return;
  }
  auto atlasManager = renderTarget->getContext()->atlasManager();
  if (atlasManager == nullptr) {
    return;
  }

  Glyph glyph;
  auto nextFlushToken = context->drawingManager()->nextFlushToken();
  PlotUseUpdater plotUseUpdater;
  auto hasScale = !FloatNearlyEqual(maxScale, 1.0f);
  for (auto& run : glyphRunList->glyphRuns()) {
    auto scaledGlyphFace = run.glyphFace;
    if (hasScale) {
      scaledGlyphFace = run.glyphFace->makeScaled(maxScale);
    }
    size_t index = 0;
    for (auto& glyphID : run.glyphs) {
      auto glyphPosition = run.positions[index++];
      std::vector<GlyphID> glyphs{glyphID};
      std::vector<Point> positions{glyphPosition};
      GlyphRun glyphRun(run.glyphFace, std::move(glyphs), std::move(positions));
      auto runList = std::make_shared<GlyphRunList>(std::move(glyphRun));
      auto bounds = runList->getBounds(maxScale);
      auto noStrokeBounds = bounds;
      if (stroke) {
        stroke->applyToBounds(&bounds);
      }
      bounds.scale(maxScale, maxScale);
      if (stroke) {
        noStrokeBounds.scale(maxScale, maxScale);
        auto positionOffsetX = (bounds.x() - noStrokeBounds.x()) / maxScale;
        auto positionOffsetY = (bounds.y() - noStrokeBounds.y()) / maxScale;
        glyphPosition.offset(positionOffsetX, positionOffsetY);
      }

      auto width = static_cast<int>(ceilf(bounds.width()));
      auto height = static_cast<int>(ceilf(bounds.height()));

      auto minDimension = std::min(width, height);
      auto maxDimension = std::max(width, height);
      if (minDimension <= 0 || maxDimension > 256) {
        continue;
      }

      BytesKey glyphKey;
      computeAtlasKey(scaledGlyphFace.get(), glyphID, stroke, glyphKey);
      auto maskFormat = scaledGlyphFace->hasColor() ? MaskFormat::RGBA : MaskFormat::A8;
      auto& textureProxies = atlasManager->getTextureProxies(maskFormat);
      auto& atlasImages = atlasManager->getImages(maskFormat);

      DEBUG_ASSERT(atlasImages.size() == textureProxies.size());

      AtlasLocator locator;
      if (!atlasManager->hasGlyph(maskFormat, glyphKey)) {
        glyph._key = glyphKey;
        glyph._maskFormat = maskFormat;
        glyph._glyphId = glyphID;
        glyph._width = width;
        glyph._height = height;

        atlasManager->addGlyphToAtlasWithoutFillImage(glyph, nextFlushToken, locator);
        auto rasterizeMatrix = Matrix::MakeScale(maxScale);
        rasterizeMatrix.postTranslate(-bounds.x(), -bounds.y());

        auto rasterizer = Rasterizer::MakeFrom(width, height, std::move(runList), fill.antiAlias,
                                               rasterizeMatrix, stroke);
        auto asyncDecoding = !(renderFlags & RenderFlags::DisableAsyncTask);
        auto source = ImageSource::MakeFrom(std::move(rasterizer), false, asyncDecoding);
        auto uniqueKey = UniqueKey::Make();
        auto offset = Point::Make(locator.getLocation().left, locator.getLocation().top);
        auto task = context->drawingBuffer()->makeNode<TextAtlasUploadTask>(
            uniqueKey, std::move(source), textureProxies[locator.pageIndex()], offset);
        context->drawingManager()->addResourceTask(std::move(task));

      } else {
        atlasManager->getGlyphLocator(maskFormat, glyphKey, locator);
      }

      atlasManager->setPlotUseToken(plotUseUpdater, locator.plotLocator(), maskFormat,
                                    nextFlushToken);

      auto image = atlasImages[locator.pageIndex()];
      if (image == nullptr) {
        continue;
      }

      auto glyphBounds = scaledGlyphFace->getBounds(glyphID);

      auto rect = locator.getLocation();
      auto newState = state;
      newState.matrix = Matrix::MakeTrans(glyphBounds.x(), glyphBounds.y());
      newState.matrix.postScale(1.f / maxScale, 1.f / maxScale);
      newState.matrix.postTranslate(glyphPosition.x, glyphPosition.y);
      newState.matrix.postConcat(state.matrix);
      newState.matrix.preTranslate(-rect.x(), -rect.y());

      drawImageRect(std::move(image), rect, {}, newState, fill);
    }
  }
}

void RenderContext::drawPicture(std::shared_ptr<Picture> picture, const MCState& state) {
  DEBUG_ASSERT(picture != nullptr);
  picture->playback(this, state);
}

void RenderContext::drawLayer(std::shared_ptr<Picture> picture, std::shared_ptr<ImageFilter> filter,
                              const MCState& state, const Fill& fill) {
  DEBUG_ASSERT(fill.shader == nullptr);
  Matrix viewMatrix = {};
  Rect bounds = {};
  if (filter) {
    if (picture->hasUnboundedFill()) {
      bounds = ToLocalBounds(getClipBounds(state.clip), state.matrix);
    } else {
      bounds = picture->getBounds();
    }
  } else {
    bounds = getClipBounds(state.clip);
    if (!picture->hasUnboundedFill()) {
      auto deviceBounds = picture->getBounds(&state.matrix);
      if (!bounds.intersect(deviceBounds)) {
        return;
      }
    }
    viewMatrix = state.matrix;
  }
  if (bounds.isEmpty()) {
    return;
  }
  auto width = static_cast<int>(ceilf(bounds.width()));
  auto height = static_cast<int>(ceilf(bounds.height()));
  viewMatrix.postTranslate(-bounds.x(), -bounds.y());
  auto image = Image::MakeFrom(std::move(picture), width, height, &viewMatrix);
  if (image == nullptr) {
    return;
  }
  MCState drawState = state;
  if (filter) {
    Point offset = {};
    image = image->makeWithFilter(std::move(filter), &offset);
    if (image == nullptr) {
      return;
    }
    viewMatrix.preTranslate(-offset.x, -offset.y);
  }
  Matrix invertMatrix = {};
  if (!viewMatrix.invert(&invertMatrix)) {
    return;
  }
  drawState.matrix.preConcat(invertMatrix);
  drawImage(std::move(image), {}, drawState, fill.makeWithMatrix(viewMatrix));
}

void RenderContext::drawColorGlyphs(std::shared_ptr<GlyphRunList> glyphRunList,
                                    const MCState& state, const Fill& fill) {
  auto viewMatrix = state.matrix;
  auto scale = viewMatrix.getMaxScale();
  if (scale <= 0) {
    return;
  }
  viewMatrix.preScale(1.0f / scale, 1.0f / scale);
  for (auto& glyphRun : glyphRunList->glyphRuns()) {
    auto glyphFace = glyphRun.glyphFace;
    glyphFace = glyphFace->makeScaled(scale);
    DEBUG_ASSERT(glyphFace != nullptr);
    auto& glyphIDs = glyphRun.glyphs;
    auto glyphCount = glyphIDs.size();
    auto& positions = glyphRun.positions;
    auto glyphState = state;
    for (size_t i = 0; i < glyphCount; ++i) {
      const auto& glyphID = glyphIDs[i];
      const auto& position = positions[i];
      auto glyphImage = glyphFace->getImage(glyphID, &glyphState.matrix);
      if (glyphImage == nullptr) {
        continue;
      }
      glyphState.matrix.postTranslate(position.x * scale, position.y * scale);
      glyphState.matrix.postConcat(viewMatrix);
      auto rect = Rect::MakeWH(glyphImage->width(), glyphImage->height());
      drawImageRect(std::move(glyphImage), rect, {}, glyphState, fill);
    }
  }
}

bool RenderContext::flush() {
  if (opsCompositor != nullptr) {
    auto closed = opsCompositor->isClosed();
    opsCompositor->makeClosed();
    opsCompositor = nullptr;
    return !closed;
  }
  return false;
}

OpsCompositor* RenderContext::getOpsCompositor(bool discardContent) {
  if (surface && !surface->aboutToDraw(discardContent)) {
    return nullptr;
  }
  if (opsCompositor == nullptr || opsCompositor->isClosed()) {
    auto drawingManager = renderTarget->getContext()->drawingManager();
    opsCompositor = drawingManager->addOpsCompositor(renderTarget, renderFlags);
    if (surface) {
      surface->contentChanged();
    }
  } else if (discardContent) {
    opsCompositor->discardAll();
  }
  return opsCompositor.get();
}

void RenderContext::replaceRenderTarget(std::shared_ptr<RenderTargetProxy> newRenderTarget,
                                        std::shared_ptr<Image> oldContent) {
  renderTarget = std::move(newRenderTarget);
  if (oldContent != nullptr) {
    DEBUG_ASSERT(oldContent->width() == renderTarget->width() &&
                 oldContent->height() == renderTarget->height());
    auto drawingManager = renderTarget->getContext()->drawingManager();
    opsCompositor = drawingManager->addOpsCompositor(renderTarget, renderFlags);
    Fill fill = {{}, BlendMode::Src, false};
    opsCompositor->fillImage(std::move(oldContent), renderTarget->bounds(), {}, MCState{}, fill);
  }
}

}  // namespace tgfx<|MERGE_RESOLUTION|>--- conflicted
+++ resolved
@@ -21,7 +21,6 @@
 #include "core/PathRef.h"
 #include "core/PathTriangulator.h"
 #include "core/Rasterizer.h"
-//#include "core/TextAtlas.h"
 #include "core/atlas/AtlasManager.h"
 #include "core/images/TextureImage.h"
 #include "core/utils/Caster.h"
@@ -153,36 +152,6 @@
   }
 }
 
-struct Parameters {
-  size_t imageIndex = 0;
-  std::vector<tgfx::Matrix> matrices;
-  std::vector<tgfx::Rect> rects;
-};
-
-void RenderContext::drawAtlas(const MCState& mcState, std::shared_ptr<Image> atlas,
-                              const Matrix matrix[], const Rect tex[], const Color colors[],
-                              size_t count, const SamplingOptions& sampling, const Fill& fill) {
-  auto state = mcState;
-  auto atlasRect = Rect::MakeWH(atlas->width(), atlas->height());
-  for (size_t i = 0; i < count; ++i) {
-    auto rect = tex[i];
-    if (!rect.intersect(atlasRect)) {
-      continue;
-    }
-    state.matrix = mcState.matrix * matrix[i];
-    state.matrix.preTranslate(-rect.x(), -rect.y());
-    auto glyphFill = fill;
-    if (colors) {
-      glyphFill.color = colors[i];
-    }
-    if (rect == atlasRect) {
-      drawImage(atlas, sampling, state, glyphFill);
-    } else {
-      drawImageRect(atlas, rect, sampling, state, glyphFill);
-    }
-  }
-}
-
 void RenderContext::drawGlyphRunList(std::shared_ptr<GlyphRunList> glyphRunList,
                                      const MCState& state, const Fill& fill, const Stroke* stroke) {
   DEBUG_ASSERT(glyphRunList != nullptr);
@@ -194,21 +163,9 @@
   if (maxScale <= 0.0f || renderTarget == nullptr) {
     return;
   }
-<<<<<<< HEAD
 
   Context* context = renderTarget->getContext();
   if (context == nullptr) {
-=======
-  auto bounds = glyphRunList->getBounds(maxScale);
-  if (stroke) {
-    stroke->applyToBounds(&bounds);
-  }
-  bounds.scale(maxScale, maxScale);
-  auto rasterizeMatrix = Matrix::MakeScale(maxScale);
-  rasterizeMatrix.postTranslate(-bounds.x(), -bounds.y());
-  Matrix invert = {};
-  if (!rasterizeMatrix.invert(&invert)) {
->>>>>>> 315eab69
     return;
   }
   auto atlasManager = renderTarget->getContext()->atlasManager();
@@ -429,7 +386,7 @@
                  oldContent->height() == renderTarget->height());
     auto drawingManager = renderTarget->getContext()->drawingManager();
     opsCompositor = drawingManager->addOpsCompositor(renderTarget, renderFlags);
-    Fill fill = {{}, BlendMode::Src, false};
+    Fill fill = {Color::White(), BlendMode::Src, false};
     opsCompositor->fillImage(std::move(oldContent), renderTarget->bounds(), {}, MCState{}, fill);
   }
 }
