--- conflicted
+++ resolved
@@ -113,8 +113,7 @@
                                      const MCState& state, const Fill& fill, const Stroke* stroke) {
   DEBUG_ASSERT(glyphRunList != nullptr);
   auto maxScale = state.matrix.getMaxScale();
-  if (FloatNearlyZero(maxScale) || renderTarget == nullptr ||
-      renderTarget->getContext() == nullptr) {
+  if (FloatNearlyZero(maxScale)) {
     return;
   }
   auto bounds = glyphRunList->getBounds(maxScale);
@@ -193,40 +192,6 @@
   drawImageRect(std::move(image), imageRect, {}, drawState, fill.makeWithMatrix(viewMatrix));
 }
 
-<<<<<<< HEAD
-=======
-void RenderContext::drawColorGlyphs(std::shared_ptr<GlyphRunList> glyphRunList,
-                                    const MCState& state, const Fill& fill) {
-  auto viewMatrix = state.matrix;
-  auto scale = viewMatrix.getMaxScale();
-  if (FloatNearlyZero(scale)) {
-    return;
-  }
-  viewMatrix.preScale(1.0f / scale, 1.0f / scale);
-  for (auto& glyphRun : glyphRunList->glyphRuns()) {
-    auto font = glyphRun.font;
-    font = font.makeWithSize(scale * font.getSize());
-    auto& glyphIDs = glyphRun.glyphs;
-    auto glyphCount = glyphIDs.size();
-    auto& positions = glyphRun.positions;
-    auto glyphState = state;
-    for (size_t i = 0; i < glyphCount; ++i) {
-      const auto& glyphID = glyphIDs[i];
-      const auto& position = positions[i];
-      auto glyphCodec = font.getImage(glyphID, nullptr, &glyphState.matrix);
-      auto glyphImage = Image::MakeFrom(glyphCodec);
-      if (glyphImage == nullptr) {
-        continue;
-      }
-      glyphState.matrix.postTranslate(position.x * scale, position.y * scale);
-      glyphState.matrix.postConcat(viewMatrix);
-      auto rect = Rect::MakeWH(glyphImage->width(), glyphImage->height());
-      drawImageRect(std::move(glyphImage), rect, {}, glyphState, fill);
-    }
-  }
-}
-
->>>>>>> f0e406b9
 bool RenderContext::flush() {
   if (opsCompositor != nullptr) {
     auto closed = opsCompositor->isClosed();
