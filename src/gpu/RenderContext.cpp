--- conflicted
+++ resolved
@@ -140,15 +140,7 @@
   if (textRender == nullptr) {
     return;
   }
-<<<<<<< HEAD
   textRender->draw(state, fill, stroke);
-=======
-  auto newState = state;
-  newState.matrix = Matrix::MakeTrans(bounds.x(), bounds.y());
-  auto imageRect = Rect::MakeWH(image->width(), image->height());
-  drawImageRect(std::move(image), imageRect, {}, newState, fill.makeWithMatrix(rasterizeMatrix),
-                SrcRectConstraint::Fast);
->>>>>>> 7eefe4d8
 }
 
 void RenderContext::drawPicture(std::shared_ptr<Picture> picture, const MCState& state) {
@@ -206,40 +198,6 @@
                 SrcRectConstraint::Fast);
 }
 
-<<<<<<< HEAD
-=======
-void RenderContext::drawColorGlyphs(std::shared_ptr<GlyphRunList> glyphRunList,
-                                    const MCState& state, const Fill& fill) {
-  auto viewMatrix = state.matrix;
-  auto scale = viewMatrix.getMaxScale();
-  if (FloatNearlyZero(scale)) {
-    return;
-  }
-  viewMatrix.preScale(1.0f / scale, 1.0f / scale);
-  for (auto& glyphRun : glyphRunList->glyphRuns()) {
-    auto font = glyphRun.font;
-    font = font.makeWithSize(scale * font.getSize());
-    auto& glyphIDs = glyphRun.glyphs;
-    auto glyphCount = glyphIDs.size();
-    auto& positions = glyphRun.positions;
-    auto glyphState = state;
-    for (size_t i = 0; i < glyphCount; ++i) {
-      const auto& glyphID = glyphIDs[i];
-      const auto& position = positions[i];
-      auto glyphCodec = font.getImage(glyphID, nullptr, &glyphState.matrix);
-      auto glyphImage = Image::MakeFrom(glyphCodec);
-      if (glyphImage == nullptr) {
-        continue;
-      }
-      glyphState.matrix.postTranslate(position.x * scale, position.y * scale);
-      glyphState.matrix.postConcat(viewMatrix);
-      auto rect = Rect::MakeWH(glyphImage->width(), glyphImage->height());
-      drawImageRect(std::move(glyphImage), rect, {}, glyphState, fill, SrcRectConstraint::Fast);
-    }
-  }
-}
-
->>>>>>> 7eefe4d8
 bool RenderContext::flush() {
   if (opsCompositor != nullptr) {
     auto closed = opsCompositor->isClosed();
