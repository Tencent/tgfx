--- conflicted
+++ resolved
@@ -79,7 +79,7 @@
    * Returns a GPU buffer containing indices for rendering a stroked rectangle with the specified
    * line join style.
    */
-  std::shared_ptr<IndexBufferProxy> getStrokeRectIndexBuffer(bool antialias, LineJoin join);
+  std::shared_ptr<GPUBufferProxy> getStrokeRectIndexBuffer(bool antialias, LineJoin join);
 
   /**
    * Returns a GPU buffer containing indices for rendering a rounded rectangle, either for filling
@@ -117,29 +117,22 @@
     size_t cursor = 0;
   };
 
-  std::shared_ptr<IndexBufferProxy> getMiterStrokeIndexBuffer(bool antialias);
-  std::shared_ptr<IndexBufferProxy> getBevelStrokeIndexBuffer(bool antialias);
+  std::shared_ptr<GPUBufferProxy> getMiterStrokeIndexBuffer(bool antialias);
+  std::shared_ptr<GPUBufferProxy> getBevelStrokeIndexBuffer(bool antialias);
 
   Context* context = nullptr;
   std::list<Program*> programLRU = {};
   BytesKeyMap<std::shared_ptr<Program>> programMap = {};
   std::list<GradientTexture*> gradientLRU = {};
   BytesKeyMap<std::unique_ptr<GradientTexture>> gradientTextures = {};
-<<<<<<< HEAD
-  std::shared_ptr<IndexBufferProxy> aaQuadIndexBuffer = nullptr;
-  std::shared_ptr<IndexBufferProxy> nonAAQuadIndexBuffer = nullptr;
-  std::shared_ptr<IndexBufferProxy> rRectFillIndexBuffer = nullptr;
-  std::shared_ptr<IndexBufferProxy> rRectStrokeIndexBuffer = nullptr;
-  std::shared_ptr<IndexBufferProxy> aaRectMiterStrokeIndexBuffer = nullptr;
-  std::shared_ptr<IndexBufferProxy> aaRectBevelStrokeIndexBuffer = nullptr;
-  std::shared_ptr<IndexBufferProxy> nonAARectMiterStrokeIndexBuffer = nullptr;
-  std::shared_ptr<IndexBufferProxy> nonAARectBevelStrokeIndexBuffer = nullptr;
-=======
   std::shared_ptr<GPUBufferProxy> aaQuadIndexBuffer = nullptr;
   std::shared_ptr<GPUBufferProxy> nonAAQuadIndexBuffer = nullptr;
   std::shared_ptr<GPUBufferProxy> rRectFillIndexBuffer = nullptr;
   std::shared_ptr<GPUBufferProxy> rRectStrokeIndexBuffer = nullptr;
->>>>>>> 3250b0e9
+  std::shared_ptr<GPUBufferProxy> aaRectMiterStrokeIndexBuffer = nullptr;
+  std::shared_ptr<GPUBufferProxy> aaRectBevelStrokeIndexBuffer = nullptr;
+  std::shared_ptr<GPUBufferProxy> nonAARectMiterStrokeIndexBuffer = nullptr;
+  std::shared_ptr<GPUBufferProxy> nonAARectBevelStrokeIndexBuffer = nullptr;
   ResourceKeyMap<std::shared_ptr<Resource>> staticResources = {};
   // Triple buffering for uniform buffer management
   static constexpr uint32_t UNIFORM_BUFFER_COUNT = 3;
