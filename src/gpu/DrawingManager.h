/////////////////////////////////////////////////////////////////////////////////////////////////
//
//  Tencent is pleased to support the open source community by making tgfx available.
//
//  Copyright (C) 2023 Tencent. All rights reserved.
//
//  Licensed under the BSD 3-Clause License (the "License"); you may not use this file except
//  in compliance with the License. You may obtain a copy of the License at
//
//      https://opensource.org/licenses/BSD-3-Clause
//
//  unless required by applicable law or agreed to in writing, software distributed under the
//  license is distributed on an "as is" basis, without warranties or conditions of any kind,
//  either express or implied. see the license for the specific language governing permissions
//  and limitations under the license.
//
/////////////////////////////////////////////////////////////////////////////////////////////////

#pragma once

#include <map>
#include <vector>
#include "gpu/OpsCompositor.h"
#include "gpu/tasks/AtlasUploadTask.h"
#include "gpu/tasks/OpsRenderTask.h"
#include "gpu/tasks/RenderTask.h"
#include "gpu/tasks/ResourceTask.h"

namespace tgfx {
struct RuntimeInputTexture;

struct AtlasCellData {
  std::shared_ptr<Data> pixels = nullptr;
  ImageInfo pixelsInfo = {};
  Point atlasOffset = {};
  AtlasCellData(std::shared_ptr<Data> data, const ImageInfo& info, const Point& offset)
      : pixels(std::move(data)), pixelsInfo(info), atlasOffset(offset) {
  }
};

class DrawingManager {
 public:
  explicit DrawingManager(Context* context);

  /**
   * Fills the render target using the provided fragment processor, and automatically resolves the
   * render target. Returns false if the render target or fragment processor is nullptr.
   */
  bool fillRTWithFP(std::shared_ptr<RenderTargetProxy> renderTarget,
                    PlacementPtr<FragmentProcessor> processor, uint32_t renderFlags);

  std::shared_ptr<OpsCompositor> addOpsCompositor(std::shared_ptr<RenderTargetProxy> renderTarget,
                                                  uint32_t renderFlags,
                                                  std::optional<Color> clearColor = std::nullopt,
                                                  std::shared_ptr<ColorSpace> colorSpace = nullptr);

  void addOpsRenderTask(std::shared_ptr<RenderTargetProxy> renderTarget,
                        PlacementArray<DrawOp> drawOps, std::optional<Color> clearColor);

  void addRuntimeDrawTask(std::shared_ptr<RenderTargetProxy> renderTarget,
                          std::vector<RuntimeInputTexture> inputs,
                          std::shared_ptr<RuntimeEffect> effect, const Point& offset);

  void addGenerateMipmapsTask(std::shared_ptr<TextureProxy> textureProxy);

  void addRenderTargetCopyTask(std::shared_ptr<RenderTargetProxy> source,
                               std::shared_ptr<TextureProxy> dest, int srcX = 0, int srcY = 0);

  void addTransferPixelsTask(std::shared_ptr<RenderTargetProxy> source, const Rect& srcRect,
                             std::shared_ptr<GPUBufferProxy> dest);

  void addResourceTask(PlacementPtr<ResourceTask> resourceTask);

  void addAtlasCellTask(std::shared_ptr<TextureProxy> textureProxy, const Point& atlasOffset,
                        std::shared_ptr<ImageCodec> codec);

  /**
   * Flushes all recorded tasks and returns a CommandBuffer containing the GPU commands. If no tasks
   * were recorded, returns nullptr.
   */
  std::shared_ptr<CommandBuffer> flush();

  size_t numDrawCalls() const {
    return numDrawCall;
  }

  size_t numRenderTasks() const {
    return numRenderTask;
  }

 private:
  Context* context = nullptr;
  BlockAllocator* drawingAllocator = nullptr;
  std::vector<PlacementPtr<ResourceTask>> resourceTasks = {};
  std::vector<PlacementPtr<RenderTask>> renderTasks = {};
  std::list<std::shared_ptr<OpsCompositor>> compositors = {};
<<<<<<< HEAD
  std::vector<std::shared_ptr<Task>> atlasCellCodecTasks = {};
  std::map<std::shared_ptr<TextureProxy>, std::vector<AtlasCellData>> atlasCellDatas = {};
  std::map<const TextureProxy*, std::pair<HardwareBufferRef, void*>> atlasHardwareBuffers = {};
  size_t numDrawCall = 0;
  size_t numRenderTask = 0;

  void uploadAtlasToGPU();

  void resetAtlasCache();
=======
  std::map<TextureProxy*, PlacementPtr<AtlasUploadTask>> atlasTasks = {};
>>>>>>> 3528a883

  friend class OpsCompositor;
};
}  // namespace tgfx<|MERGE_RESOLUTION|>--- conflicted
+++ resolved
@@ -80,33 +80,13 @@
    */
   std::shared_ptr<CommandBuffer> flush();
 
-  size_t numDrawCalls() const {
-    return numDrawCall;
-  }
-
-  size_t numRenderTasks() const {
-    return numRenderTask;
-  }
-
  private:
   Context* context = nullptr;
   BlockAllocator* drawingAllocator = nullptr;
   std::vector<PlacementPtr<ResourceTask>> resourceTasks = {};
   std::vector<PlacementPtr<RenderTask>> renderTasks = {};
   std::list<std::shared_ptr<OpsCompositor>> compositors = {};
-<<<<<<< HEAD
-  std::vector<std::shared_ptr<Task>> atlasCellCodecTasks = {};
-  std::map<std::shared_ptr<TextureProxy>, std::vector<AtlasCellData>> atlasCellDatas = {};
-  std::map<const TextureProxy*, std::pair<HardwareBufferRef, void*>> atlasHardwareBuffers = {};
-  size_t numDrawCall = 0;
-  size_t numRenderTask = 0;
-
-  void uploadAtlasToGPU();
-
-  void resetAtlasCache();
-=======
   std::map<TextureProxy*, PlacementPtr<AtlasUploadTask>> atlasTasks = {};
->>>>>>> 3528a883
 
   friend class OpsCompositor;
 };
