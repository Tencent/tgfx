/////////////////////////////////////////////////////////////////////////////////////////////////
//
//  Tencent is pleased to support the open source community by making tgfx available.
//
//  Copyright (C) 2023 Tencent. All rights reserved.
//
//  Licensed under the BSD 3-Clause License (the "License"); you may not use this file except
//  in compliance with the License. You may obtain a copy of the License at
//
//      https://opensource.org/licenses/BSD-3-Clause
//
//  unless required by applicable law or agreed to in writing, software distributed under the
//  license is distributed on an "as is" basis, without warranties or conditions of any kind,
//  either express or implied. see the license for the specific language governing permissions
//  and limitations under the license.
//
/////////////////////////////////////////////////////////////////////////////////////////////////

#pragma once

#include "core/utils/BlockAllocator.h"
#include "tgfx/gpu/CommandEncoder.h"

namespace tgfx {
class RenderTask {
 public:
  explicit RenderTask(BlockAllocator* allocator) : allocator(allocator) {
  }

  virtual ~RenderTask() = default;

  virtual void execute(CommandEncoder* encoder) = 0;

<<<<<<< HEAD
  virtual size_t numDrawCalls() const {
    return 0;
  }
=======
 protected:
  BlockAllocator* allocator = nullptr;
>>>>>>> 3528a883
};
}  // namespace tgfx<|MERGE_RESOLUTION|>--- conflicted
+++ resolved
@@ -31,13 +31,7 @@
 
   virtual void execute(CommandEncoder* encoder) = 0;
 
-<<<<<<< HEAD
-  virtual size_t numDrawCalls() const {
-    return 0;
-  }
-=======
  protected:
   BlockAllocator* allocator = nullptr;
->>>>>>> 3528a883
 };
 }  // namespace tgfx