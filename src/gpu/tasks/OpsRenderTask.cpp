/////////////////////////////////////////////////////////////////////////////////////////////////
//
//  Tencent is pleased to support the open source community by making tgfx available.
//
//  Copyright (C) 2023 Tencent. All rights reserved.
//
//  Licensed under the BSD 3-Clause License (the "License"); you may not use this file except
//  in compliance with the License. You may obtain a copy of the License at
//
//      https://opensource.org/licenses/BSD-3-Clause
//
//  unless required by applicable law or agreed to in writing, software distributed under the
//  license is distributed on an "as is" basis, without warranties or conditions of any kind,
//  either express or implied. see the license for the specific language governing permissions
//  and limitations under the license.
//
/////////////////////////////////////////////////////////////////////////////////////////////////

#include "OpsRenderTask.h"
<<<<<<< HEAD
#include "core/utils/Profiling.h"
#include "gpu/Gpu.h"
=======
>>>>>>> a69c21b6
#include "gpu/RenderPass.h"
#include "gpu/proxies/RenderTargetProxy.h"

namespace tgfx {
<<<<<<< HEAD
bool OpsRenderTask::execute(RenderPass* renderPass) {
  TaskMark(inspector::OpTaskType::OpsRenderTask);
  if (ops.empty() || renderTargetProxy == nullptr) {
    return false;
  }
  if (!renderPass->begin(renderTargetProxy->getRenderTarget())) {
=======
void OpsRenderTask::execute(CommandEncoder* encoder) {
  auto renderPass = encoder->beginRenderPass(renderTargetProxy->getRenderTarget(), true);
  if (renderPass == nullptr) {
>>>>>>> a69c21b6
    LOGE("OpsRenderTask::execute() Failed to initialize the render pass!");
    return;
  }
  for (auto& op : ops) {
    op->execute(renderPass.get());
    // Release the Op immediately after execution to maximize GPU resource reuse.
    op = nullptr;
  }
  renderPass->end();
}
}  // namespace tgfx<|MERGE_RESOLUTION|>--- conflicted
+++ resolved
@@ -17,27 +17,15 @@
 /////////////////////////////////////////////////////////////////////////////////////////////////
 
 #include "OpsRenderTask.h"
-<<<<<<< HEAD
 #include "core/utils/Profiling.h"
-#include "gpu/Gpu.h"
-=======
->>>>>>> a69c21b6
 #include "gpu/RenderPass.h"
 #include "gpu/proxies/RenderTargetProxy.h"
 
 namespace tgfx {
-<<<<<<< HEAD
-bool OpsRenderTask::execute(RenderPass* renderPass) {
+void OpsRenderTask::execute(CommandEncoder* encoder) {
   TaskMark(inspector::OpTaskType::OpsRenderTask);
-  if (ops.empty() || renderTargetProxy == nullptr) {
-    return false;
-  }
-  if (!renderPass->begin(renderTargetProxy->getRenderTarget())) {
-=======
-void OpsRenderTask::execute(CommandEncoder* encoder) {
   auto renderPass = encoder->beginRenderPass(renderTargetProxy->getRenderTarget(), true);
   if (renderPass == nullptr) {
->>>>>>> a69c21b6
     LOGE("OpsRenderTask::execute() Failed to initialize the render pass!");
     return;
   }
