/////////////////////////////////////////////////////////////////////////////////////////////////
//
//  Tencent is pleased to support the open source community by making tgfx available.
//
//  Copyright (C) 2023 Tencent. All rights reserved.
//
//  Licensed under the BSD 3-Clause License (the "License"); you may not use this file except
//  in compliance with the License. You may obtain a copy of the License at
//
//      https://opensource.org/licenses/BSD-3-Clause
//
//  unless required by applicable law or agreed to in writing, software distributed under the
//  license is distributed on an "as is" basis, without warranties or conditions of any kind,
//  either express or implied. see the license for the specific language governing permissions
//  and limitations under the license.
//
/////////////////////////////////////////////////////////////////////////////////////////////////

#include "OpsRenderTask.h"
#include "debug/Mark.h"
#include "gpu/RenderPass.h"
#include "gpu/proxies/RenderTargetProxy.h"

namespace tgfx {
void OpsRenderTask::execute(CommandEncoder* encoder) {
<<<<<<< HEAD
  TASK_MARK(tgfx::debug::OpTaskType::OpsRenderTask);
  auto renderPass = encoder->beginRenderPass(renderTargetProxy->getRenderTarget(), true);
=======
  auto renderTarget = renderTargetProxy->getRenderTarget();
  if (renderTarget == nullptr) {
    LOGE("OpsRenderTask::execute() Render target is null!");
    return;
  }
  auto renderPass = encoder->beginRenderPass(renderTarget, true);
>>>>>>> b43e9ce2
  if (renderPass == nullptr) {
    LOGE("OpsRenderTask::execute() Failed to initialize the render pass!");
    return;
  }
  for (auto& op : ops) {
    op->execute(renderPass.get(), renderTarget.get());
    // Release the Op immediately after execution to maximize GPU resource reuse.
    op = nullptr;
  }
  renderPass->end();
}
}  // namespace tgfx<|MERGE_RESOLUTION|>--- conflicted
+++ resolved
@@ -23,17 +23,13 @@
 
 namespace tgfx {
 void OpsRenderTask::execute(CommandEncoder* encoder) {
-<<<<<<< HEAD
   TASK_MARK(tgfx::debug::OpTaskType::OpsRenderTask);
-  auto renderPass = encoder->beginRenderPass(renderTargetProxy->getRenderTarget(), true);
-=======
   auto renderTarget = renderTargetProxy->getRenderTarget();
   if (renderTarget == nullptr) {
     LOGE("OpsRenderTask::execute() Render target is null!");
     return;
   }
   auto renderPass = encoder->beginRenderPass(renderTarget, true);
->>>>>>> b43e9ce2
   if (renderPass == nullptr) {
     LOGE("OpsRenderTask::execute() Failed to initialize the render pass!");
     return;
