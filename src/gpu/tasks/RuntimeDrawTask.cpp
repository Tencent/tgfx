/////////////////////////////////////////////////////////////////////////////////////////////////
//
//  Tencent is pleased to support the open source community by making tgfx available.
//
//  Copyright (C) 2024 Tencent. All rights reserved.
//
//  Licensed under the BSD 3-Clause License (the "License"); you may not use this file except
//  in compliance with the License. You may obtain a copy of the License at
//
//      https://opensource.org/licenses/BSD-3-Clause
//
//  unless required by applicable law or agreed to in writing, software distributed under the
//  license is distributed on an "as is" basis, without warranties or conditions of any kind,
//  either express or implied. see the license for the specific language governing permissions
//  and limitations under the license.
//
/////////////////////////////////////////////////////////////////////////////////////////////////

#include "RuntimeDrawTask.h"
#include "gpu/Pipeline.h"
#include "gpu/ProgramCache.h"
#include "gpu/Quad.h"
#include "gpu/RuntimeProgramCreator.h"
#include "gpu/RuntimeProgramWrapper.h"
#include "gpu/processors/DefaultGeometryProcessor.h"
#include "gpu/processors/TextureEffect.h"

namespace tgfx {
RuntimeDrawTask::RuntimeDrawTask(std::shared_ptr<RenderTargetProxy> target,
                                 std::vector<std::shared_ptr<TextureProxy>> inputs,
                                 std::shared_ptr<RuntimeEffect> effect, const Point& offset)
    : RenderTask(std::move(target)), inputs(std::move(inputs)), effect(std::move(effect)),
      offset(offset) {
}

<<<<<<< HEAD
bool RuntimeDrawTask::onExecute(RenderPass* renderPass,
                                std::shared_ptr<RenderTargetProxy> renderTargetProxy) {
  std::vector<BackendTexture> inputTextures;
=======
bool RuntimeDrawTask::execute(RenderPass* renderPass) {
  std::vector<std::shared_ptr<Texture>> inputTextures = {};
>>>>>>> 8a6e5873
  inputTextures.reserve(inputs.size());
  for (size_t i = 0; i < inputs.size(); i++) {
    std::shared_ptr<Texture> texture;
    if (inputs[i] != nullptr) {
      texture = GetFlatTexture(renderPass, inputs[i]);
    }
    if (texture == nullptr) {
      LOGE("RuntimeDrawTask::execute() Failed to get the input %d texture!", i);
      return false;
    }
    inputTextures.push_back(texture);
  }

  auto renderTarget = renderTargetProxy->getRenderTarget();
  if (renderTarget == nullptr) {
    LOGE("RuntimeDrawTask::execute() Failed to get the render target!");
    return false;
  }
  auto context = renderPass->getContext();
  RuntimeProgramCreator programCreator(effect);
  auto program = context->programCache()->getProgram(&programCreator);
  if (program == nullptr) {
    LOGE("RuntimeDrawTask::execute() Failed to create the runtime program!");
    return false;
  }
  std::vector<BackendTexture> backendTextures = {};
  backendTextures.reserve(inputTextures.size());
  for (auto& texture : inputTextures) {
    backendTextures.push_back(texture->getBackendTexture());
  }
  return effect->onDraw(RuntimeProgramWrapper::Unwrap(program), backendTextures,
                        renderTarget->getBackendRenderTarget(), offset);
}

std::shared_ptr<Texture> RuntimeDrawTask::GetFlatTexture(
    RenderPass* renderPass, std::shared_ptr<TextureProxy> textureProxy) {
  auto texture = textureProxy->getTexture();
  if (texture == nullptr) {
    return nullptr;
  }
  if (!texture->isYUV() && texture->getSampler()->type() == SamplerType::TwoD &&
      texture->origin() == ImageOrigin::TopLeft) {
    return texture;
  }
  auto context = renderPass->getContext();
  auto renderTargetProxy = RenderTargetProxy::MakeFallback(
      context, texture->width(), texture->height(), texture->isAlphaOnly(), 1,
      texture->hasMipmaps(), ImageOrigin::TopLeft, BackingFit::Exact);
  if (renderTargetProxy == nullptr) {
    LOGE("RuntimeDrawTask::getFlatTexture() Failed to create the render target!");
    return nullptr;
  }
  auto renderTarget = renderTargetProxy->getRenderTarget();
  if (!renderPass->begin(renderTarget)) {
    LOGE("RuntimeDrawTask::getFlatTexture() Failed to initialize the render pass!");
    return nullptr;
  }
  auto colorProcessor = TextureEffect::Make(std::move(textureProxy));
  if (colorProcessor == nullptr) {
    LOGE("RuntimeDrawTask::getFlatTexture() Failed to create the color processor!");
    return nullptr;
  }
  auto drawingBuffer = renderPass->getContext()->drawingBuffer();
  auto geometryProcessor = DefaultGeometryProcessor::Make(
      drawingBuffer, {}, renderTarget->width(), renderTarget->height(), AAType::None, {}, {});
  auto format = renderPass->renderTarget()->format();
  auto caps = renderPass->getContext()->caps();
  const auto& swizzle = caps->getWriteSwizzle(format);
  std::vector<PlacementPtr<FragmentProcessor>> fragmentProcessors = {};
  fragmentProcessors.emplace_back(std::move(colorProcessor));
  auto pipeline =
      std::make_unique<Pipeline>(std::move(geometryProcessor), std::move(fragmentProcessors), 1,
                                 nullptr, BlendMode::Src, &swizzle);
  auto quad = Quad::MakeFrom(Rect::MakeWH(renderTarget->width(), renderTarget->height()));
  auto vertexData = quad.toTriangleStrips();
  renderPass->bindProgramAndScissorClip(pipeline.get(), {});
  renderPass->bindBuffers(nullptr, vertexData);
  renderPass->draw(PrimitiveType::TriangleStrip, 0, 4);
  renderPass->end();
  return renderTarget->asTexture();
}

}  // namespace tgfx<|MERGE_RESOLUTION|>--- conflicted
+++ resolved
@@ -33,14 +33,9 @@
       offset(offset) {
 }
 
-<<<<<<< HEAD
 bool RuntimeDrawTask::onExecute(RenderPass* renderPass,
                                 std::shared_ptr<RenderTargetProxy> renderTargetProxy) {
-  std::vector<BackendTexture> inputTextures;
-=======
-bool RuntimeDrawTask::execute(RenderPass* renderPass) {
   std::vector<std::shared_ptr<Texture>> inputTextures = {};
->>>>>>> 8a6e5873
   inputTextures.reserve(inputs.size());
   for (size_t i = 0; i < inputs.size(); i++) {
     std::shared_ptr<Texture> texture;
