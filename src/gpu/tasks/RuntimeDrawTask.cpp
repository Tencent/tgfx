--- conflicted
+++ resolved
@@ -126,15 +126,9 @@
     return nullptr;
   }
   auto context = textureView->getContext();
-<<<<<<< HEAD
-  auto renderTargetProxy =
-      RenderTargetProxy::MakeFallback(context, textureView->width(), textureView->height(),
-                                      textureView->isAlphaOnly(), 1, textureView->hasMipmaps());
-=======
   auto renderTargetProxy = RenderTargetProxy::Make(
       context, textureView->width(), textureView->height(), textureView->isAlphaOnly(), 1,
       textureView->hasMipmaps(), ImageOrigin::TopLeft, BackingFit::Exact);
->>>>>>> ba4aca54
   if (renderTargetProxy == nullptr) {
     LOGE("RuntimeDrawTask::getFlatTexture() Failed to create the render target!");
     return nullptr;
