--- conflicted
+++ resolved
@@ -52,12 +52,8 @@
   }
 }
 
-<<<<<<< HEAD
-bool RuntimeDrawTask::execute(RenderPass* renderPass) {
+void RuntimeDrawTask::execute(CommandEncoder* encoder) {
   TaskMark(inspector::OpTaskType::RuntimeDrawTask);
-=======
-void RuntimeDrawTask::execute(CommandEncoder* encoder) {
->>>>>>> a69c21b6
   std::vector<std::shared_ptr<Texture>> textures = {};
   textures.reserve(inputTextures.size());
   for (size_t i = 0; i < inputTextures.size(); i++) {
