/////////////////////////////////////////////////////////////////////////////////////////////////
//
//  Tencent is pleased to support the open source community by making tgfx available.
//
//  Copyright (C) 2024 Tencent. All rights reserved.
//
//  Licensed under the BSD 3-Clause License (the "License"); you may not use this file except
//  in compliance with the License. You may obtain a copy of the License at
//
//      https://opensource.org/licenses/BSD-3-Clause
//
//  unless required by applicable law or agreed to in writing, software distributed under the
//  license is distributed on an "as is" basis, without warranties or conditions of any kind,
//  either express or implied. see the license for the specific language governing permissions
//  and limitations under the license.
//
/////////////////////////////////////////////////////////////////////////////////////////////////

#pragma once

#include "RenderTask.h"
#include "gpu/proxies/RenderTargetProxy.h"
#include "gpu/proxies/VertexBufferView.h"
#include "tgfx/gpu/RuntimeEffect.h"

namespace tgfx {
class RuntimeDrawTask : public RenderTask {
 public:
  RuntimeDrawTask(std::shared_ptr<RenderTargetProxy> target,
                  std::vector<std::shared_ptr<TextureProxy>> inputs,
                  std::shared_ptr<RuntimeEffect> effect, const Point& offset);

  void execute(CommandEncoder* encoder) override;

 private:
  std::shared_ptr<RenderTargetProxy> renderTargetProxy = nullptr;
  std::vector<std::shared_ptr<TextureProxy>> inputTextures = {};
  std::vector<std::shared_ptr<VertexBufferView>> inputVertexBuffers = {};
  std::shared_ptr<RuntimeEffect> effect = nullptr;
  Point offset = {};

  static std::shared_ptr<TextureView> GetFlatTextureView(CommandEncoder* encoder,
                                                         std::shared_ptr<TextureProxy> textureProxy,
<<<<<<< HEAD
                                                         VertexBufferProxyView* vertexProxyView,
                                                         std::shared_ptr<ColorSpace> dstColorSpace);
=======
                                                         VertexBufferView* vertexProxyView);
>>>>>>> ed77bbd3
};
}  // namespace tgfx<|MERGE_RESOLUTION|>--- conflicted
+++ resolved
@@ -41,11 +41,6 @@
 
   static std::shared_ptr<TextureView> GetFlatTextureView(CommandEncoder* encoder,
                                                          std::shared_ptr<TextureProxy> textureProxy,
-<<<<<<< HEAD
-                                                         VertexBufferProxyView* vertexProxyView,
-                                                         std::shared_ptr<ColorSpace> dstColorSpace);
-=======
-                                                         VertexBufferView* vertexProxyView);
->>>>>>> ed77bbd3
+                                                         VertexBufferView* vertexProxyView, std::shared_ptr<ColorSpace> dstColorSpace);
 };
 }  // namespace tgfx