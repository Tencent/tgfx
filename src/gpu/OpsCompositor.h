--- conflicted
+++ resolved
@@ -143,13 +143,9 @@
                                                                  Rect* scissorRect);
   DstTextureInfo makeDstTextureInfo(const Rect& deviceBounds, AAType aaType);
   void addDrawOp(PlacementPtr<DrawOp> op, const Path& clip, const Fill& fill,
-<<<<<<< HEAD
                  const std::optional<Rect>& localBounds, const std::optional<Rect>& deviceBounds,
                  const std::optional<Point>& drawScales);
-=======
-                 const std::optional<Rect>& localBounds, const std::optional<Rect>& deviceBounds);
   void submitDrawOps();
->>>>>>> 6a0e1ea5
 
   friend class DrawingManager;
   friend class PendingOpsAutoReset;
