--- conflicted
+++ resolved
@@ -26,12 +26,8 @@
 class CustomLayerContent : public tgfx::LayerContent {
  public:
   explicit CustomLayerContent(std::shared_ptr<tgfx::TextBlob> textBlob)
-<<<<<<< HEAD
-      : _textBlob(std::move(textBlob)) {};
-=======
       : _textBlob(std::move(textBlob)){};
 
->>>>>>> 6fac7e4c
   tgfx::Rect getBounds() const override {
     return _textBlob->getBounds();
   }
