--- conflicted
+++ resolved
@@ -1,13 +1,3 @@
-<<<<<<< HEAD
-#include <iostream>
-
-#include "Worker.h"
-
-int main() {
-  auto worker = inspector::Worker("127.0.0.1", 8086);
-  printf("%lld\n", worker.GetLastTime());
-  while(true) {
-=======
 /////////////////////////////////////////////////////////////////////////////////////////////////
 //
 //  Tencent is pleased to support the open source community by making tgfx available.
@@ -31,7 +21,6 @@
 #include "ProfilerWindow.h"
 #include "qwidget.h"
 #include <QQuickStyle>
->>>>>>> 51efdb3f
 
 #include <kddockwidgets/Config.h>
 #include <kddockwidgets/qtquick/views/DockWidget.h>
@@ -43,67 +32,11 @@
 public:
   ~CustomViewFactory() override;
 
-  QUrl tabbarFilename() const override
-  {
-    return QUrl("qrc:/qml/TabBar.qml");
+int main() {
+  auto worker = inspector::Worker("127.0.0.1", 8086);
+  printf("%lld", worker.GetLastTime());
+  while(true) {
+
   }
-
-  QUrl separatorFilename() const override
-  {
-    return QUrl("qrc:/qml/Separator2.qml");
-  }
-
-  QUrl titleBarFilename() const override
-  {
-    return QUrl("qrc:/qml/TitleBar.qml");
-  }
-};
-
-CustomViewFactory::~CustomViewFactory() = default;
-
-int main(int argc, char* argv[]) {
-  QApplication::setApplicationName("Inspector");
-  QApplication::setOrganizationName("org.tgfx");
-  QSurfaceFormat defaultFormat = QSurfaceFormat();
-  defaultFormat.setRenderableType(QSurfaceFormat::RenderableType::OpenGL);
-  defaultFormat.setVersion(3, 2);
-  defaultFormat.setProfile(QSurfaceFormat::CoreProfile);
-  QSurfaceFormat::setDefaultFormat(defaultFormat);
-  qputenv("QT_LOGGING_RULES", "qt.qpa.*=false");
-  QQuickStyle::setStyle("Basic");
-
-
-#if (QT_VERSION >= QT_VERSION_CHECK(6, 0, 0))
-  QQuickWindow::setGraphicsApi(QSGRendererInterface::OpenGL);
-
-#else
-  QApplication::setAttribute(Qt::AA_EnableHighDpiScaling);
-  QApplication::setAttribute(Qt::AA_UseHighDpiPixmaps);
-#endif
-
-
-
-  QApplication app(argc, argv);
-  KDDockWidgets::initFrontend(KDDockWidgets::FrontendType::QtQuick);
-
-  static bool initialized = false;
-  if(!initialized) {
-    initFrontend(KDDockWidgets::FrontendType::QtQuick);
-    initialized = true;
-  }
-
-  auto &config = KDDockWidgets::Config::self();
-  auto flags = config.flags() | KDDockWidgets::Config::Flag_TitleBarIsFocusable
-              | KDDockWidgets::Config::Flag_HideTitleBarWhenTabsVisible;
-
-  config.setFlags(flags);
-  config.setViewFactory(new CustomViewFactory());
-
-  qmlRegisterType<FramesView>("Frames", 1, 0, "FramesView");
-
-  // 创建并显示StartView
-  isp::StartView* startView = new isp::StartView();
-  startView->showStartView();
-
-  return app.exec();
+  return 1;
 }