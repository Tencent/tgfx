/////////////////////////////////////////////////////////////////////////////////////////////////
//
//  Tencent is pleased to support the open source community by making tgfx available.
//
//  Copyright (C) 2025 THL A29 Limited, a Tencent company. All rights reserved.
//
//  Licensed under the BSD 3-Clause License (the "License"); you may not use this file except
//  in compliance with the License. You may obtain a copy of the License at
//
//      https://opensource.org/licenses/BSD-3-Clause
//
//  unless required by applicable law or agreed to in writing, software distributed under the
//  license is distributed on an "as is" basis, without warranties or conditions of any kind,
//  either express or implied. see the license for the specific language governing permissions
//  and limitations under the license.
//
/////////////////////////////////////////////////////////////////////////////////////////////////

#include "StartView.h"
#include <QFileInfo>
#include <QQmlContext>
#include <QQuickWindow>
#include <QSettings>
#include "Protocol.h"
#include "Socket.h"

namespace inspector {
ClientData::ClientData(int64_t time, uint32_t protoVer, int32_t activeTime, uint16_t port,
                       uint64_t pid, std::string procName, std::string address)
    : time(time), protocolVersion(protoVer), activeTime(activeTime), port(port), pid(pid),
      procName(std::move(procName)), address(std::move(address)) {
}

StartView::StartView(QObject* parent) : QObject(parent), resolv(port) {
  loadRecentFiles();

  broadcastTimer = new QTimer(this);
  connect(broadcastTimer, &QTimer::timeout, this, &StartView::updateBroadcastClients);
  broadcastTimer->start(1000);
}

StartView::~StartView() {
  saveRecentFiles();
  qDeleteAll(fileItems);
  if (broadcastTimer) {
    broadcastTimer->stop();
    delete broadcastTimer;
  }
  for (auto& it : clients) {
    delete it.second;
  }
  clients.clear();
  broadcastListen.reset();
}

QList<QObject*> StartView::getFileItems() const {
  QList<QObject*> items;
  for (const auto& fileItem : fileItems) {
    items.append(fileItem);
  }

  return items;
}

void StartView::openFile(const QString& fPath) {
  if (fPath.isEmpty() || !QFileInfo::exists(fPath)) {
    return;
  }

  lastOpenFile = fPath;
  addRecentFile(fPath);
  Q_EMIT lastOpenFileChanged();

  if (filesPath) {
    filesPath->setText(fPath);
    inspectorView = new InspectorView(fPath.toStdString(), 1920, this);
    Q_EMIT closeWindow();
  }
}

void StartView::addRecentFile(const QString& fPath) {
  if (fPath.isEmpty()) {
    return;
  }
  recentFiles.removeAll(fPath);
  recentFiles.prepend(fPath);
  if (lastOpenFile != fPath) {
    lastOpenFile = fPath;
    Q_EMIT lastOpenFileChanged();
  }
  while (recentFiles.size() >= 15) {
    recentFiles.removeLast();
  }
  qDeleteAll(fileItems);
  fileItems.clear();
  for (const QString& file : recentFiles) {
    fileItems.append(new FileItem(file, QFileInfo(file).fileName(), this));
  }
  Q_EMIT fileItemsChanged();
  Q_EMIT recentFilesChanged();
  saveRecentFiles();
}

void StartView::clearRecentFiles() {
  recentFiles.clear();
  qDeleteAll(fileItems);
  fileItems.clear();

  Q_EMIT recentFilesChanged();
  Q_EMIT fileItemsChanged();

  saveRecentFiles();
}

QVector<QObject*> StartView::getClientItems() const {
  QVector<QObject*> clientDatas;
  for (auto& client : clients) {
    clientDatas.push_back(client.second);
  }
  return clientDatas;
}

void StartView::connectToClient(QObject* object) {
  auto client = dynamic_cast<ClientData*>(object);
  if (client) {
    if (inspectorView) {
      delete inspectorView;
    }
    inspectorView = new InspectorView(client->address, client->port, 1920, this);
    Q_EMIT closeWindow();
  }
}

void StartView::connectToClientByLayerInspector(QObject* object) {
  auto client = dynamic_cast<ClientData*>(object);
  if (client) {
<<<<<<< HEAD
    // if (layerProfilerView) {
    //   delete layerProfilerView;
    //   layerProfilerView = nullptr;
    // }
    // layerProfilerView =
    //     new LayerProfilerView(QString::fromStdString(client->address), 8084, nullptr);
    // layerProfilerView->show();
    // Q_EMIT closeWindow();
=======
    if (layerProfilerView) {
      delete layerProfilerView;
      layerProfilerView = nullptr;
    }
    layerProfilerView =
        new LayerProfilerView(QString::fromStdString(client->address), 8084);
    Q_EMIT closeWindow();
>>>>>>> c6e623ae
  }
}

void StartView::showStartView() {
  QQmlApplicationEngine* engine = new QQmlApplicationEngine(this);
  engine->rootContext()->setContextProperty("startViewModel", this);
  engine->load(QUrl(QStringLiteral("qrc:/qml/StartView.qml")));

  if (!engine->rootObjects().isEmpty()) {
    auto startWindow = static_cast<QQuickWindow*>(engine->rootObjects().first());
    startWindow->setFlags(Qt::Window);
    startWindow->setTitle("Inspector - Start");
    startWindow->resize(1000, 600);
    startWindow->show();
  } else {
    qWarning() << "无法加载StartView.qml";
  }
}

void StartView::loadRecentFiles() {
  QSettings settings("MyCompany", "Inspector");
  recentFiles = settings.value(QStringLiteral("recentFiles")).toStringList();

  QStringList validFiles;
  for (const QString& file : recentFiles) {
    if (QFileInfo::exists(file)) {
      validFiles.append(file);
    }
  }

  recentFiles = validFiles;
  qDeleteAll(fileItems);
  fileItems.clear();

  for (const QString& file : recentFiles) {
    fileItems.append(new FileItem(file, QFileInfo(file).fileName(), this));
  }

  Q_EMIT recentFilesChanged();
  Q_EMIT fileItemsChanged();
}

void StartView::saveRecentFiles() {
  QSettings settings("MyCompany", "Inspector");
  settings.setValue(QStringLiteral("recentFiles"), recentFiles);
  settings.sync();
}

void StartView::updateBroadcastClients() {
  const auto time = std::chrono::duration_cast<std::chrono::milliseconds>(
                        std::chrono::system_clock::now().time_since_epoch())
                        .count();
  if (!broadcastListen) {
    broadcastListen = std::make_unique<UdpListen>();
    if (!broadcastListen->Listen(port)) {
      broadcastListen.reset();
    }
  } else {
    IpAddress addr;
    size_t len;
    for (;;) {
      auto msg = broadcastListen->Read(len, addr, 0);
      if (!msg) {
        break;
      }
      if (len > sizeof(BroadcastMessage)) {
        continue;
      }
      BroadcastMessage bm = {};
      memcpy(&bm, msg, len);
      auto protoVer = bm.protocolVersion;
      char procname[WelcomeMessageProgramNameSize];
      strcpy(procname, bm.programName);
      auto activeTime = bm.activeTime;
      auto listenPort = bm.listenPort;
      auto pid = bm.pid;
      uint16_t broadcastVersion;
      memcpy(&broadcastVersion, msg, sizeof(uint16_t));

      auto address = addr.GetText();
      const auto ipNumerical = addr.GetNumber();
      const auto clientId = uint64_t(ipNumerical) | (uint64_t(listenPort) << 32);
      auto it = clients.find(clientId);
      if (activeTime >= 0) {
        if (it == clients.end()) {
          std::string ip(address);

          resolvLock.lock();
          if (resolvMap.find(ip) == resolvMap.end()) {
            resolvMap.emplace(ip, ip);
            resolv.Query(ipNumerical, [&, ip](std::string&& name) {
              std::lock_guard<std::mutex> lock(resolvLock);
              auto iter = resolvMap.find(ip);
              assert(iter != resolvMap.end());
              std::swap(iter->second, name);
            });
          }
          resolvLock.unlock();
          auto client =
              new ClientData{time, protoVer, activeTime, listenPort, pid, procname, std::move(ip)};
          clients.emplace(clientId, client);
          Q_EMIT clientItemsChanged();
        } else {
          auto client = it->second;
          client->time = time;
          client->activeTime = activeTime;
          client->port = listenPort;
          client->pid = pid;
          client->protocolVersion = protoVer;
          if (strcmp(client->procName.c_str(), procname) != 0) {
            client->procName = procname;
          }
        }
      } else if (it != clients.end()) {
        clients.erase(it);
      }
    }
    auto it = clients.begin();
    while (it != clients.end()) {
      const auto diff = time - it->second->time;
      if (diff > 4000) {
        it = clients.erase(it);
        Q_EMIT clientItemsChanged();
      } else {
        ++it;
      }
    }
  }
}
}  // namespace inspector<|MERGE_RESOLUTION|>--- conflicted
+++ resolved
@@ -134,16 +134,6 @@
 void StartView::connectToClientByLayerInspector(QObject* object) {
   auto client = dynamic_cast<ClientData*>(object);
   if (client) {
-<<<<<<< HEAD
-    // if (layerProfilerView) {
-    //   delete layerProfilerView;
-    //   layerProfilerView = nullptr;
-    // }
-    // layerProfilerView =
-    //     new LayerProfilerView(QString::fromStdString(client->address), 8084, nullptr);
-    // layerProfilerView->show();
-    // Q_EMIT closeWindow();
-=======
     if (layerProfilerView) {
       delete layerProfilerView;
       layerProfilerView = nullptr;
@@ -151,7 +141,6 @@
     layerProfilerView =
         new LayerProfilerView(QString::fromStdString(client->address), 8084);
     Q_EMIT closeWindow();
->>>>>>> c6e623ae
   }
 }
 
