<<<<<<< HEAD
/////////////////////////////////////////////////////////////////////////////////////////////////
//
//  Tencent is pleased to support the open source community by making tgfx available.
//
//  Copyright (C) 2025 Tencent. All rights reserved.
//
//  Licensed under the BSD 3-Clause License (the "License"); you may not use this file except
//  in compliance with the License. You may obtain a copy of the License at
//
//      https://opensource.org/licenses/BSD-3-Clause
//
//  unless required by applicable law or agreed to in writing, software distributed under the
//  license is distributed on an "as is" basis, without warranties or conditions of any kind,
//  either express or implied. see the license for the specific language governing permissions
//  and limitations under the license.
//
/////////////////////////////////////////////////////////////////////////////////////////////////
#ifdef _MSC_VER
#pragma warning(disable : 4996)
#endif
#if defined _WIN32
#ifndef WIN32_LEAN_AND_MEAN
#define WIN32_LEAN_AND_MEAN
#endif
#ifndef NOMINMAX
#define NOMINMAX
#endif
#include <malloc.h>
#include <windows.h>
#else
#include <pthread.h>
#include <unistd.h>
#include <string>
#endif
#ifdef __MINGW32__
#define __STDC_FORMAT_MACROS
#endif

#include <chrono>
#include <cinttypes>
#include <cstdlib>
#include <cstring>
#include "ProcessUtils.h"

namespace inspector {
uint64_t GetPid() {
#if defined _WIN32
  return uint64_t(GetCurrentProcessId());
#else
  return uint64_t(getpid());
#endif
}

const char* GetProcessName() {
  static std::string processName = "unknown";
  if (processName != "unknown") {
    return processName.c_str();
  }
#ifdef _WIN32
  char buf[_MAX_PATH] = {0};
  GetModuleFileNameA(nullptr, buf, _MAX_PATH);
  const char* ptr = buf;
  while (*ptr != '\0') {
    ptr++;
  }
  while (ptr > buf && *ptr != '\\' && *ptr != '/') {
    ptr--;
  }
  if (ptr > buf) {
    ptr++;
  }
  processName = ptr;
#elif defined __APPLE__ || defined BSD
  auto buf = getprogname();
  if (buf) {
    processName = buf;
  }
#endif
  return processName.c_str();
}

BroadcastMessage GetBroadcastMessage(const char* procname, size_t pnsz, size_t& len, uint16_t port,
                                     ToolType type) {
  BroadcastMessage msg = {};
  msg.type = static_cast<uint8_t>(type);
  msg.protocolVersion = ProtocolVersion;
  msg.listenPort = port;
  msg.pid = GetPid();

  memcpy(msg.programName, procname, pnsz);
  memset(msg.programName + pnsz, 0, WelcomeMessageProgramNameSize - pnsz);
  len = offsetof(BroadcastMessage, programName) + pnsz + 1;
  return msg;
}

=======
/////////////////////////////////////////////////////////////////////////////////////////////////
//
//  Tencent is pleased to support the open source community by making tgfx available.
//
//  Copyright (C) 2025 THL A29 Limited, a Tencent company. All rights reserved.
//
//  Licensed under the BSD 3-Clause License (the "License"); you may not use this file except
//  in compliance with the License. You may obtain a copy of the License at
//
//      https://opensource.org/licenses/BSD-3-Clause
//
//  unless required by applicable law or agreed to in writing, software distributed under the
//  license is distributed on an "as is" basis, without warranties or conditions of any kind,
//  either express or implied. see the license for the specific language governing permissions
//  and limitations under the license.
//
/////////////////////////////////////////////////////////////////////////////////////////////////
#ifdef _MSC_VER
#pragma warning(disable : 4996)
#endif
#if defined _WIN32
#ifndef WIN32_LEAN_AND_MEAN
#define WIN32_LEAN_AND_MEAN
#endif
#ifndef NOMINMAX
#define NOMINMAX
#endif
#include <malloc.h>
#include <windows.h>
#else
#include <pthread.h>
#include <unistd.h>
#include <string>
#endif
#ifdef __MINGW32__
#define __STDC_FORMAT_MACROS
#endif

#include <cinttypes>
#include <chrono>
#include <cstring>
#include <cstddef>
#include "ProcessUtils.h"

namespace inspector {
uint64_t GetPid() {
#if defined _WIN32
  return uint64_t(GetCurrentProcessId());
#else
  return uint64_t(getpid());
#endif
}

const char* GetProcessName() {
  static std::string processName = "unknown";
  if(processName != "unknown") {
    return processName.c_str();
  }
#ifdef _WIN32
  char buf[_MAX_PATH] = {0};
  GetModuleFileNameA(nullptr, buf, _MAX_PATH);
  const char* ptr = buf;
  while (*ptr != '\0') {
    ptr++;
  }
  while (ptr > buf && *ptr != '\\' && *ptr != '/'){
    ptr--;
  }
  if (ptr > buf){
    ptr++;
  }
  processName = ptr;
#elif defined __APPLE__ || defined BSD
  auto buf = getprogname();
  if (buf) {
    processName = buf;
  }
#endif
  return processName.c_str();
}

BroadcastMessage GetBroadcastMessage(const char* procname, size_t pnsz, size_t& len, uint16_t port,
                                     uint8_t type) {
  BroadcastMessage msg;
  msg.type = type;
  msg.protocolVersion = ProtocolVersion;
  msg.listenPort = port;
  msg.pid = GetPid();

  memcpy(msg.programName, procname, pnsz);
  memset(msg.programName + pnsz, 0, WelcomeMessageProgramNameSize - pnsz);
  len = offsetof(BroadcastMessage, programName) + pnsz + 1;
  return msg;
}

>>>>>>> a69c21b6
}  // namespace inspector<|MERGE_RESOLUTION|>--- conflicted
+++ resolved
@@ -1,4 +1,3 @@
-<<<<<<< HEAD
 /////////////////////////////////////////////////////////////////////////////////////////////////
 //
 //  Tencent is pleased to support the open source community by making tgfx available.
@@ -41,6 +40,7 @@
 #include <cinttypes>
 #include <cstdlib>
 #include <cstring>
+#include <cstddef>
 #include "ProcessUtils.h"
 
 namespace inspector {
@@ -94,101 +94,4 @@
   return msg;
 }
 
-=======
-/////////////////////////////////////////////////////////////////////////////////////////////////
-//
-//  Tencent is pleased to support the open source community by making tgfx available.
-//
-//  Copyright (C) 2025 THL A29 Limited, a Tencent company. All rights reserved.
-//
-//  Licensed under the BSD 3-Clause License (the "License"); you may not use this file except
-//  in compliance with the License. You may obtain a copy of the License at
-//
-//      https://opensource.org/licenses/BSD-3-Clause
-//
-//  unless required by applicable law or agreed to in writing, software distributed under the
-//  license is distributed on an "as is" basis, without warranties or conditions of any kind,
-//  either express or implied. see the license for the specific language governing permissions
-//  and limitations under the license.
-//
-/////////////////////////////////////////////////////////////////////////////////////////////////
-#ifdef _MSC_VER
-#pragma warning(disable : 4996)
-#endif
-#if defined _WIN32
-#ifndef WIN32_LEAN_AND_MEAN
-#define WIN32_LEAN_AND_MEAN
-#endif
-#ifndef NOMINMAX
-#define NOMINMAX
-#endif
-#include <malloc.h>
-#include <windows.h>
-#else
-#include <pthread.h>
-#include <unistd.h>
-#include <string>
-#endif
-#ifdef __MINGW32__
-#define __STDC_FORMAT_MACROS
-#endif
-
-#include <cinttypes>
-#include <chrono>
-#include <cstring>
-#include <cstddef>
-#include "ProcessUtils.h"
-
-namespace inspector {
-uint64_t GetPid() {
-#if defined _WIN32
-  return uint64_t(GetCurrentProcessId());
-#else
-  return uint64_t(getpid());
-#endif
-}
-
-const char* GetProcessName() {
-  static std::string processName = "unknown";
-  if(processName != "unknown") {
-    return processName.c_str();
-  }
-#ifdef _WIN32
-  char buf[_MAX_PATH] = {0};
-  GetModuleFileNameA(nullptr, buf, _MAX_PATH);
-  const char* ptr = buf;
-  while (*ptr != '\0') {
-    ptr++;
-  }
-  while (ptr > buf && *ptr != '\\' && *ptr != '/'){
-    ptr--;
-  }
-  if (ptr > buf){
-    ptr++;
-  }
-  processName = ptr;
-#elif defined __APPLE__ || defined BSD
-  auto buf = getprogname();
-  if (buf) {
-    processName = buf;
-  }
-#endif
-  return processName.c_str();
-}
-
-BroadcastMessage GetBroadcastMessage(const char* procname, size_t pnsz, size_t& len, uint16_t port,
-                                     uint8_t type) {
-  BroadcastMessage msg;
-  msg.type = type;
-  msg.protocolVersion = ProtocolVersion;
-  msg.listenPort = port;
-  msg.pid = GetPid();
-
-  memcpy(msg.programName, procname, pnsz);
-  memset(msg.programName + pnsz, 0, WelcomeMessageProgramNameSize - pnsz);
-  len = offsetof(BroadcastMessage, programName) + pnsz + 1;
-  return msg;
-}
-
->>>>>>> a69c21b6
 }  // namespace inspector