--- conflicted
+++ resolved
@@ -2990,7 +2990,97 @@
   EXPECT_TRUE(Baseline::Compare(surface, "CanvasTest/RRectBlendMode"));
 }
 
-<<<<<<< HEAD
+TGFX_TEST(CanvasTest, HairLinePath) {
+  ContextScope scope;
+  auto* context = scope.getContext();
+  ASSERT_TRUE(context != nullptr);
+  auto surface = Surface::Make(context, 200, 200);
+  ASSERT_TRUE(surface != nullptr);
+  auto* canvas = surface->getCanvas();
+
+  Paint paint;
+  paint.setAntiAlias(true);
+  paint.setColor(Color::FromRGBA(255, 0, 0, 255));
+  paint.setStyle(PaintStyle::Stroke);
+  paint.setStroke(Stroke(0.0f));
+
+  EXPECT_TRUE(paint.getStroke()->isHairline());
+
+  auto path = Path();
+  path.addRoundRect(Rect::MakeXYWH(-12.5f, -12.5f, 25.f, 25.f), 5, 5);
+  canvas->translate(100, 100);
+  canvas->drawPath(path, paint);
+  canvas->scale(2.f, 2.f);
+  canvas->drawPath(path, paint);
+  canvas->scale(2.f, 2.f);
+  canvas->drawPath(path, paint);
+  canvas->scale(1.9f, 1.9f);
+  canvas->drawPath(path, paint);
+
+  EXPECT_TRUE(Baseline::Compare(surface, "CanvasTest/HairLinePath"));
+}
+
+TGFX_TEST(CanvasTest, HairLineShape) {
+  ContextScope scope;
+  auto* context = scope.getContext();
+  ASSERT_TRUE(context != nullptr);
+  auto surface = Surface::Make(context, 200, 200);
+  ASSERT_TRUE(surface != nullptr);
+  auto* canvas = surface->getCanvas();
+
+  Paint paint;
+  paint.setAntiAlias(true);
+  paint.setColor(Color::FromRGBA(255, 0, 0, 255));
+  paint.setStyle(PaintStyle::Stroke);
+  paint.setStroke(Stroke(0.0f));
+
+  auto path = Path();
+  path.addRoundRect(Rect::MakeXYWH(-12.5f, -12.5f, 25.f, 25.f), 5, 5);
+  auto shape = Shape::MakeFrom(path);
+  Stroke stroke(0.0f);
+  auto strokeShape = Shape::ApplyStroke(shape, &stroke);
+  // hairline is a rendering concept, the hairline stroke won't apply to the shape, so the
+  // strokeShape should be nullptr.
+  EXPECT_TRUE(strokeShape == nullptr);
+
+  canvas->translate(100, 100);
+  canvas->drawShape(shape, paint);
+  canvas->scale(2.f, 2.f);
+  canvas->drawShape(shape, paint);
+
+  canvas->scale(3.f, 3.f);
+  Stroke thickStroke(5.f);
+  auto thickStrokeShape = Shape::ApplyStroke(shape, &thickStroke);
+  canvas->drawShape(thickStrokeShape, paint);
+
+  EXPECT_TRUE(Baseline::Compare(surface, "CanvasTest/HairLineShape"));
+}
+
+TGFX_TEST(CanvasTest, MatrixShapeStroke) {
+  ContextScope scope;
+  auto* context = scope.getContext();
+  ASSERT_TRUE(context != nullptr);
+  auto surface = Surface::Make(context, 200, 200);
+  ASSERT_TRUE(surface != nullptr);
+  auto* canvas = surface->getCanvas();
+
+  Paint paint;
+  paint.setAntiAlias(true);
+  paint.setColor(Color::FromRGBA(255, 0, 0, 255));
+  paint.setStyle(PaintStyle::Stroke);
+  paint.setStroke(Stroke(1.0f));
+
+  auto path = Path();
+  path.addRoundRect(Rect::MakeXYWH(0, 0, 8, 8), 2, 2);
+  auto shape = Shape::MakeFrom(path);
+  shape = Shape::ApplyMatrix(shape, Matrix::MakeScale(20, 20));
+  canvas->translate(20, 20);
+  canvas->drawShape(shape, paint);
+
+  EXPECT_TRUE(Baseline::Compare(surface, "CanvasTest/MatrixShapeStroke"));
+}
+
+
 TGFX_TEST(CanvasTest, SurfaceColorSpace) {
   TransferFunction tf = namedTransferFn::_2Dot2;
   ColorSpacePrimaries srgbPrimaries = {0.64f, 0.33f, 0.30f, 0.60f, 0.15f, 0.06f, 0.3127f, 0.3290f};
@@ -3141,95 +3231,5 @@
   auto pictureImage = Image::MakeFrom(picture, 1024, 1024);
   canvas->drawImage(pictureImage);
   EXPECT_TRUE(Baseline::Compare(surface, "CanvasTest/DrawRecordSRGBColorToP3UseDrawImage"));
-=======
-TGFX_TEST(CanvasTest, HairLinePath) {
-  ContextScope scope;
-  auto* context = scope.getContext();
-  ASSERT_TRUE(context != nullptr);
-  auto surface = Surface::Make(context, 200, 200);
-  ASSERT_TRUE(surface != nullptr);
-  auto* canvas = surface->getCanvas();
-
-  Paint paint;
-  paint.setAntiAlias(true);
-  paint.setColor(Color::FromRGBA(255, 0, 0, 255));
-  paint.setStyle(PaintStyle::Stroke);
-  paint.setStroke(Stroke(0.0f));
-
-  EXPECT_TRUE(paint.getStroke()->isHairline());
-
-  auto path = Path();
-  path.addRoundRect(Rect::MakeXYWH(-12.5f, -12.5f, 25.f, 25.f), 5, 5);
-  canvas->translate(100, 100);
-  canvas->drawPath(path, paint);
-  canvas->scale(2.f, 2.f);
-  canvas->drawPath(path, paint);
-  canvas->scale(2.f, 2.f);
-  canvas->drawPath(path, paint);
-  canvas->scale(1.9f, 1.9f);
-  canvas->drawPath(path, paint);
-
-  EXPECT_TRUE(Baseline::Compare(surface, "CanvasTest/HairLinePath"));
-}
-
-TGFX_TEST(CanvasTest, HairLineShape) {
-  ContextScope scope;
-  auto* context = scope.getContext();
-  ASSERT_TRUE(context != nullptr);
-  auto surface = Surface::Make(context, 200, 200);
-  ASSERT_TRUE(surface != nullptr);
-  auto* canvas = surface->getCanvas();
-
-  Paint paint;
-  paint.setAntiAlias(true);
-  paint.setColor(Color::FromRGBA(255, 0, 0, 255));
-  paint.setStyle(PaintStyle::Stroke);
-  paint.setStroke(Stroke(0.0f));
-
-  auto path = Path();
-  path.addRoundRect(Rect::MakeXYWH(-12.5f, -12.5f, 25.f, 25.f), 5, 5);
-  auto shape = Shape::MakeFrom(path);
-  Stroke stroke(0.0f);
-  auto strokeShape = Shape::ApplyStroke(shape, &stroke);
-  // hairline is a rendering concept, the hairline stroke won't apply to the shape, so the
-  // strokeShape should be nullptr.
-  EXPECT_TRUE(strokeShape == nullptr);
-
-  canvas->translate(100, 100);
-  canvas->drawShape(shape, paint);
-  canvas->scale(2.f, 2.f);
-  canvas->drawShape(shape, paint);
-
-  canvas->scale(3.f, 3.f);
-  Stroke thickStroke(5.f);
-  auto thickStrokeShape = Shape::ApplyStroke(shape, &thickStroke);
-  canvas->drawShape(thickStrokeShape, paint);
-
-  EXPECT_TRUE(Baseline::Compare(surface, "CanvasTest/HairLineShape"));
-}
-
-TGFX_TEST(CanvasTest, MatrixShapeStroke) {
-  ContextScope scope;
-  auto* context = scope.getContext();
-  ASSERT_TRUE(context != nullptr);
-  auto surface = Surface::Make(context, 200, 200);
-  ASSERT_TRUE(surface != nullptr);
-  auto* canvas = surface->getCanvas();
-
-  Paint paint;
-  paint.setAntiAlias(true);
-  paint.setColor(Color::FromRGBA(255, 0, 0, 255));
-  paint.setStyle(PaintStyle::Stroke);
-  paint.setStroke(Stroke(1.0f));
-
-  auto path = Path();
-  path.addRoundRect(Rect::MakeXYWH(0, 0, 8, 8), 2, 2);
-  auto shape = Shape::MakeFrom(path);
-  shape = Shape::ApplyMatrix(shape, Matrix::MakeScale(20, 20));
-  canvas->translate(20, 20);
-  canvas->drawShape(shape, paint);
-
-  EXPECT_TRUE(Baseline::Compare(surface, "CanvasTest/MatrixShapeStroke"));
->>>>>>> 6b1e8839
 }
 }  // namespace tgfx