/////////////////////////////////////////////////////////////////////////////////////////////////
//
//  Tencent is pleased to support the open source community by making tgfx available.
//
//  Copyright (C) 2023 Tencent. All rights reserved.
//
//  Licensed under the BSD 3-Clause License (the "License"); you may not use this file except
//  in compliance with the License. You may obtain a copy of the License at
//
//      https://opensource.org/licenses/BSD-3-Clause
//
//  unless required by applicable law or agreed to in writing, software distributed under the
//  license is distributed on an "as is" basis, without warranties or conditions of any kind,
//  either express or implied. see the license for the specific language governing permissions
//  and limitations under the license.
//
/////////////////////////////////////////////////////////////////////////////////////////////////

#include "core/PathRef.h"
#include "core/Records.h"
#include "core/images/CodecImage.h"
#include "core/images/RasterizedImage.h"
#include "core/images/SubsetImage.h"
#include "core/images/TransformImage.h"
#include "core/shapes/AppendShape.h"
#include "gpu/DrawingManager.h"
#include "gpu/ProxyProvider.h"
#include "gpu/RenderContext.h"
#include "gpu/opengl/GLCaps.h"
#include "gpu/ops/RRectDrawOp.h"
#include "gpu/ops/RectDrawOp.h"
#include "gpu/resources/TextureView.h"
#include "gtest/gtest.h"
#include "tgfx/core/Buffer.h"
#include "tgfx/core/Canvas.h"
#include "tgfx/core/Color.h"
#include "tgfx/core/Image.h"
#include "tgfx/core/ImageFilter.h"
#include "tgfx/core/Matrix.h"
#include "tgfx/core/Paint.h"
#include "tgfx/core/Path.h"
#include "tgfx/core/PathTypes.h"
#include "tgfx/core/RRect.h"
#include "tgfx/core/Recorder.h"
#include "tgfx/core/Rect.h"
#include "tgfx/core/Shader.h"
#include "tgfx/core/Shape.h"
#include "tgfx/core/Stroke.h"
#include "tgfx/core/Surface.h"
#include "tgfx/gpu/opengl/GLFunctions.h"
#include "tgfx/platform/ImageReader.h"
#include "tgfx/svg/SVGPathParser.h"
#include "utils/TestUtils.h"
#include "utils/TextShaper.h"
#include "utils/common.h"

namespace tgfx {
TGFX_TEST(CanvasTest, clip) {
  ContextScope scope;
  auto context = scope.getContext();
  ASSERT_TRUE(context != nullptr);
  auto width = 1080;
  auto height = 1776;
  GLTextureInfo textureInfo;
  CreateGLTexture(context, width, height, &textureInfo);
  auto surface = Surface::MakeFrom(context, {textureInfo, width, height}, ImageOrigin::BottomLeft);
  auto canvas = surface->getCanvas();
  canvas->clear();
  canvas->setMatrix(Matrix::MakeScale(3));
  auto clipPath = Path();
  clipPath.addRect(Rect::MakeLTRB(0, 0, 200, 300));
  auto paint = Paint();
  paint.setColor(Color::FromRGBA(0, 0, 0));
  paint.setStyle(PaintStyle::Stroke);
  paint.setStroke(Stroke(1));
  canvas->drawPath(clipPath, paint);
  canvas->clipPath(clipPath);
  auto drawPath = Path();
  drawPath.addRect(Rect::MakeLTRB(50, 295, 150, 590));
  paint.setColor(Color::FromRGBA(255, 0, 0));
  paint.setStyle(PaintStyle::Fill);
  canvas->drawPath(drawPath, paint);
  EXPECT_TRUE(Baseline::Compare(surface, "CanvasTest/Clip"));
  auto gl = GLFunctions::Get(context);
  gl->deleteTextures(1, &textureInfo.id);
}

TGFX_TEST(CanvasTest, TileMode) {
  ContextScope scope;
  auto context = scope.getContext();
  ASSERT_TRUE(context != nullptr);
  auto image = MakeImage("resources/apitest/rotation.jpg");
  image = image->makeMipmapped(true);
  ASSERT_TRUE(image != nullptr);
  auto surface = Surface::Make(context, image->width() / 2, image->height() / 2);
  auto canvas = surface->getCanvas();
  Paint paint;
  auto shader = Shader::MakeImageShader(image, TileMode::Repeat, TileMode::Mirror)
                    ->makeWithMatrix(Matrix::MakeScale(0.125f));
  paint.setShader(shader);
  canvas->translate(100, 100);
  auto drawRect = Rect::MakeXYWH(0, 0, surface->width() - 200, surface->height() - 200);
  canvas->drawRect(drawRect, paint);
  EXPECT_TRUE(Baseline::Compare(surface, "CanvasTest/tile_mode_normal"));
  canvas->clear();
  image = image->makeSubset(Rect::MakeXYWH(300, 1000, 2400, 2000));
  shader = Shader::MakeImageShader(image, TileMode::Mirror, TileMode::Repeat)
               ->makeWithMatrix(Matrix::MakeScale(0.125f));
  paint.setShader(shader);
  canvas->drawRect(drawRect, paint);
  EXPECT_TRUE(Baseline::Compare(surface, "CanvasTest/tile_mode_subset"));
  canvas->clear();
  image = MakeImage("resources/apitest/rgbaaa.png");
  ASSERT_TRUE(image != nullptr);
  image = image->makeRGBAAA(512, 512, 512, 0);
  ASSERT_TRUE(image != nullptr);
  shader = Shader::MakeImageShader(image, TileMode::Repeat, TileMode::Mirror);
  paint.setShader(shader);
  canvas->drawRect(drawRect, paint);
  EXPECT_TRUE(Baseline::Compare(surface, "CanvasTest/tile_mode_rgbaaa"));
}

TGFX_TEST(CanvasTest, DiscardContent) {
  ContextScope scope;
  auto context = scope.getContext();
  ASSERT_TRUE(context != nullptr);
  int width = 100;
  int height = 100;
  auto surface = Surface::Make(context, width, height);
  auto canvas = surface->getCanvas();
  canvas->clear(Color::White());
  surface->renderContext->flush();
  auto drawingManager = context->drawingManager();
  ASSERT_TRUE(drawingManager->renderTasks.size() == 1);
  auto task = static_cast<OpsRenderTask*>(drawingManager->renderTasks.front().get());
  EXPECT_TRUE(task->drawOps.size() == 0);

  Paint paint;
  paint.setColor(Color{0.8f, 0.8f, 0.8f, 0.8f});
  canvas->drawRect(Rect::MakeWH(50, 50), paint);
  paint.setBlendMode(BlendMode::Src);
  canvas->drawRect(Rect::MakeWH(width, height), paint);
  surface->renderContext->flush();
  ASSERT_TRUE(drawingManager->renderTasks.size() == 2);
  task = static_cast<OpsRenderTask*>(drawingManager->renderTasks.back().get());
  EXPECT_TRUE(task->drawOps.size() == 0);

  paint.setColor(Color{0.8f, 0.8f, 0.8f, 1.f});
  canvas->drawRect(Rect::MakeWH(50, 50), paint);
  paint.setBlendMode(BlendMode::SrcOver);
  paint.setShader(Shader::MakeLinearGradient(
      Point{0.f, 0.f}, Point{static_cast<float>(width), static_cast<float>(height)},
      {Color{0.f, 1.f, 0.f, 1.f}, Color{0.f, 0.f, 0.f, 1.f}}, {}));
  canvas->drawPaint(paint);
  surface->renderContext->flush();
  ASSERT_TRUE(drawingManager->renderTasks.size() == 3);
  task = static_cast<OpsRenderTask*>(drawingManager->renderTasks.back().get());
  EXPECT_TRUE(task->drawOps.size() == 1);
  context->flushAndSubmit();
  EXPECT_TRUE(Baseline::Compare(surface, "CanvasTest/DiscardContent"));
}

TGFX_TEST(CanvasTest, merge_draw_call_rect) {
  ContextScope scope;
  auto context = scope.getContext();
  ASSERT_TRUE(context != nullptr);
  int width = 72;
  int height = 72;
  auto surface = Surface::Make(context, width, height);
  auto canvas = surface->getCanvas();
  canvas->clear(Color::White());
  Paint paint;
  paint.setColor(Color{0.8f, 0.8f, 0.8f, 1.f});
  auto lumaColorFilter = ColorFilter::Matrix(lumaColorMatrix);
  paint.setColorFilter(lumaColorFilter);
  int tileSize = 8;
  size_t drawCallCount = 0;
  for (int y = 0; y < height; y += tileSize) {
    bool draw = (y / tileSize) % 2 == 1;
    for (int x = 0; x < width; x += tileSize) {
      if (draw) {
        auto rect = Rect::MakeXYWH(static_cast<float>(x), static_cast<float>(y),
                                   static_cast<float>(tileSize), static_cast<float>(tileSize));
        canvas->drawRect(rect, paint);
        drawCallCount++;
      }
      draw = !draw;
    }
  }
  surface->renderContext->flush();
  auto drawingManager = context->drawingManager();
  EXPECT_TRUE(drawingManager->renderTasks.size() == 1);
  auto task = static_cast<OpsRenderTask*>(drawingManager->renderTasks.front().get());
  ASSERT_TRUE(task->drawOps.size() == 1);
  EXPECT_EQ(static_cast<RectDrawOp*>(task->drawOps.back().get())->rectCount, drawCallCount);
  context->flushAndSubmit();
  EXPECT_TRUE(Baseline::Compare(surface, "CanvasTest/merge_draw_call_rect"));
}

TGFX_TEST(CanvasTest, merge_draw_call_rrect) {
  ContextScope scope;
  auto context = scope.getContext();
  ASSERT_TRUE(context != nullptr);
  int width = 72;
  int height = 72;
  auto surface = Surface::Make(context, width, height);
  auto canvas = surface->getCanvas();
  canvas->clear(Color::White());
  Paint paint;
  paint.setShader(Shader::MakeLinearGradient(
      Point{0.f, 0.f}, Point{static_cast<float>(width), static_cast<float>(height)},
      {Color{0.f, 1.f, 0.f, 1.f}, Color{0.f, 0.f, 0.f, 1.f}}, {}));
  int tileSize = 8;
  size_t drawCallCount = 0;
  for (int y = 0; y < height; y += tileSize) {
    bool draw = (y / tileSize) % 2 == 1;
    for (int x = 0; x < width; x += tileSize) {
      if (draw) {
        auto rect = Rect::MakeXYWH(static_cast<float>(x), static_cast<float>(y),
                                   static_cast<float>(tileSize), static_cast<float>(tileSize));
        Path path;
        auto radius = static_cast<float>(tileSize) / 4.f;
        path.addRoundRect(rect, radius, radius);
        canvas->drawPath(path, paint);
        drawCallCount++;
      }
      draw = !draw;
    }
  }
  surface->renderContext->flush();
  auto drawingManager = context->drawingManager();
  EXPECT_TRUE(drawingManager->renderTasks.size() == 1);
  auto task = static_cast<OpsRenderTask*>(drawingManager->renderTasks.front().get());
  ASSERT_TRUE(task->drawOps.size() == 1);
  EXPECT_EQ(static_cast<RRectDrawOp*>(task->drawOps.back().get())->rectCount, drawCallCount);
  context->flushAndSubmit();
  EXPECT_TRUE(Baseline::Compare(surface, "CanvasTest/merge_draw_call_rrect"));
}

TGFX_TEST(CanvasTest, textShape) {
  auto serifTypeface =
      Typeface::MakeFromPath(ProjectPath::Absolute("resources/font/NotoSerifSC-Regular.otf"));
  ASSERT_TRUE(serifTypeface != nullptr);
  std::string text =
      "ffi fl\n"
      "x²-y²\n"
      "🤡👨🏼‍🦱👨‍👨‍👧‍👦\n"
      "🇨🇳🇫🇮\n"
      "#️⃣#*️⃣*\n"
      "1️⃣🔟";
  auto positionedGlyphs = TextShaper::Shape(text, serifTypeface);

  float fontSize = 25.f;
  float lineHeight = fontSize * 1.2f;
  float height = 0;
  float width = 0;
  float x;
  struct TextRun {
    std::vector<GlyphID> ids;
    std::vector<Point> positions;
    Font font;
  };
  std::vector<TextRun> textRuns;
  Path path;
  TextRun* run = nullptr;
  auto count = positionedGlyphs.glyphCount();
  auto newline = [&]() {
    x = 0;
    height += lineHeight;
    path.moveTo({0, height});
  };
  newline();
  for (size_t i = 0; i < count; ++i) {
    auto typeface = positionedGlyphs.getTypeface(i);
    if (run == nullptr || run->font.getTypeface() != typeface) {
      run = &textRuns.emplace_back();
      run->font = Font(typeface, fontSize);
    }
    auto index = positionedGlyphs.getStringIndex(i);
    auto length = (i + 1 == count ? text.length() : positionedGlyphs.getStringIndex(i + 1)) - index;
    auto name = text.substr(index, length);
    if (name == "\n") {
      newline();
      continue;
    }
    auto glyphID = positionedGlyphs.getGlyphID(i);
    run->ids.emplace_back(glyphID);
    run->positions.push_back(Point{x, height});
    x += run->font.getAdvance(glyphID);
    path.lineTo({x, height});
    if (width < x) {
      width = x;
    }
  }
  height += lineHeight;

  ContextScope scope;
  auto context = scope.getContext();
  ASSERT_TRUE(context != nullptr);
  auto surface =
      Surface::Make(context, static_cast<int>(ceil(width)), static_cast<int>(ceil(height)));
  ASSERT_TRUE(surface != nullptr);
  auto canvas = surface->getCanvas();
  canvas->clear(Color::White());

  Paint strokePaint;
  strokePaint.setColor(Color{1.f, 0.f, 0.f, 1.f});
  strokePaint.setStrokeWidth(2.f);
  strokePaint.setStyle(PaintStyle::Stroke);
  canvas->drawPath(path, strokePaint);

  Paint paint;
  paint.setColor(Color::Black());
  for (const auto& textRun : textRuns) {
    canvas->drawGlyphs(textRun.ids.data(), textRun.positions.data(), textRun.ids.size(),
                       textRun.font, paint);
  }
  context->flushAndSubmit();
  EXPECT_TRUE(Baseline::Compare(surface, "CanvasTest/text_shape"));
}

TGFX_TEST(CanvasTest, filterMode) {
  ContextScope scope;
  auto context = scope.getContext();
  ASSERT_TRUE(context != nullptr);
  auto image = MakeImage("resources/apitest/imageReplacement.png");
  ASSERT_TRUE(image != nullptr);
  int width = image->width() * 2;
  int height = image->height() * 2;
  auto surface = Surface::Make(context, width, height);
  auto canvas = surface->getCanvas();
  canvas->setMatrix(Matrix::MakeScale(2.f));
  canvas->drawImage(image, SamplingOptions(FilterMode::Nearest));
  EXPECT_TRUE(Baseline::Compare(surface, "CanvasTest/filter_mode_nearest"));
  canvas->clear();
  canvas->drawImage(image, SamplingOptions(FilterMode::Linear));
  EXPECT_TRUE(Baseline::Compare(surface, "CanvasTest/filter_mode_linear"));
}

TGFX_TEST(CanvasTest, drawPaint) {
  ContextScope scope;
  auto context = scope.getContext();
  ASSERT_TRUE(context != nullptr);
  auto surface = Surface::Make(context, 160, 160);
  auto canvas = surface->getCanvas();
  auto typeface =
      Typeface::MakeFromPath(ProjectPath::Absolute("resources/font/NotoSerifSC-Regular.otf"));
  ASSERT_TRUE(typeface != nullptr);
  Font font(typeface, 50.f);
  font.setFauxBold(true);
  auto textBlob = TextBlob::MakeFrom("TGFX", font);
  Path path = {};
  auto success = textBlob->getPath(&path);
  EXPECT_TRUE(success);
  path.transform(Matrix::MakeTrans(10, 100));
  canvas->clear(Color::Red());
  canvas->save();
  canvas->clipPath(path);
  canvas->drawColor(Color::Red(), BlendMode::DstOut);
  canvas->restore();
  EXPECT_TRUE(Baseline::Compare(surface, "CanvasTest/drawColor"));
  canvas->clear();
  Paint paint = {};
  auto shader = Shader::MakeRadialGradient({100, 100}, 100, {Color::Green(), Color::Blue()}, {});
  paint.setShader(shader);
  auto image = MakeImage("resources/apitest/imageReplacement.png");
  ASSERT_TRUE(image != nullptr);
  auto maskShader = Shader::MakeImageShader(std::move(image), TileMode::Decal, TileMode::Decal);
  auto maskFilter = MaskFilter::MakeShader(std::move(maskShader));
  maskFilter = maskFilter->makeWithMatrix(Matrix::MakeTrans(45, 45));
  paint.setMaskFilter(std::move(maskFilter));
  canvas->translate(-20, -20);
  canvas->drawPaint(paint);
  EXPECT_TRUE(Baseline::Compare(surface, "CanvasTest/drawPaint"));
  canvas->clear();
  path.reset();
  path.toggleInverseFillType();
  auto imageFilter = ImageFilter::DropShadow(-10, -10, 10, 10, Color::Black());
  paint.setImageFilter(imageFilter);
  canvas->drawPath(path, paint);
  EXPECT_TRUE(Baseline::Compare(surface, "CanvasTest/drawPaint_shadow"));
}

TGFX_TEST(CanvasTest, rasterizedImage) {
  ContextScope scope;
  auto context = scope.getContext();
  ASSERT_TRUE(context != nullptr);
  auto defaultExpirationFrames = context->resourceExpirationFrames();
  context->setResourceExpirationFrames(1);
  auto image = MakeImage("resources/apitest/imageReplacement.png");
  auto rasterImage = image->makeRasterized();
  EXPECT_TRUE(rasterImage == image);
  image = MakeImage("resources/apitest/rotation.jpg");
  rasterImage = ScaleImage(image, 0.15f)->makeRasterized();
  EXPECT_FALSE(rasterImage->hasMipmaps());
  EXPECT_FALSE(rasterImage == image);
  EXPECT_EQ(rasterImage->width(), 454);
  EXPECT_EQ(rasterImage->height(), 605);
  ASSERT_TRUE(image != nullptr);
  auto surface = Surface::Make(context, 1100, 1400);
  auto canvas = surface->getCanvas();
  canvas->drawImage(rasterImage, 100, 100);
  EXPECT_TRUE(Baseline::Compare(surface, "CanvasTest/rasterized"));
  auto rasterImageUniqueKey =
      std::static_pointer_cast<RasterizedImage>(rasterImage)->getTextureKey();
  auto textureView = Resource::Find<TextureView>(context, rasterImageUniqueKey);
  ASSERT_TRUE(textureView != nullptr);
  EXPECT_TRUE(textureView != nullptr);
  EXPECT_EQ(textureView->width(), 454);
  EXPECT_EQ(textureView->height(), 605);
  auto source = std::static_pointer_cast<TransformImage>(image)->source;
  auto imageUniqueKey = std::static_pointer_cast<RasterizedImage>(source)->getTextureKey();
  textureView = Resource::Find<TextureView>(context, imageUniqueKey);
  EXPECT_TRUE(textureView == nullptr);
  canvas->clear();
  image = image->makeMipmapped(true);
  EXPECT_TRUE(image->hasMipmaps());
  SamplingOptions sampling(FilterMode::Linear, MipmapMode::Linear);
  auto scaledImage = ScaleImage(image, 0.15f, sampling);
  rasterImage = scaledImage->makeRasterized();
  EXPECT_TRUE(rasterImage->hasMipmaps());
  canvas->drawImage(rasterImage, 100, 100);
  EXPECT_TRUE(Baseline::Compare(surface, "CanvasTest/rasterized_mipmap"));
  textureView = Resource::Find<TextureView>(context, rasterImageUniqueKey);
  EXPECT_TRUE(textureView == nullptr);
  rasterImageUniqueKey = std::static_pointer_cast<RasterizedImage>(rasterImage)->getTextureKey();
  textureView = Resource::Find<TextureView>(context, rasterImageUniqueKey);
  EXPECT_TRUE(textureView != nullptr);
  canvas->clear();
  scaledImage = scaledImage->makeMipmapped(false);
  EXPECT_FALSE(scaledImage->hasMipmaps());
  rasterImage = scaledImage->makeScaled(907, 1210, sampling)->makeRasterized();
  EXPECT_FALSE(rasterImage->hasMipmaps());
  rasterImage = rasterImage->makeMipmapped(true);
  EXPECT_TRUE(rasterImage->hasMipmaps());
  EXPECT_EQ(rasterImage->width(), 907);
  EXPECT_EQ(rasterImage->height(), 1210);
  canvas->drawImage(rasterImage, 100, 100);
  EXPECT_TRUE(Baseline::Compare(surface, "CanvasTest/rasterized_scale_up"));
  context->setResourceExpirationFrames(defaultExpirationFrames);
}

TGFX_TEST(CanvasTest, mipmap) {
  ContextScope scope;
  auto context = scope.getContext();
  ASSERT_TRUE(context != nullptr);
  auto codec = MakeImageCodec("resources/apitest/rotation.jpg");
  ASSERT_TRUE(codec != nullptr);
  Bitmap bitmap(codec->width(), codec->height(), false, false);
  ASSERT_FALSE(bitmap.isEmpty());
  Pixmap pixmap(bitmap);
  auto result = codec->readPixels(pixmap.info(), pixmap.writablePixels());
  pixmap.reset();
  EXPECT_TRUE(result);
  auto imageBuffer = bitmap.makeBuffer();
  auto image = Image::MakeFrom(imageBuffer);
  ASSERT_TRUE(image != nullptr);
  auto imageMipmapped = image->makeMipmapped(true);
  ASSERT_TRUE(imageMipmapped != nullptr);
  float scale = 0.03f;
  auto width = codec->width();
  auto height = codec->height();
  auto imageWidth = static_cast<float>(width) * scale;
  auto imageHeight = static_cast<float>(height) * scale;
  auto imageMatrix = Matrix::MakeScale(scale);
  auto surface =
      Surface::Make(context, static_cast<int>(imageWidth), static_cast<int>(imageHeight));
  auto canvas = surface->getCanvas();
  canvas->setMatrix(imageMatrix);
  // 绘制没有 mipmap 的 texture 时，使用 MipmapMode::Linear 会回退到 MipmapMode::None。
  canvas->drawImage(image, SamplingOptions(FilterMode::Linear, MipmapMode::Linear));
  EXPECT_TRUE(Baseline::Compare(surface, "CanvasTest/mipmap_none"));
  canvas->clear();
  canvas->drawImage(imageMipmapped, SamplingOptions(FilterMode::Linear, MipmapMode::Nearest));
  EXPECT_TRUE(Baseline::Compare(surface, "CanvasTest/mipmap_nearest"));
  canvas->clear();
  canvas->drawImage(imageMipmapped, SamplingOptions(FilterMode::Linear, MipmapMode::Linear));
  EXPECT_TRUE(Baseline::Compare(surface, "CanvasTest/mipmap_linear"));
  surface = Surface::Make(context, static_cast<int>(imageWidth * 4.f),
                          static_cast<int>(imageHeight * 4.f));
  canvas = surface->getCanvas();
  Paint paint;
  paint.setShader(Shader::MakeImageShader(imageMipmapped, TileMode::Mirror, TileMode::Repeat,
                                          SamplingOptions(FilterMode::Linear, MipmapMode::Linear))
                      ->makeWithMatrix(imageMatrix));
  canvas->drawRect(Rect::MakeWH(surface->width(), surface->height()), paint);
  EXPECT_TRUE(Baseline::Compare(surface, "CanvasTest/mipmap_linear_texture_effect"));
}

TGFX_TEST(CanvasTest, TileModeFallback) {
  ContextScope scope;
  auto context = scope.getContext();
  ASSERT_TRUE(context != nullptr);
  auto caps = (Caps*)context->caps();
  caps->npotTextureTileSupport = false;
  auto image = MakeImage("resources/apitest/rotation.jpg");
  ASSERT_TRUE(image != nullptr);
  image = image->makeMipmapped(true);
  ASSERT_TRUE(image != nullptr);
  auto surface = Surface::Make(context, image->width() / 2, image->height() / 2);
  auto canvas = surface->getCanvas();
  Paint paint;
  SamplingOptions sampling(FilterMode::Linear, MipmapMode::Nearest);
  auto shader = Shader::MakeImageShader(image, TileMode::Repeat, TileMode::Mirror, sampling)
                    ->makeWithMatrix(Matrix::MakeScale(0.125f));
  paint.setShader(shader);
  canvas->translate(100, 100);
  auto drawRect = Rect::MakeXYWH(0, 0, surface->width() - 200, surface->height() - 200);
  canvas->drawRect(drawRect, paint);
  EXPECT_TRUE(Baseline::Compare(surface, "CanvasTest/TileModeFallback"));
  caps->npotTextureTileSupport = true;
}

TGFX_TEST(CanvasTest, hardwareMipmap) {
  ContextScope scope;
  auto context = scope.getContext();
  ASSERT_TRUE(context != nullptr);
  auto codec = MakeImageCodec("resources/apitest/rotation.jpg");
  ASSERT_TRUE(codec != nullptr);
  Bitmap bitmap(codec->width(), codec->height(), false);
  ASSERT_FALSE(bitmap.isEmpty());
  Pixmap pixmap(bitmap);
  auto result = codec->readPixels(pixmap.info(), pixmap.writablePixels());
  pixmap.reset();
  EXPECT_TRUE(result);
  auto image = Image::MakeFrom(bitmap);
  auto imageMipmapped = image->makeMipmapped(true);
  ASSERT_TRUE(imageMipmapped != nullptr);
  float scale = 0.03f;
  auto width = codec->width();
  auto height = codec->height();
  auto imageWidth = static_cast<float>(width) * scale;
  auto imageHeight = static_cast<float>(height) * scale;
  auto imageMatrix = Matrix::MakeScale(scale);
  auto surface =
      Surface::Make(context, static_cast<int>(imageWidth), static_cast<int>(imageHeight));
  auto canvas = surface->getCanvas();
  canvas->setMatrix(imageMatrix);
  canvas->drawImage(imageMipmapped, SamplingOptions(FilterMode::Linear, MipmapMode::Linear));
  EXPECT_TRUE(Baseline::Compare(surface, "CanvasTest/mipmap_linear_hardware"));
}

TGFX_TEST(CanvasTest, path) {
  ContextScope scope;
  auto context = scope.getContext();
  ASSERT_TRUE(context != nullptr);
  auto surface = Surface::Make(context, 600, 500);
  auto canvas = surface->getCanvas();
  Path path;
  path.addRect(Rect::MakeXYWH(10, 10, 100, 100));
  Paint paint;
  paint.setColor(Color::White());
  canvas->drawPath(path, paint);
  path.reset();
  path.addRoundRect(Rect::MakeXYWH(10, 120, 100, 100), 10, 10);
  canvas->drawPath(path, paint);
  path.reset();
  path.addRect(Rect::MakeXYWH(0, 0, 100, 100));
  auto matrix = Matrix::I();
  matrix.postRotate(30, 50, 50);
  path.transform(matrix);
  matrix.reset();
  matrix.postTranslate(20, 250);
  canvas->setMatrix(matrix);
  canvas->drawPath(path, paint);
  paint.setColor(Color::Black());
  paint.setAlpha(0.7f);
  matrix.reset();
  matrix.postScale(0.5, 0.5, 50, 50);
  matrix.postTranslate(20, 250);
  canvas->setMatrix(matrix);
  canvas->drawPath(path, paint);
  Path roundPath = {};
  roundPath.addRoundRect(Rect::MakeXYWH(0, 0, 100, 100), 20, 20);
  matrix.reset();
  matrix.postRotate(30, 50, 50);
  roundPath.transform(matrix);
  matrix.reset();
  matrix.postRotate(15, 50, 50);
  matrix.postScale(2, 2, 50, 50);
  matrix.postTranslate(250, 150);
  paint.setShader(Shader::MakeLinearGradient(Point{0.f, 0.f}, Point{25.f, 100.f},
                                             {Color{0.f, 1.f, 0.f, 1.f}, Color{1.f, 0.f, 0.f, 0.f}},
                                             {}));
  canvas->setMatrix(matrix);
  canvas->drawPath(roundPath, paint);
  matrix.reset();
  matrix.postRotate(15, 50, 50);
  matrix.postScale(1.5f, 0.3f, 50, 50);
  matrix.postTranslate(250, 150);
  paint.setShader(nullptr);
  paint.setColor(Color::Black());
  paint.setAlpha(0.7f);
  canvas->setMatrix(matrix);
  canvas->drawPath(path, paint);
  canvas->resetMatrix();
  paint.setStrokeWidth(20);
  canvas->drawLine(200, 50, 400, 50, paint);
  paint.setLineCap(LineCap::Round);
  canvas->drawLine(200, 320, 400, 320, paint);
  path.reset();
  path.quadTo(Point{100, 150}, Point{150, 150});
  paint.setColor(Color::White());
  matrix.reset();
  matrix.postTranslate(450, 10);
  canvas->setMatrix(matrix);
  canvas->drawPath(path, paint);
  path.reset();
  canvas->drawPath(path, paint);

  path.addRect({0, 0, 150, 150});
  paint.setColor(Color::Red());
  paint.setStyle(PaintStyle::Stroke);
  paint.setStrokeWidth(1);
  matrix.reset();
  matrix.postTranslate(450, 200);
  canvas->setMatrix(matrix);
  canvas->drawPath(path, paint);

  path.reset();
  path.addArc({0, 0, 150, 150}, -90.f, 235.f);
  Color red = {1.f, 0.f, 0.f, 1.f};
  Color green = {0.f, 1.f, 0.f, 1.f};
  Color blue = {0.f, 0.f, 1.f, 1.f};
  paint.setStyle(PaintStyle::Fill);
  paint.setShader(Shader::MakeLinearGradient(Point{0.f, 0.f}, Point{25.f, 150.f},
                                             {red, green, blue, green, red, blue, red, green, red,
                                              green, blue, green, red, blue, red, green, blue},
                                             {}));
  matrix.reset();
  matrix.postTranslate(450, 200);
  canvas->setMatrix(matrix);
  canvas->drawPath(path, paint);

  paint.reset();
  auto arcStart = Point::Make(0, 0);
  auto arcEnd = Point::Make(45, 45);
  auto pathEnd = Point::Make(45, 0);
  std::vector<Point> transforms = {{0, 0}, {50, 0}, {100, -50}, {100, 0}};
  std::vector<std::pair<PathArcSize, bool>> arcType = {{PathArcSize::Small, false},
                                                       {PathArcSize::Large, false},
                                                       {PathArcSize::Small, true},
                                                       {PathArcSize::Large, true}};
  matrix.reset();
  matrix.setTranslate(10, 450);
  canvas->setMatrix(matrix);
  for (uint32_t i = 0; i < 4; i++) {
    path.reset();
    path.moveTo(arcStart);
    path.arcTo(45, 45, 0, arcType[i].first, arcType[i].second, arcEnd);
    path.lineTo(pathEnd);
    canvas->translate(transforms[i].x, transforms[i].y);
    canvas->drawPath(path, paint);
  }

  Point latestPoint = {};
  path.getLastPoint(&latestPoint);
  EXPECT_EQ(latestPoint, Point::Make(45, 0));

  paint.setColor(Color::Red());
  path.reset();
  path.arcTo({50, 0}, {50, 50}, 50);
  path.arcTo({50, 100}, {0, 100}, 50);
  matrix.reset();
  matrix.postTranslate(450, 390);
  canvas->setMatrix(matrix);
  canvas->drawPath(path, paint);

  EXPECT_TRUE(Baseline::Compare(surface, "CanvasTest/path"));
}

TGFX_TEST(CanvasTest, simpleShape) {
  ContextScope scope;
  auto context = scope.getContext();
  ASSERT_TRUE(context != nullptr);
  auto width = 400;
  auto height = 500;
  auto surface = Surface::Make(context, width, height);
  auto canvas = surface->getCanvas();
  canvas->clear(Color::White());
  auto image = MakeImage("resources/apitest/imageReplacement_VP8L.webp");
  ASSERT_TRUE(image != nullptr);
  Paint paint;
  paint.setStyle(PaintStyle::Stroke);
  paint.setStrokeWidth(2);
  paint.setColor(Color{1.f, 0.f, 0.f, 1.f});
  auto point = Point::Make(width / 2, height / 2);
  auto radius = image->width() / 2;
  auto rect = Rect::MakeWH(radius * 2, radius * 2);
  canvas->drawCircle(point, static_cast<float>(radius) + 30.0f, paint);
  canvas->setMatrix(Matrix::MakeTrans(point.x - static_cast<float>(radius),
                                      point.y - static_cast<float>(radius)));
  canvas->drawRoundRect(rect, 10, 10, paint);

  canvas->setMatrix(Matrix::MakeTrans(point.x - static_cast<float>(radius),
                                      point.y - static_cast<float>(radius)));
  canvas->rotate(45.0f, static_cast<float>(radius), static_cast<float>(radius));
  canvas->drawImage(image, SamplingOptions(FilterMode::Linear));
  EXPECT_TRUE(Baseline::Compare(surface, "CanvasTest/shape"));
}

static std::vector<Resource*> FindResourceByDomainID(Context* context, uint32_t domainID) {
  std::vector<Resource*> resources = {};
  auto resourceCache = context->resourceCache();
  for (auto& item : resourceCache->uniqueKeyMap) {
    auto resource = item.second;
    if (resource->uniqueKey.domainID() == domainID) {
      resources.push_back(resource);
    }
  }
  return resources;
}

TGFX_TEST(CanvasTest, inversePath) {
  ContextScope scope;
  auto context = scope.getContext();
  ASSERT_TRUE(context != nullptr);
  auto surface = Surface::Make(context, 420, 100);
  auto canvas = surface->getCanvas();
  Paint paint;
  paint.setColor(Color::Red());
  auto typeface =
      Typeface::MakeFromPath(ProjectPath::Absolute("resources/font/NotoSerifSC-Regular.otf"));
  ASSERT_TRUE(typeface != nullptr);
  Font font(typeface, 70.f);
  font.setFauxBold(true);
  auto textBlob = TextBlob::MakeFrom("Hello TGFX", font);
  Path textPath = {};
  auto success = textBlob->getPath(&textPath);
  EXPECT_TRUE(success);
  EXPECT_TRUE(!textPath.isEmpty());
  textPath.toggleInverseFillType();
  EXPECT_TRUE(textPath.isInverseFillType());
  textPath.transform(Matrix::MakeTrans(10, 75));
  canvas->clipPath(textPath);
  Path emptyPath = {};
  emptyPath.toggleInverseFillType();
  auto dropShadowFilter = ImageFilter::DropShadow(2, 2, 2, 2, Color::Black());
  paint.setImageFilter(dropShadowFilter);
  canvas->drawPath(emptyPath, paint);
  paint.setImageFilter(nullptr);
  EXPECT_TRUE(Baseline::Compare(surface, "CanvasTest/inversePath_text"));

  surface = Surface::Make(context, 400, 400);
  canvas = surface->getCanvas();
  Path clipPath = {};
  clipPath.addRect(Rect::MakeXYWH(50, 200, 300, 150));
  clipPath.toggleInverseFillType();
  canvas->save();
  canvas->clipPath(clipPath);
  Path path = {};
  path.addRect(Rect::MakeXYWH(50, 50, 170, 100));
  path.addOval(Rect::MakeXYWH(180, 50, 170, 100));
  path.setFillType(PathFillType::InverseEvenOdd);
  paint.setColor(Color::Red());
  canvas->drawPath(path, paint);
  canvas->restore();
  EXPECT_TRUE(Baseline::Compare(surface, "CanvasTest/inversePath_rect"));
  auto uniqueKey = PathRef::GetUniqueKey(path);
  auto cachesBefore = FindResourceByDomainID(context, uniqueKey.domainID());
  EXPECT_EQ(cachesBefore.size(), 1u);
  canvas->clear();
  canvas->clipPath(clipPath);
  auto shape = Shape::MakeFrom(path);
  shape = Shape::ApplyMatrix(std::move(shape), Matrix::MakeTrans(50, 50));
  canvas->translate(-50, -50);
  canvas->drawShape(shape, paint);
  EXPECT_TRUE(Baseline::Compare(surface, "CanvasTest/inversePath_rect"));
  auto cachesAfter = FindResourceByDomainID(context, uniqueKey.domainID());
  EXPECT_EQ(cachesAfter.size(), 1u);
  EXPECT_TRUE(cachesBefore.front() == cachesAfter.front());
}

TGFX_TEST(CanvasTest, saveLayer) {
  ContextScope scope;
  auto context = scope.getContext();
  ASSERT_TRUE(context != nullptr);
  auto width = 600;
  auto height = 500;
  auto surface = Surface::Make(context, width, height);
  auto canvas = surface->getCanvas();
  auto saveCount = canvas->saveLayerAlpha(0.8f);
  Paint layerPaint = {};
  layerPaint.setImageFilter(ImageFilter::Blur(30, 30));
  canvas->saveLayer(&layerPaint);
  Paint paint = {};
  paint.setColor(Color::Red());
  auto rect = Rect::MakeXYWH(50, 50, 100, 100);
  canvas->drawRoundRect(rect, 30, 30, paint);
  canvas->restoreToCount(saveCount);
  auto dropShadowFilter = ImageFilter::DropShadow(10, 10, 20, 20, Color::Black());
  paint.setImageFilter(dropShadowFilter);
  paint.setColor(Color::Green());
  canvas->drawRect(Rect::MakeXYWH(200, 50, 100, 100), paint);
  paint.setStrokeWidth(20);
  canvas->drawLine(350, 50, 400, 150, paint);
  canvas->drawRoundRect(Rect::MakeXYWH(450, 50, 100, 100), 30, 30, paint);
  canvas->drawCircle(100, 250, 50, paint);
  canvas->drawOval(Rect::MakeXYWH(200, 200, 150, 100), paint);
  Path path = {};
  path.addArc({0, 0, 150, 100}, 0, 180);
  canvas->translate(400, 180);
  paint.setStyle(PaintStyle::Stroke);
  canvas->drawPath(path, paint);
  paint.setStyle(PaintStyle::Fill);
  canvas->resetMatrix();
  auto typeface =
      Typeface::MakeFromPath(ProjectPath::Absolute("resources/font/NotoSerifSC-Regular.otf"));
  Font font(typeface, 30.f);
  font.setFauxBold(true);
  paint.setAntiAlias(false);
  canvas->drawSimpleText("Hello TGFX", 50, 400, font, paint);
  paint.setAntiAlias(true);
  auto atlas = MakeImage("resources/apitest/imageReplacement.png");
  ASSERT_TRUE(atlas != nullptr);
  Matrix matrix[2] = {Matrix::I(), Matrix::MakeTrans(150, 0)};
  Rect rects[2] = {Rect::MakeXYWH(0, 0, 110, 50), Rect::MakeXYWH(0, 60, 110, 50)};
  canvas->translate(280, 360);
  canvas->drawAtlas(atlas, matrix, rects, nullptr, 2, {}, &paint);
  EXPECT_TRUE(Baseline::Compare(surface, "CanvasTest/saveLayer"));
}

TGFX_TEST(CanvasTest, drawShape) {
  ContextScope scope;
  auto context = scope.getContext();
  ASSERT_TRUE(context != nullptr);
  auto width = 300;
  auto height = 200;
  auto surface = Surface::Make(context, width, height);
  auto canvas = surface->getCanvas();
  canvas->clear(Color::White());

  Path path = {};
  auto rect = Rect::MakeWH(50, 50);
  path.addRect(rect);
  auto shape = Shape::MakeFrom(path);
  path.reset();
  path.addOval(Rect::MakeWH(100, 100));
  auto shape2 = Shape::MakeFrom(path);
  auto mergedShape = Shape::Merge(shape, shape2, PathOp::Append);
  EXPECT_FALSE(mergedShape->isSimplePath());
  auto transShape = Shape::ApplyMatrix(shape, Matrix::MakeTrans(10, 10));
  mergedShape = Shape::Merge({transShape, shape, shape2});
  EXPECT_EQ(mergedShape->type(), Shape::Type::Append);
  auto appendShape = std::static_pointer_cast<AppendShape>(mergedShape);
  EXPECT_EQ(appendShape->shapes.size(), 3u);

  Paint paint;
  paint.setStyle(PaintStyle::Stroke);
  paint.setColor(Color::Red());
  canvas->drawShape(transShape, paint);
  auto sacaleShape = Shape::ApplyMatrix(shape, Matrix::MakeScale(1.5, 0.5));
  sacaleShape = Shape::ApplyMatrix(sacaleShape, Matrix::MakeTrans(10, 70));
  canvas->setMatrix(Matrix::MakeScale(1.5, 1.5));
  canvas->drawShape(sacaleShape, paint);

  paint.setStyle(PaintStyle::Fill);
  paint.setColor(Color::Blue());
  auto mergeShape1 = Shape::ApplyMatrix(shape, Matrix::MakeTrans(0, 60));
  mergeShape1 = Shape::Merge(mergeShape1, shape);
  mergeShape1 = Shape::ApplyMatrix(mergeShape1, Matrix::MakeTrans(100, 10));
  canvas->setMatrix(Matrix::MakeScale(1, 1));
  canvas->drawShape(mergeShape1, paint);
  paint.setColor(Color::Green());
  auto mergeShape2 = Shape::ApplyMatrix(shape, Matrix::MakeTrans(0, 30));
  mergeShape2 = Shape::Merge(mergeShape2, shape, PathOp::Intersect);
  mergeShape2 = Shape::ApplyMatrix(mergeShape2, Matrix::MakeTrans(170, 10));
  canvas->drawShape(mergeShape2, paint);

  transShape = Shape::ApplyMatrix(shape, Matrix::MakeTrans(200, 90));
  paint.setShader(Shader::MakeLinearGradient(Point{200.f, 90.f}, Point{250, 140},
                                             {Color{1.f, 0.f, 0.f, 1.f}, Color{0.f, 1.f, 0.f, 1.f}},
                                             {}));
  canvas->drawShape(transShape, paint);
  paint.setShader(nullptr);

  paint.setStyle(PaintStyle::Stroke);
  auto typeface =
      Typeface::MakeFromPath(ProjectPath::Absolute("resources/font/NotoSerifSC-Regular.otf"));
  Font font(typeface, 30.f);
  font.setFauxBold(true);
  auto textBlob = TextBlob::MakeFrom("Hello TGFX", font);
  auto textShape = Shape::MakeFrom(textBlob);
  textShape = Shape::ApplyMatrix(textShape, Matrix::MakeTrans(10, 70));
  auto matrix = Matrix::MakeRotate(10);
  matrix.preConcat(Matrix::MakeScale(2, 1));
  matrix.preConcat(Matrix::MakeTrans(0, 70));
  canvas->setMatrix(matrix);
  canvas->drawShape(textShape, paint);
  EXPECT_TRUE(Baseline::Compare(surface, "CanvasTest/drawShape"));
}

TGFX_TEST(CanvasTest, inverseFillType) {
  Path firstPath = {};
  firstPath.addRect(Rect::MakeXYWH(50, 50, 170, 100));
  auto firstShape = Shape::MakeFrom(firstPath);
  EXPECT_FALSE(firstShape->isInverseFillType());
  Path secondPath = {};
  secondPath.addOval(Rect::MakeXYWH(180, 50, 170, 100));
  secondPath.toggleInverseFillType();
  auto secondShape = Shape::MakeFrom(secondPath);
  EXPECT_TRUE(secondShape->isInverseFillType());
  auto shape = Shape::Merge(firstShape, secondShape, PathOp::Append);
  EXPECT_FALSE(shape->isInverseFillType());
  shape = Shape::Merge(firstShape, secondShape, PathOp::Difference);
  EXPECT_FALSE(shape->isInverseFillType());
  shape = Shape::Merge(secondShape, firstShape, PathOp::Difference);
  EXPECT_TRUE(shape->isInverseFillType());
  shape = Shape::Merge(firstShape, secondShape, PathOp::Intersect);
  EXPECT_FALSE(shape->isInverseFillType());
  shape = Shape::Merge(firstShape, secondShape, PathOp::Union);
  EXPECT_TRUE(shape->isInverseFillType());
  shape = Shape::Merge(firstShape, secondShape, PathOp::XOR);
  EXPECT_TRUE(shape->isInverseFillType());

  auto pathEffect = PathEffect::MakeCorner(10);
  shape = Shape::ApplyEffect(firstShape, pathEffect);
  EXPECT_FALSE(shape->isInverseFillType());
  shape = Shape::ApplyMatrix(firstShape, Matrix::MakeScale(2.0f));
  EXPECT_FALSE(shape->isInverseFillType());
  Stroke stroke(10);
  shape = Shape::ApplyStroke(firstShape, &stroke);
  EXPECT_FALSE(shape->isInverseFillType());

  firstShape = Shape::ApplyInverse(firstShape);
  EXPECT_TRUE(firstShape->isInverseFillType());
  shape = Shape::Merge(firstShape, secondShape, PathOp::Append);
  EXPECT_TRUE(shape->isInverseFillType());
  shape = Shape::Merge(firstShape, secondShape, PathOp::Difference);
  EXPECT_FALSE(shape->isInverseFillType());
  shape = Shape::Merge(firstShape, secondShape, PathOp::Intersect);
  EXPECT_TRUE(shape->isInverseFillType());
  shape = Shape::Merge(firstShape, secondShape, PathOp::Union);
  EXPECT_TRUE(shape->isInverseFillType());
  shape = Shape::Merge(firstShape, secondShape, PathOp::XOR);
  EXPECT_FALSE(shape->isInverseFillType());

  shape = Shape::ApplyEffect(firstShape, pathEffect);
  EXPECT_FALSE(shape->isInverseFillType());
  shape = Shape::ApplyMatrix(firstShape, Matrix::MakeScale(2.0f));
  EXPECT_TRUE(shape->isInverseFillType());
  shape = Shape::ApplyStroke(firstShape, &stroke);
  EXPECT_TRUE(shape->isInverseFillType());
}

TGFX_TEST(CanvasTest, image) {
  ContextScope scope;
  auto context = scope.getContext();
  ASSERT_TRUE(context != nullptr);
  auto surface = Surface::Make(context, 400, 500, false, 1, false, RenderFlags::DisableCache);
  auto canvas = surface->getCanvas();
  auto image = MakeImage("resources/apitest/imageReplacement.png");
  ASSERT_TRUE(image != nullptr);
  EXPECT_FALSE(image->isFullyDecoded());
  EXPECT_FALSE(image->isTextureBacked());
  EXPECT_FALSE(image->hasMipmaps());
  auto rotatedImage = image->makeOriented(Orientation::RightTop);
  EXPECT_NE(rotatedImage, image);
  rotatedImage = rotatedImage->makeOriented(Orientation::LeftBottom);
  EXPECT_EQ(rotatedImage, image);
  canvas->drawImage(image);
  auto decodedImage = image->makeDecoded(context);
  EXPECT_FALSE(decodedImage == image);
  context->flushAndSubmit();
  decodedImage = image->makeDecoded(context);
  EXPECT_FALSE(decodedImage == image);
  auto textureImage = image->makeTextureImage(context);
  ASSERT_TRUE(textureImage != nullptr);
  EXPECT_TRUE(textureImage->isTextureBacked());
  EXPECT_TRUE(textureImage->isFullyDecoded());
  decodedImage = image->makeDecoded(context);
  EXPECT_TRUE(decodedImage == image);
  textureImage = nullptr;
  decodedImage = image->makeDecoded(context);
  EXPECT_TRUE(decodedImage == image);
  context->flushAndSubmit();
  decodedImage = image->makeDecoded(context);
  EXPECT_FALSE(decodedImage == image);

  surface = Surface::Make(context, 400, 500);
  canvas = surface->getCanvas();
  canvas->drawImage(image);
  textureImage = image->makeTextureImage(context);
  canvas->drawImage(textureImage, 200, 0);
  auto subset = image->makeSubset(Rect::MakeWH(120, 120));
  EXPECT_TRUE(subset == nullptr);
  subset = image->makeSubset(Rect::MakeXYWH(-10, -10, 50, 50));
  EXPECT_TRUE(subset == nullptr);
  subset = image->makeSubset(Rect::MakeXYWH(15, 15, 80, 90));
  ASSERT_TRUE(subset != nullptr);
  EXPECT_EQ(subset->width(), 80);
  EXPECT_EQ(subset->height(), 90);
  canvas->drawImage(subset, 115, 15);
  decodedImage = image->makeDecoded(context);
  EXPECT_TRUE(decodedImage == image);
  decodedImage = image->makeDecoded();
  EXPECT_FALSE(decodedImage == image);
  ASSERT_TRUE(decodedImage != nullptr);
  EXPECT_TRUE(decodedImage->isFullyDecoded());
  EXPECT_FALSE(decodedImage->isTextureBacked());
  canvas->drawImage(decodedImage, 315, 0);
  auto data = Data::MakeFromFile(ProjectPath::Absolute("resources/apitest/rotation.jpg"));
  auto rotationImage = Image::MakeFromEncoded(std::move(data));
  EXPECT_EQ(rotationImage->width(), 3024);
  EXPECT_EQ(rotationImage->height(), 4032);
  EXPECT_FALSE(rotationImage->hasMipmaps());
  rotationImage = rotationImage->makeMipmapped(true);
  EXPECT_TRUE(rotationImage->hasMipmaps());
  auto matrix = Matrix::MakeScale(0.05f);
  matrix.postTranslate(0, 120);
  rotationImage = rotationImage->makeOriented(Orientation::BottomRight);
  rotationImage = rotationImage->makeOriented(Orientation::BottomRight);
  canvas->setMatrix(matrix);
  canvas->drawImage(rotationImage);
  subset = rotationImage->makeSubset(Rect::MakeXYWH(500, 800, 2000, 2400));
  ASSERT_TRUE(subset != nullptr);
  matrix.postTranslate(160, 30);
  canvas->setMatrix(matrix);
  canvas->drawImage(subset);
  subset = subset->makeSubset(Rect::MakeXYWH(400, 500, 1600, 1900));
  ASSERT_TRUE(subset != nullptr);
  matrix.postTranslate(110, -30);
  canvas->setMatrix(matrix);
  canvas->drawImage(subset);
  subset = subset->makeOriented(Orientation::RightTop);
  textureImage = subset->makeTextureImage(context);
  ASSERT_TRUE(textureImage != nullptr);
  matrix.postTranslate(0, 110);
  SamplingOptions sampling(FilterMode::Linear, MipmapMode::None);
  canvas->setMatrix(matrix);
  canvas->drawImage(textureImage, sampling);
  auto rgbAAA = subset->makeRGBAAA(500, 500, 500, 0);
  EXPECT_TRUE(rgbAAA != nullptr);
  image = MakeImage("resources/apitest/rgbaaa.png");
  EXPECT_EQ(image->width(), 1024);
  EXPECT_EQ(image->height(), 512);
  image = image->makeMipmapped(true);
  rgbAAA = image->makeRGBAAA(512, 512, 512, 0);
  EXPECT_EQ(rgbAAA->width(), 512);
  EXPECT_EQ(rgbAAA->height(), 512);
  matrix = Matrix::MakeScale(0.25);
  matrix.postTranslate(0, 330);
  canvas->setMatrix(matrix);
  canvas->drawImage(rgbAAA);
  subset = rgbAAA->makeSubset(Rect::MakeXYWH(100, 100, 300, 200));
  matrix.postTranslate(140, 5);
  canvas->setMatrix(matrix);
  canvas->drawImage(subset);
  auto originImage = subset->makeOriented(Orientation::BottomLeft);
  EXPECT_TRUE(originImage != nullptr);
  matrix.postTranslate(0, 70);
  canvas->setMatrix(matrix);
  canvas->drawImage(originImage);
  rgbAAA = image->makeRGBAAA(512, 512, 0, 0);
  EXPECT_EQ(rgbAAA->width(), 512);
  EXPECT_EQ(rgbAAA->height(), 512);
  matrix.postTranslate(110, -75);
  canvas->setMatrix(matrix);
  canvas->drawImage(rgbAAA);
  EXPECT_TRUE(Baseline::Compare(surface, "CanvasTest/drawImage"));
}

TGFX_TEST(CanvasTest, drawImageRect) {
  ContextScope scope;
  auto context = scope.getContext();
  ASSERT_TRUE(context != nullptr);

  auto image = MakeImage("resources/apitest/imageReplacement.png");
  ASSERT_TRUE(image != nullptr);

  int width = 400;
  int height = 400;
  auto surface = Surface::Make(context, width, height);
  auto canvas = surface->getCanvas();
  canvas->clear(Color::White());

  Rect srcRect = Rect::MakeWH(image->width(), image->height());
  Rect dstRect = Rect::MakeXYWH(0, 0, width / 2, height / 2);
  canvas->drawImageRect(image, srcRect, dstRect, SamplingOptions(FilterMode::Linear));

  srcRect = Rect::MakeXYWH(20, 20, 60, 60);
  dstRect = Rect::MakeXYWH(width / 2, 0, width / 2, height / 2);
  canvas->drawImageRect(image, srcRect, dstRect, SamplingOptions(FilterMode::Nearest));

  srcRect = Rect::MakeXYWH(40, 40, 40, 40);
  dstRect = Rect::MakeXYWH(0, height / 2, width, height / 2);
  canvas->drawImageRect(image, srcRect, dstRect, SamplingOptions(FilterMode::Linear));

  EXPECT_TRUE(Baseline::Compare(surface, "CanvasTest/drawImageRect"));
}

TGFX_TEST(CanvasTest, atlas) {
  ContextScope scope;
  auto context = scope.getContext();
  ASSERT_TRUE(context != nullptr);
  auto surface = Surface::Make(context, 1300, 740, false, 1, false, RenderFlags::DisableCache);
  auto canvas = surface->getCanvas();
  auto imageCodec = MakeImageCodec("resources/apitest/test_timestretch.png");
  ASSERT_TRUE(imageCodec != nullptr);
  EXPECT_EQ(imageCodec->width(), 1280);
  EXPECT_EQ(imageCodec->height(), 720);
  EXPECT_EQ(imageCodec->orientation(), Orientation::TopLeft);
  auto rowBytes = static_cast<size_t>(imageCodec->width()) * 4;
  Buffer buffer(rowBytes * static_cast<size_t>(imageCodec->height()));
  auto pixels = buffer.data();
  ASSERT_TRUE(pixels != nullptr);
  auto RGBAInfo = ImageInfo::Make(imageCodec->width(), imageCodec->height(), ColorType::RGBA_8888,
                                  AlphaType::Premultiplied);
  EXPECT_TRUE(imageCodec->readPixels(RGBAInfo, pixels));
  auto pixelsData = Data::MakeWithCopy(buffer.data(), buffer.size());
  ASSERT_TRUE(pixelsData != nullptr);
  auto image = Image::MakeFrom(RGBAInfo, std::move(pixelsData));
  ASSERT_TRUE(image != nullptr);
  Matrix matrix[4] = {Matrix::I(), Matrix::MakeTrans(660, 0), Matrix::MakeTrans(0, 380),
                      Matrix::MakeTrans(660, 380)};
  Rect rect[4] = {Rect::MakeXYWH(0, 0, 640, 360), Rect::MakeXYWH(640, 0, 640, 360),
                  Rect::MakeXYWH(0, 360, 640, 360), Rect::MakeXYWH(640, 360, 640, 360)};
  canvas->drawAtlas(std::move(image), matrix, rect, nullptr, 4);
  EXPECT_TRUE(Baseline::Compare(surface, "CanvasTest/altas"));
}

static GLTextureInfo CreateRectangleTexture(Context* context, int width, int heigh) {
  auto gl = GLFunctions::Get(context);
  GLTextureInfo glInfo = {};
  gl->genTextures(1, &(glInfo.id));
  if (glInfo.id == 0) {
    return {};
  }
  glInfo.target = GL_TEXTURE_RECTANGLE;
  gl->bindTexture(glInfo.target, glInfo.id);
  const auto& textureFormat = GLCaps::Get(context)->getTextureFormat(PixelFormat::RGBA_8888);
  gl->texImage2D(glInfo.target, 0, static_cast<int>(textureFormat.internalFormatTexImage), width,
                 heigh, 0, textureFormat.externalFormat, textureFormat.externalType, nullptr);
  return glInfo;
}

TGFX_TEST(CanvasTest, rectangleTextureAsBlendDst) {
  ContextScope scope;
  auto context = scope.getContext();
  ASSERT_TRUE(context != nullptr);
  auto glInfo = CreateRectangleTexture(context, 110, 110);
  ASSERT_TRUE(glInfo.id > 0);
  auto backendTexture = BackendTexture(glInfo, 110, 110);
  auto surface = Surface::MakeFrom(context, backendTexture, ImageOrigin::TopLeft, 4);
  auto canvas = surface->getCanvas();
  canvas->clear();
  auto image = MakeImage("resources/apitest/imageReplacement.png");
  ASSERT_TRUE(image != nullptr);
  canvas->drawImage(image);
  image = MakeImage("resources/apitest/image_as_mask.png");
  ASSERT_TRUE(image != nullptr);
  Paint paint = {};
  paint.setBlendMode(BlendMode::Multiply);
  canvas->drawImage(image, &paint);
  EXPECT_TRUE(Baseline::Compare(surface, "CanvasTest/hardware_render_target_blend"));
  GLFunctions::Get(context)->deleteTextures(1, &(glInfo.id));
}

TGFX_TEST(CanvasTest, YUVImage) {
  int width = 1440;
  size_t height = 1280;
  size_t lineSize = 1440;
  size_t yDataSize = lineSize * height;
  auto data = Data::MakeFromFile(ProjectPath::Absolute("resources/apitest/yuv_data/data.yuv"));
  ASSERT_TRUE(data != nullptr);
  EXPECT_TRUE(data->size() == yDataSize * 2);
  const uint8_t* dataAddress[3];
  dataAddress[0] = data->bytes();
  dataAddress[1] = data->bytes() + yDataSize;
  dataAddress[2] = data->bytes() + yDataSize + yDataSize / 2;
  const size_t lineSizes[3] = {lineSize, lineSize / 2, lineSize / 2};
  auto yuvData = YUVData::MakeFrom(width, static_cast<int>(height), (const void**)dataAddress,
                                   lineSizes, YUVData::I420_PLANE_COUNT);
  ASSERT_TRUE(yuvData != nullptr);
  auto image = Image::MakeI420(std::move(yuvData));
  ASSERT_TRUE(image != nullptr);
  ContextScope scope;
  auto context = scope.getContext();
  ASSERT_TRUE(context != nullptr);
  auto surface = Surface::Make(context, image->width(), image->height());
  ASSERT_TRUE(surface != nullptr);
  auto canvas = surface->getCanvas();
  canvas->drawImage(image);
  EXPECT_TRUE(Baseline::Compare(surface, "CanvasTest/YUVImage"));
  canvas->clear();
  auto rgbaa = image->makeRGBAAA(width / 2, static_cast<int>(height), width / 2, 0);
  ASSERT_TRUE(rgbaa != nullptr);
  canvas->setMatrix(Matrix::MakeTrans(static_cast<float>(width / 4), 0.f));
  canvas->drawImage(rgbaa);
  EXPECT_TRUE(Baseline::Compare(surface, "CanvasTest/YUVImage_RGBAA"));
}

TGFX_TEST(CanvasTest, NothingToDraw) {
  ContextScope scope;
  auto context = scope.getContext();
  ASSERT_TRUE(context != nullptr);
  auto surface = Surface::Make(context, 100, 100);
  auto canvas = surface->getCanvas();
  Paint paint;
  paint.setColor(Color::FromRGBA(255, 0, 0, 255));
  canvas->drawRect(Rect::MakeXYWH(0, 0, 50, 50), paint);
  paint.setColor(Color::FromRGBA(0, 0, 0, 0));
  canvas->drawRect(Rect::MakeXYWH(0, 0, 20, 20), paint);
  paint.setColor(Color::FromRGBA(0, 0, 0, 127));
  canvas->drawRect(Rect::MakeXYWH(20, 20, 20, 20), paint);
  EXPECT_TRUE(Baseline::Compare(surface, "CanvasTest/NothingToDraw"));
}

TGFX_TEST(CanvasTest, Picture) {
  ContextScope scope;
  auto context = scope.getContext();
  ASSERT_TRUE(context != nullptr);
  Recorder recorder = {};
  auto canvas = recorder.beginRecording();
  EXPECT_TRUE(recorder.getRecordingCanvas() != nullptr);
  Path path = {};
  path.addOval(Rect::MakeXYWH(0, 0, 200, 150));
  Paint paint = {};
  paint.setColor(Color::Blue());
  paint.setAlpha(0.8f);
  paint.setBlendMode(BlendMode::Multiply);
  canvas->drawPath(path, paint);
  paint.setBlendMode(BlendMode::SrcOver);
  paint.setAlpha(1.0f);
  auto singleRecordPicture = recorder.finishRecordingAsPicture();
  ASSERT_TRUE(singleRecordPicture != nullptr);
  EXPECT_TRUE(recorder.getRecordingCanvas() == nullptr);

  auto image = MakeImage("resources/apitest/rotation.jpg");
  ASSERT_TRUE(image != nullptr);
  canvas = recorder.beginRecording();
  image = image->makeMipmapped(true);
  auto imageScale = 200.f / static_cast<float>(image->width());
  canvas->scale(imageScale, imageScale);
  canvas->drawImage(image);
  canvas->resetMatrix();
  canvas->translate(200, 0);
  paint.setColor(Color::White());
  canvas->drawRect(Rect::MakeXYWH(10, 10, 100, 100), paint);
  canvas->translate(150, 0);
  path.reset();
  path.addRoundRect(Rect::MakeXYWH(10, 10, 100, 100), 10, 10);
  paint.setColor(Color::Green());
  canvas->drawPath(path, paint);
  path.reset();
  path.addRect(Rect::MakeXYWH(0, 0, 100, 100));
  Matrix matrix = {};
  matrix.postRotate(30, 50, 50);
  path.transform(matrix);
  canvas->resetMatrix();
  canvas->save();
  canvas->translate(450, 150);
  canvas->clipRect(Rect::MakeXYWH(0, 0, 100, 100));
  canvas->drawPath(path, paint);
  canvas->restore();
  canvas->translate(200, 350);
  auto typeface =
      Typeface::MakeFromPath(ProjectPath::Absolute("resources/font/NotoSerifSC-Regular.otf"));
  Font font(typeface, 50.f);
  font.setFauxBold(true);
  paint.setColor(Color::Red());
  canvas->drawSimpleText("Hello TGFX~", 0, 0, font, paint);
  paint.setColor(Color::White());
  paint.setStyle(PaintStyle::Stroke);
  paint.setStroke(Stroke(1));
  canvas->drawSimpleText("Hello TGFX~", 0, 0, font, paint);
  auto picture = recorder.finishRecordingAsPicture();
  ASSERT_TRUE(picture != nullptr);

  auto bounds = picture->getTightBounds();
  auto surface = Surface::Make(context, static_cast<int>(bounds.width()),
                               static_cast<int>(bounds.height() + 20));
  canvas = surface->getCanvas();
  path.reset();
  path.addOval(Rect::MakeWH(bounds.width(), bounds.height() + 100));
  canvas->clipPath(path);
  canvas->translate(0, 10);
  canvas->drawPicture(picture);
  canvas->translate(0, bounds.height() + 10);
  paint.setBlendMode(BlendMode::Screen);
  paint.setAlpha(0.8f);
  matrix = Matrix::MakeTrans(0, -180);
  canvas->drawPicture(singleRecordPicture, &matrix, &paint);
  EXPECT_TRUE(Baseline::Compare(surface, "CanvasTest/Picture"));

  image = MakeImage("resources/apitest/test_timestretch.png");
  ASSERT_TRUE(image != nullptr);
  canvas = recorder.beginRecording();
  canvas->drawImage(image);
  auto singleImageRecord = recorder.finishRecordingAsPicture();
  auto pictureImage = Image::MakeFrom(singleImageRecord, image->width(), image->height());
  EXPECT_TRUE(pictureImage == image);
  pictureImage = Image::MakeFrom(singleImageRecord, 200, 150);
  ASSERT_TRUE(pictureImage != nullptr);
  EXPECT_FALSE(pictureImage == image);

  canvas = recorder.beginRecording();
  canvas->clipRect(Rect::MakeXYWH(100, 100, image->width() - 200, image->height() - 200));
  canvas->drawImage(image);
  singleImageRecord = recorder.finishRecordingAsPicture();
  canvas = recorder.beginRecording();
  auto imageFilter = ImageFilter::Blur(10, 10);
  paint.setImageFilter(imageFilter);
  canvas->drawPicture(singleImageRecord, nullptr, &paint);
  paint.setImageFilter(nullptr);
  auto imagePicture = recorder.finishRecordingAsPicture();
  ASSERT_TRUE(imagePicture != nullptr);
  ASSERT_TRUE(imagePicture->drawCount == 1);
  EXPECT_EQ(imagePicture->getFirstDrawRecord()->type(), RecordType::DrawImage);

  surface = Surface::Make(context, image->width() - 200, image->height() - 200);
  canvas = surface->getCanvas();
  canvas->translate(-100, -100);
  canvas->drawPicture(imagePicture);
  EXPECT_TRUE(Baseline::Compare(surface, "CanvasTest/PictureImage"));

  matrix = Matrix::MakeTrans(-100, -100);
  pictureImage =
      Image::MakeFrom(singleImageRecord, image->width() - 200, image->height() - 200, &matrix);
  ASSERT_TRUE(pictureImage != nullptr);
  auto subsetImage = std::static_pointer_cast<SubsetImage>(pictureImage);
  EXPECT_TRUE(subsetImage->source == image);
  EXPECT_EQ(singleImageRecord.use_count(), 1);
  pictureImage =
      Image::MakeFrom(singleImageRecord, image->width() - 100, image->height() - 100, &matrix);
  EXPECT_EQ(singleImageRecord.use_count(), 2);
  EXPECT_FALSE(pictureImage == image);
  pictureImage = Image::MakeFrom(singleImageRecord, image->width() - 100, image->height() - 100);
  EXPECT_FALSE(pictureImage == image);
  EXPECT_EQ(singleImageRecord.use_count(), 2);

  canvas = recorder.beginRecording();
  canvas->scale(0.5f, 0.5f);
  canvas->clipRect(Rect::MakeXYWH(100, 100, image->width(), image->height()));
  canvas->drawImage(image, 100, 100);
  singleImageRecord = recorder.finishRecordingAsPicture();
  matrix = Matrix::MakeScale(2.0f);
  matrix.postTranslate(-100, -100);
  pictureImage = Image::MakeFrom(singleImageRecord, image->width(), image->height(), &matrix);
  EXPECT_TRUE(pictureImage == image);

  canvas = recorder.beginRecording();
  paint.reset();
  canvas->drawSimpleText("Hello TGFX~", 0, 0, font, paint);
  auto textRecord = recorder.finishRecordingAsPicture();
  bounds = textRecord->getTightBounds();
  matrix = Matrix::MakeTrans(-bounds.left, -bounds.top);
  auto width = static_cast<int>(bounds.width());
  auto height = static_cast<int>(bounds.height());
  auto textImage = Image::MakeFrom(textRecord, width, height, &matrix);
  EXPECT_EQ(textRecord.use_count(), 2);
  ASSERT_TRUE(textImage != nullptr);

  surface = Surface::Make(context, textImage->width(), textImage->height());
  canvas = surface->getCanvas();
  canvas->drawImage(textImage);
  EXPECT_TRUE(Baseline::Compare(surface, "CanvasTest/PictureImage_Text"));

  canvas = recorder.beginRecording();
  path.reset();
  path.addRect(Rect::MakeXYWH(0, 0, 100, 100));
  matrix.reset();
  matrix.postRotate(30, 50, 50);
  path.transform(matrix);
  canvas->drawPath(path, paint);
  auto patRecord = recorder.finishRecordingAsPicture();
  bounds = patRecord->getBounds();
  matrix = Matrix::MakeTrans(-bounds.left, -bounds.top);
  width = static_cast<int>(bounds.width());
  height = static_cast<int>(bounds.height());
  auto pathImage = Image::MakeFrom(patRecord, width, height, &matrix);
  EXPECT_EQ(patRecord.use_count(), 2);
  ASSERT_TRUE(pathImage != nullptr);

  surface = Surface::Make(context, pathImage->width(), pathImage->height());
  canvas = surface->getCanvas();
  canvas->drawImage(pathImage);
  EXPECT_TRUE(Baseline::Compare(surface, "CanvasTest/PictureImage_Path"));
}

class ColorModifier : public FillModifier {
 public:
  explicit ColorModifier(Color color) : color(color) {
  }

  Fill transform(const Fill& fill) const override {
    auto newFill = fill;
    newFill.color = color;
    newFill.color.alpha *= fill.color.alpha;
    return newFill;
  }

 private:
  Color color = {};
};

TGFX_TEST(CanvasTest, FillModifier) {
  ContextScope scope;
  auto context = scope.getContext();
  ASSERT_TRUE(context != nullptr);

  // Record a rectangle with default fill
  Recorder recorder = {};
  auto canvas = recorder.beginRecording();
  Paint paint;
  paint.setColor(Color::Red());
  paint.setAlpha(0.5f);
  canvas->drawRect(Rect::MakeXYWH(10, 10, 100, 100), paint);
  auto picture = recorder.finishRecordingAsPicture();
  ASSERT_TRUE(picture != nullptr);
  auto surface = Surface::Make(context, 120, 120);
  canvas = surface->getCanvas();
  canvas->clear(Color::White());
  canvas->scale(0.8f, 0.8f);
  canvas->translate(15, 15);
  ColorModifier colorModifier(Color::Green());
  picture->playback(canvas, &colorModifier);
  EXPECT_TRUE(Baseline::Compare(surface, "CanvasTest/FillModifier"));
}

TGFX_TEST(CanvasTest, BlendModeTest) {
  ContextScope scope;
  auto context = scope.getContext();
  ASSERT_TRUE(context != nullptr);
  auto image = MakeImage("resources/apitest/imageReplacement.png");
  auto padding = 30;
  auto scale = 1.f;
  auto offset = static_cast<float>(padding + image->width()) * scale;

  BlendMode blendModes[] = {BlendMode::SrcOver,    BlendMode::Darken,      BlendMode::Multiply,
                            BlendMode::PlusDarker, BlendMode::ColorBurn,   BlendMode::Lighten,
                            BlendMode::Screen,     BlendMode::PlusLighter, BlendMode::ColorDodge,
                            BlendMode::Overlay,    BlendMode::SoftLight,   BlendMode::HardLight,
                            BlendMode::Difference, BlendMode::Exclusion,   BlendMode::Hue,
                            BlendMode::Saturation, BlendMode::Color,       BlendMode::Luminosity};

  auto surfaceHeight = (static_cast<float>(padding + image->height())) * scale *
                       ceil(sizeof(blendModes) / sizeof(BlendMode) / 4.0f) * 2;

  auto surface = Surface::Make(context, static_cast<int>(offset * 4),
                               static_cast<int>(surfaceHeight), false, 4);
  auto canvas = surface->getCanvas();

  Paint backPaint;
  backPaint.setColor(Color::FromRGBA(82, 117, 132, 255));
  backPaint.setStyle(PaintStyle::Fill);
  canvas->drawRect(Rect::MakeWH(surface->width(), surface->height()), backPaint);

  for (auto& blendMode : blendModes) {
    Paint paint;
    paint.setBlendMode(blendMode);
    paint.setAntiAlias(true);
    canvas->save();
    canvas->concat(Matrix::MakeScale(scale));
    canvas->drawImage(image, &paint);
    canvas->restore();
    canvas->concat(Matrix::MakeTrans(offset, 0));
    if (canvas->getMatrix().getTranslateX() + static_cast<float>(image->width()) * scale >
        static_cast<float>(surface->width())) {
      canvas->translate(-canvas->getMatrix().getTranslateX(),
                        static_cast<float>(image->height() + padding) * scale);
    }
  }

  Rect bounds = Rect::MakeWH(static_cast<float>(image->width()) * scale,
                             static_cast<float>(image->height()) * scale);

  canvas->translate(-canvas->getMatrix().getTranslateX(),
                    static_cast<float>(image->height() + padding) * scale);

  for (auto blendMode : blendModes) {
    Paint paint;
    paint.setBlendMode(blendMode);
    paint.setStyle(PaintStyle::Fill);
    paint.setColor(Color::FromRGBA(255, 14, 14, 255));
    canvas->drawRect(bounds, paint);
    canvas->concat(Matrix::MakeTrans(offset, 0));
    if (canvas->getMatrix().getTranslateX() + static_cast<float>(image->width()) * scale >
        static_cast<float>(surface->width())) {
      canvas->translate(-canvas->getMatrix().getTranslateX(),
                        static_cast<float>(image->height() + padding) * scale);
    }
  }
  EXPECT_TRUE(Baseline::Compare(surface, "CanvasTest/blendMode"));
}

TGFX_TEST(CanvasTest, Path_addArc) {
  ContextScope scope;
  auto context = scope.getContext();
  ASSERT_TRUE(context != nullptr);
  auto surface = Surface::Make(context, 200, 200);
  auto canvas = surface->getCanvas();
  Paint paint;
  paint.setColor(Color::FromRGBA(255, 0, 0, 255));
  for (int i = 1; i <= 8; ++i) {
    canvas->clear();
    Path path;
    path.addArc(Rect::MakeXYWH(50, 50, 100, 100), 0, static_cast<float>(45 * i));
    path.close();
    canvas->drawPath(path, paint);
    EXPECT_TRUE(Baseline::Compare(surface, "CanvasTest/Path_addArc" + std::to_string(i)));
  }
  for (int i = 1; i <= 8; ++i) {
    canvas->clear();
    Path path;
    path.addArc(Rect::MakeXYWH(50, 50, 100, 100), -90.f, -static_cast<float>(45 * i));
    path.close();
    canvas->drawPath(path, paint);
    EXPECT_TRUE(Baseline::Compare(surface, "CanvasTest/Path_addArc_reversed" + std::to_string(i)));
  }
}

TGFX_TEST(CanvasTest, Path_complex) {
  ContextScope scope;
  auto context = scope.getContext();
  EXPECT_TRUE(context != nullptr);
  auto surface = Surface::Make(context, 400, 400);
  auto canvas = surface->getCanvas();
  canvas->translate(200, 200);
  Path path;
  auto rect = Rect::MakeLTRB(-167.200867f, -100.890869f, 167.200867f, 100.890869f);
  path.addRect(rect);
  auto strokeMatrix = Matrix::MakeAll(0.528697968f, 0, -9.44108581f, 0, 0.422670752f, -9.34423828f);
  path.transform(strokeMatrix);
  float dashList[] = {10.f, 17.f, 10.f, 10.f, 17.f, 10.f};
  auto pathEffect = PathEffect::MakeDash(dashList, 6, 0);
  pathEffect->filterPath(&path);
  auto stroke = Stroke();
  stroke.width = 8;
  stroke.cap = LineCap::Round;
  stroke.join = LineJoin::Miter;
  stroke.miterLimit = 4;
  stroke.applyToPath(&path);

  Matrix invertMatrix = {};
  strokeMatrix.invert(&invertMatrix);
  path.transform(invertMatrix);
  path.setFillType(PathFillType::Winding);
  auto shader = Shader::MakeColorShader(Color::Black());
  auto paint = Paint();
  paint.setShader(shader);

  canvas->scale(0.5f, 0.5f);
  canvas->drawPath(path, paint);

  EXPECT_TRUE(Baseline::Compare(surface, "CanvasTest/Path_complex"));
}

TGFX_TEST(CanvasTest, DrawPathProvider) {
  class DrawPathProvider : public PathProvider {
   public:
    explicit DrawPathProvider(const std::vector<Point>& pts) : points(pts) {
    }

    Path getPath() const override {
      if (points.size() < 2) {
        return {};
      }

      Path path = {};
      path.moveTo(points[0]);
      for (size_t i = 1; i < points.size(); ++i) {
        path.lineTo(points[i]);
      }
      path.close();
      return path;
    }

    Rect getBounds() const override {
      if (points.size() < 2) {
        return {};
      }

      float minX = points[0].x;
      float minY = points[0].y;
      float maxX = points[0].x;
      float maxY = points[0].y;
      for (const auto& point : points) {
        minX = std::min(minX, point.x);
        minY = std::min(minY, point.y);
        maxX = std::max(maxX, point.x);
        maxY = std::max(maxY, point.y);
      }
      return Rect::MakeXYWH(minX, minY, maxX - minX, maxX - minX);
    }

   private:
    std::vector<Point> points = {};
  };

  ContextScope scope;
  auto context = scope.getContext();
  EXPECT_TRUE(context != nullptr);
  auto surface = Surface::Make(context, 400, 400);
  auto canvas = surface->getCanvas();

  Paint paint;
  std::vector<Point> pts1 = {{50, 50}, {150, 50}, {150, 150}, {50, 150}};
  auto shape1 = Shape::MakeFrom(std::make_shared<DrawPathProvider>(pts1));
  paint.setColor(Color::Red());
  paint.setStyle(PaintStyle::Stroke);
  canvas->drawShape(shape1, paint);

  std::vector<Point> pts2 = {{300, 0}, {360, 180}, {210, 60}, {390, 60}, {240, 180}};
  auto shape2 = Shape::MakeFrom(std::make_shared<DrawPathProvider>(pts2));
  paint.setColor(Color::Green());
  paint.setStyle(PaintStyle::Fill);
  canvas->drawShape(shape2, paint);

  std::vector<Point> pts3 = {{50, 250},  {250, 250}, {250, 240}, {275, 255},
                             {250, 270}, {250, 260}, {50, 260}};
  auto shape3 = Shape::MakeFrom(std::make_shared<DrawPathProvider>(pts3));
  paint.setColor(Color::Blue());
  paint.setStyle(PaintStyle::Fill);
  canvas->drawShape(shape3, paint);

  EXPECT_TRUE(Baseline::Compare(surface, "CanvasTest/DrawPathProvider"));
}

TGFX_TEST(CanvasTest, StrokeShape) {
  ContextScope scope;
  auto context = scope.getContext();
  EXPECT_TRUE(context != nullptr);
  auto surface = Surface::Make(context, 400, 200);
  auto canvas = surface->getCanvas();
  Paint paint = {};
  paint.setColor(Color::Black());
  auto path = Path();
  path.addRect(Rect::MakeXYWH(10, 10, 50, 50));
  auto shape = Shape::MakeFrom(path);
  Matrix matrix = Matrix::MakeScale(2.0, 2.0);
  shape = Shape::ApplyMatrix(shape, matrix);
  Stroke stroke(10);
  shape = Shape::ApplyStroke(shape, &stroke);
  canvas->drawShape(shape, paint);
  shape = Shape::ApplyMatrix(shape, Matrix::MakeScale(0.2f, 0.6f));
  canvas->translate(150, 0);
  canvas->drawShape(shape, paint);
  EXPECT_TRUE(Baseline::Compare(surface, "CanvasTest/StrokeShape"));

  surface = Surface::Make(context, 200, 200);
  canvas = surface->getCanvas();
  path.reset();
  path.moveTo(70.0f, 190.0f);
  path.lineTo(100.0f, 74.0f);
  path.lineTo(130.0f, 190.0f);
  stroke.width = 15;
  stroke.miterLimit = 4.0f;
  stroke.join = LineJoin::Miter;
  shape = Shape::MakeFrom(path);
  shape = Shape::ApplyStroke(shape, &stroke);
  auto bounds = shape->getBounds();
  canvas->clipRect(bounds);
  stroke.applyToPath(&path);
  EXPECT_EQ(bounds.top, 44.0f);
  canvas->drawShape(shape, paint);
  EXPECT_TRUE(Baseline::Compare(surface, "CanvasTest/StrokeShape_miter"));
}

TGFX_TEST(CanvasTest, ClipAll) {
  ContextScope scope;
  auto context = scope.getContext();
  EXPECT_TRUE(context != nullptr);
  auto surface = Surface::Make(context, 20, 20);
  auto canvas = surface->getCanvas();
  canvas->clipRect(Rect::MakeXYWH(0, 0, 0, 0));
  Paint paint = {};
  paint.setColor(Color::Black());
  auto path = Path();
  path.addRect(Rect::MakeXYWH(5, 5, 10, 10));
  canvas->drawPath(path, paint);
  EXPECT_TRUE(Baseline::Compare(surface, "CanvasTest/ClipAll"));
}

TGFX_TEST(CanvasTest, RevertRect) {
  ContextScope scope;
  auto context = scope.getContext();
  EXPECT_TRUE(context != nullptr);
  auto surface = Surface::Make(context, 10, 10);
  auto canvas = surface->getCanvas();
  Path path = {};
  path.addRect(5, 5, 2, 3);
  Paint paint = {};
  canvas->drawPath(path, paint);
  EXPECT_TRUE(Baseline::Compare(surface, "CanvasTest/RevertRect"));
}

TGFX_TEST(CanvasTest, AdaptiveDashEffect) {
  ContextScope scope;
  auto context = scope.getContext();
  EXPECT_TRUE(context != nullptr);
  auto surface = Surface::Make(context, 300, 400);
  auto canvas = surface->getCanvas();
  canvas->clear();
  canvas->drawColor(Color::White());
  Paint paint = {};
  Stroke stroke(2);
  paint.setStroke(stroke);
  paint.setColor(Color::Black());
  paint.setStyle(PaintStyle::Stroke);
  Path path = {};
  path.addRect(50, 50, 250, 150);
  path.addOval(Rect::MakeXYWH(50, 200, 200, 50));
  path.moveTo(50, 300);
  path.cubicTo(100, 300, 100, 350, 150, 350);
  path.quadTo(200, 350, 200, 300);
  float dashList[] = {40.f, 50.f};
  auto effect = PathEffect::MakeDash(dashList, 2, 20, true);
  effect->filterPath(&path);
  canvas->drawPath(path, paint);
  EXPECT_TRUE(Baseline::Compare(surface, "CanvasTest/AdaptiveDashEffect"));
}

TGFX_TEST(CanvasTest, BlendFormula) {
  ContextScope scope;
  auto context = scope.getContext();
  EXPECT_TRUE(context != nullptr);
  auto surface = Surface::Make(context, 200 * (1 + static_cast<int>(BlendMode::Screen)), 600);
  auto canvas = surface->getCanvas();
  canvas->clear(Color::FromRGBA(100, 100, 100, 128));
  Path texturePath = {};
  texturePath.addRect(50, 50, 150, 150);
  texturePath.moveTo(50, 50);
  texturePath.lineTo(150, 50);
  texturePath.lineTo(150, 170);
  texturePath.lineTo(50, 120);
  texturePath.lineTo(100, 170);
  for (int i = 0; i < 100; ++i) {
    // make sure the path will be rasterized as coverage
    texturePath.lineTo(90 + i, 50 + i);
  }

  Path trianglePath = {};
  trianglePath.addRect(50, 250, 150, 350);
  trianglePath.transform(Matrix::MakeRotate(1));

  for (int i = 0; i < 100; ++i) {
    // make sure the path will be rasterized as coverage
    texturePath.lineTo(90 + i, 50 + i);
  }
  Paint strokePaint = {};
  strokePaint.setColor(Color::FromRGBA(255, 0, 0, 128));
  strokePaint.setStyle(PaintStyle::Stroke);
  strokePaint.setStroke(Stroke(10));
  Paint fillPaint = {};
  fillPaint.setColor(Color::FromRGBA(255, 0, 0, 128));
  for (int i = 0; i <= static_cast<int>(BlendMode::Screen); ++i) {
    strokePaint.setBlendMode(static_cast<BlendMode>(i));
    canvas->drawPath(texturePath, strokePaint);

    fillPaint.setBlendMode(static_cast<BlendMode>(i));
    canvas->drawPath(trianglePath, fillPaint);

    // rect is not rasterized as coverage
    canvas->drawRect(Rect::MakeXYWH(25, 400, 150, 150), fillPaint);
    canvas->translate(200, 0);
  }
  EXPECT_TRUE(Baseline::Compare(surface, "CanvasTest/BlendFormula"));
}

TGFX_TEST(CanvasTest, ShadowBoundIntersect) {
  ContextScope scope;
  auto context = scope.getContext();
  EXPECT_TRUE(context != nullptr);
  auto surface = Surface::Make(context, 400, 400);
  auto canvas = surface->getCanvas();

  Recorder shadowRecorder = {};
  auto picCanvas = shadowRecorder.beginRecording();
  Paint dropShadowPaint = {};
  dropShadowPaint.setImageFilter(ImageFilter::DropShadowOnly(0, -8.f, .5f, .5f, Color::Red()));
  picCanvas->saveLayer(&dropShadowPaint);
  picCanvas->translate(2.2f, 2.2f);
  picCanvas->drawRect(Rect::MakeWH(150, 8), Paint());
  picCanvas->restore();
  auto picture = shadowRecorder.finishRecordingAsPicture();
  auto image = Image::MakeFrom(picture, 150, 150);

  canvas->clipRect(Rect::MakeXYWH(0.f, 4.f, 80.f, 3.7f));
  canvas->translate(0.7f, 0.7f);
  canvas->drawImage(image);
  context->flushAndSubmit();
}

TGFX_TEST(CanvasTest, MultiImageRect_SameView) {
  ContextScope scope;
  auto context = scope.getContext();
  EXPECT_TRUE(context != nullptr);
  int surfaceWidth = 1563;
  int surfaceHeight = 1563;
  auto surface = Surface::Make(context, surfaceWidth, surfaceHeight);
  auto canvas = surface->getCanvas();
  canvas->clear();
  auto image = MakeImage("resources/assets/GenMesh.png");
  int meshNumH = 5;
  int meshNumV = 5;
  float meshWidth = image->width() / meshNumH;
  float meshHeight = image->height() / meshNumV;
  float scale = 0.9f;
  Paint paint;
  paint.setAntiAlias(false);
  SamplingOptions options;
  options.magFilterMode = FilterMode::Linear;
  options.minFilterMode = FilterMode::Linear;
  for (int i = 0; i < meshNumH; i++) {
    for (int j = 0; j < meshNumV; j++) {
      Rect srcRect = Rect::MakeXYWH(i * meshWidth, j * meshHeight, meshWidth, meshHeight);
      Rect dstRect = Rect::MakeXYWH(i * meshWidth * scale, j * meshHeight * scale,
                                    meshWidth * scale, meshHeight * scale);
      canvas->drawImageRect(image, srcRect, dstRect, options, &paint, SrcRectConstraint::Fast);
    }
  }
  EXPECT_TRUE(Baseline::Compare(surface, "CanvasTest/MultiImageRect_SameView"));
}

TGFX_TEST(CanvasTest, SingleImageRect) {
  ContextScope scope;
  auto context = scope.getContext();
  EXPECT_TRUE(context != nullptr);
  int surfaceWidth = 1563;
  int surfaceHeight = 1563;
  auto surface = Surface::Make(context, surfaceWidth, surfaceHeight);
  auto canvas = surface->getCanvas();
  canvas->clear();
  auto image = MakeImage("resources/assets/HappyNewYear.png");
  float scale = 5.211f;
  Rect srcRect = Rect::MakeXYWH(256, 256, 256, 256);
  Rect dstRect = Rect::MakeXYWH(0.0f, 0.0f, srcRect.width() * scale, srcRect.height() * scale);
  SamplingOptions options;
  options.magFilterMode = FilterMode::Linear;
  options.minFilterMode = FilterMode::Linear;
  Paint paint;
  paint.setAntiAlias(false);
  canvas->drawImageRect(image, srcRect, dstRect, options, &paint, SrcRectConstraint::Strict);
  EXPECT_TRUE(Baseline::Compare(surface, "CanvasTest/SingleImageRect1"));
  canvas->clear();
  auto mipmapImage = image->makeMipmapped(true);
  options.magFilterMode = FilterMode::Linear;
  options.minFilterMode = FilterMode::Linear;
  options.mipmapMode = MipmapMode::Nearest;
  scale = 0.3f;
  dstRect = Rect::MakeXYWH(0.0f, 0.0f, srcRect.width() * scale, srcRect.height() * scale);
  canvas->drawImageRect(mipmapImage, srcRect, dstRect, options, &paint, SrcRectConstraint::Strict);
  EXPECT_TRUE(Baseline::Compare(surface, "CanvasTest/SingleImageRectWithMipmap"));
}

TGFX_TEST(CanvasTest, MultiImageRect_SCALE_LINEAR) {
  ContextScope scope;
  auto context = scope.getContext();
  EXPECT_TRUE(context != nullptr);
  int surfaceWidth = 1563;
  int surfaceHeight = 1563;
  auto surface = Surface::Make(context, surfaceWidth, surfaceHeight);
  auto canvas = surface->getCanvas();
  canvas->clear();
  auto image = MakeImage("resources/assets/HappyNewYear.png");
  auto mipmapImage = image->makeMipmapped(true);
  float scale = 0.9f;
  Paint paint;
  paint.setAntiAlias(false);
  constexpr int meshNumH = 4;
  constexpr int meshNumV = 4;
  float meshWidth = image->width() / meshNumH;
  float meshHeight = image->height() / meshNumV;
  SamplingOptions options;
  options.magFilterMode = FilterMode::Linear;
  options.minFilterMode = FilterMode::Linear;
  options.mipmapMode = MipmapMode::None;
  Point offsets[meshNumV][meshNumH] = {
      {{meshWidth, meshHeight}, {meshWidth, 0.0f}, {0.0f, meshHeight * 2}, {meshWidth * 3, 0.0f}},
      {{0.0f, meshHeight},
       {0.0f, 0.0f},
       {meshWidth * 2, meshHeight * 3},
       {meshWidth * 3, meshHeight}},
      {{0.0f, meshHeight * 3},
       {meshWidth * 3, meshHeight * 2},
       {meshWidth * 2, meshHeight * 2},
       {meshWidth * 2, 0.0f}},
      {{meshWidth * 2, meshHeight},
       {meshWidth, meshHeight * 3},
       {meshWidth, meshHeight * 2},
       {meshWidth * 3, meshHeight * 3}}};
  for (int i = 0; i < meshNumH; i++)
    for (int j = 0; j < meshNumV; j++) {
      Rect srcRect = Rect::MakeXYWH(i * meshWidth, j * meshHeight, meshWidth, meshHeight);
      Rect dstRect = Rect::MakeXYWH(offsets[j][i].x * scale, offsets[j][i].y * scale,
                                    meshWidth * scale, meshHeight * scale);
      canvas->drawImageRect(mipmapImage, srcRect, dstRect, options, &paint,
                            SrcRectConstraint::Strict);
    }
  EXPECT_TRUE(Baseline::Compare(surface, "CanvasTest/MultiImageRect_SCALE_LINEAR_NONE1"));
  canvas->clear();
  options.mipmapMode = MipmapMode::Linear;
  for (int i = 0; i < meshNumH; i++)
    for (int j = 0; j < meshNumV; j++) {
      Rect srcRect = Rect::MakeXYWH(i * meshWidth, j * meshHeight, meshWidth, meshHeight);
      Rect dstRect = Rect::MakeXYWH(offsets[j][i].x * scale, offsets[j][i].y * scale,
                                    meshWidth * scale, meshHeight * scale);
      canvas->drawImageRect(mipmapImage, srcRect, dstRect, options, &paint,
                            SrcRectConstraint::Strict);
    }
  EXPECT_TRUE(Baseline::Compare(surface, "CanvasTest/MultiImageRect_SCALE_LINEAR_LINEAR1"));
  canvas->clear();
  options.mipmapMode = MipmapMode::Nearest;
  for (int i = 0; i < meshNumH; i++)
    for (int j = 0; j < meshNumV; j++) {
      Rect srcRect = Rect::MakeXYWH(i * meshWidth, j * meshHeight, meshWidth, meshHeight);
      Rect dstRect = Rect::MakeXYWH(offsets[j][i].x * scale, offsets[j][i].y * scale,
                                    meshWidth * scale, meshHeight * scale);
      canvas->drawImageRect(mipmapImage, srcRect, dstRect, options, &paint,
                            SrcRectConstraint::Strict);
    }
  EXPECT_TRUE(Baseline::Compare(surface, "CanvasTest/MultiImageRect_SCALE_LINEAR_NEAREST1"));
}

TGFX_TEST(CanvasTest, MultiImageRect_NOSCALE_NEAREST) {
  ContextScope scope;
  auto context = scope.getContext();
  EXPECT_TRUE(context != nullptr);
  int surfaceWidth = 1024;
  int surfaceHeight = 1024;
  auto surface = Surface::Make(context, surfaceWidth, surfaceHeight);
  auto canvas = surface->getCanvas();
  canvas->clear();
  auto image = MakeImage("resources/assets/HappyNewYear.png");
  auto mipmapImage = image->makeMipmapped(true);
  Paint paint;
  paint.setAntiAlias(false);
  constexpr int meshNumH = 4;
  constexpr int meshNumV = 4;
  float meshWidth = image->width() / meshNumH;
  float meshHeight = image->height() / meshNumV;
  SamplingOptions options;
  options.magFilterMode = FilterMode::Nearest;
  options.minFilterMode = FilterMode::Nearest;
  options.mipmapMode = MipmapMode::None;
  Point offsets[meshNumV][meshNumH] = {
      {{meshWidth, meshHeight}, {meshWidth, 0.0f}, {0.0f, meshHeight * 2}, {meshWidth * 3, 0.0f}},
      {{0.0f, meshHeight},
       {0.0f, 0.0f},
       {meshWidth * 2, meshHeight * 3},
       {meshWidth * 3, meshHeight}},
      {{0.0f, meshHeight * 3},
       {meshWidth * 3, meshHeight * 2},
       {meshWidth * 2, meshHeight * 2},
       {meshWidth * 2, 0.0f}},
      {{meshWidth * 2, meshHeight},
       {meshWidth, meshHeight * 3},
       {meshWidth, meshHeight * 2},
       {meshWidth * 3, meshHeight * 3}}};
  for (int i = 0; i < meshNumH; i++)
    for (int j = 0; j < meshNumV; j++) {
      Rect srcRect = Rect::MakeXYWH(i * meshWidth, j * meshHeight, meshWidth, meshHeight);
      Rect dstRect = Rect::MakeXYWH(offsets[j][i].x, offsets[j][i].y, meshWidth, meshHeight);
      canvas->drawImageRect(mipmapImage, srcRect, dstRect, options, &paint,
                            SrcRectConstraint::Strict);
    }
  EXPECT_TRUE(Baseline::Compare(surface, "CanvasTest/MultiImageRect_NOSCALE_NEAREST_NONE"));

  canvas->clear();
  options.mipmapMode = MipmapMode::Linear;
  for (int i = 0; i < meshNumH; i++)
    for (int j = 0; j < meshNumV; j++) {
      Rect srcRect = Rect::MakeXYWH(i * meshWidth, j * meshHeight, meshWidth, meshHeight);
      Rect dstRect = Rect::MakeXYWH(offsets[j][i].x, offsets[j][i].y, meshWidth, meshHeight);
      canvas->drawImageRect(mipmapImage, srcRect, dstRect, options, &paint,
                            SrcRectConstraint::Strict);
    }
  EXPECT_TRUE(Baseline::Compare(surface, "CanvasTest/MultiImageRect_NOSCALE_NEAREST_LINEAR"));

  canvas->clear();
  options.mipmapMode = MipmapMode::Nearest;
  for (int i = 0; i < meshNumH; i++)
    for (int j = 0; j < meshNumV; j++) {
      Rect srcRect = Rect::MakeXYWH(i * meshWidth, j * meshHeight, meshWidth, meshHeight);
      Rect dstRect = Rect::MakeXYWH(offsets[j][i].x, offsets[j][i].y, meshWidth, meshHeight);
      canvas->drawImageRect(mipmapImage, srcRect, dstRect, options, &paint,
                            SrcRectConstraint::Strict);
    }
  EXPECT_TRUE(Baseline::Compare(surface, "CanvasTest/MultiImageRect_NOSCALE_NEAREST_NEAREST"));
}

TGFX_TEST(CanvasTest, CornerEffectCompare) {
  ContextScope scope;
  auto context = scope.getContext();
  EXPECT_TRUE(context != nullptr);
  int surfaceWidth = 800;
  int surfaceHeight = 800;
  auto surface = Surface::Make(context, surfaceWidth, surfaceHeight);
  auto canvas = surface->getCanvas();
  Paint normalPaint;
  normalPaint.setStyle(PaintStyle::Stroke);
  normalPaint.setColor(Color::Red());
  normalPaint.setStroke(Stroke(2));
  Paint cornerPaint;
  cornerPaint.setStyle(PaintStyle::Stroke);
  cornerPaint.setColor(Color::White());
  cornerPaint.setStroke(Stroke(2));

  // rectangle
  {
    Path path;
    path.addRect(Rect::MakeWH(200, 100));
    auto effectedShape = Shape::MakeFrom(path);
    effectedShape = tgfx::Shape::ApplyEffect(effectedShape, tgfx::PathEffect::MakeCorner(50));
    canvas->translate(50, 50);
    canvas->drawPath(path, normalPaint);
    canvas->drawShape(effectedShape, cornerPaint);

    canvas->translate(300, 0);
    canvas->drawPath(path, normalPaint);
    canvas->drawRoundRect(Rect::MakeWH(200, 100), 50, 50, cornerPaint);
  }

  // isolated bezier contour
  {
    auto path = SVGPathParser::FromSVGString(
        "M63.6349 2.09663C-0.921635 70.6535 -10.5027 123.902 12.936 235.723L340.451 "
        "345.547C273.528 "
        "257.687 177.2 90.3553 327.269 123.902C514.855 165.834 165.216 -13.8778 63.6349 2.09663Z");
    auto effectedShape = Shape::MakeFrom(*path);
    effectedShape = tgfx::Shape::ApplyEffect(effectedShape, tgfx::PathEffect::MakeCorner(50));
    canvas->translate(0, 200);
    canvas->drawPath(*path, normalPaint);
    canvas->drawShape(effectedShape, cornerPaint);
  }

  // open bezier contour
  {
    auto path = SVGPathParser::FromSVGString(
        "M16.9138 155.924C-1.64829 106.216 -15.1766 1.13521 47.1166 1.13519C47.1166 143.654 "
        "144.961 "
        "149.632 150.939 226.712");
    auto effectedShape = Shape::MakeFrom(*path);
    effectedShape = tgfx::Shape::ApplyEffect(effectedShape, tgfx::PathEffect::MakeCorner(50));
    canvas->translate(-300, 0);
    canvas->drawPath(*path, normalPaint);
    canvas->drawShape(effectedShape, cornerPaint);
  }

  // two circle union
  {
    Path path1;
    path1.addOval(Rect::MakeXYWH(100, 100, 125, 125));
    Path unionPath;
    unionPath.addOval(Rect::MakeXYWH(200, 100, 125, 125));
    unionPath.addPath(path1, PathOp::Union);
    auto effectedShape = Shape::MakeFrom(unionPath);
    effectedShape = tgfx::Shape::ApplyEffect(effectedShape, tgfx::PathEffect::MakeCorner(50));
    canvas->translate(0, 300);
    canvas->drawPath(unionPath, normalPaint);
    canvas->drawShape(effectedShape, cornerPaint);
  }

  EXPECT_TRUE(Baseline::Compare(surface, "CanvasTest/CornerEffectCompare"));
}

TGFX_TEST(CanvasTest, CornerTest) {
  ContextScope scope;
  auto context = scope.getContext();
  EXPECT_TRUE(context != nullptr);
  auto surface = Surface::Make(context, 1024, 1024);
  auto canvas = surface->getCanvas();
  canvas->clear();
  Path rectPath = {};
  rectPath.addRect(Rect::MakeXYWH(50, 50, 170, 100));
  auto rectShape = Shape::MakeFrom(rectPath);
  auto pathEffect = PathEffect::MakeCorner(10);
  auto cornerRectshape = Shape::ApplyEffect(rectShape, pathEffect);

  Path trianglePath = {};
  trianglePath.moveTo(500, 500);
  trianglePath.lineTo(550, 600);
  trianglePath.lineTo(450, 600);
  trianglePath.lineTo(500, 500);
  trianglePath.close();
  auto triangleShape = Shape::MakeFrom(trianglePath);
  auto cornerTriShape = Shape::ApplyEffect(triangleShape, pathEffect);
  Paint paint;
  paint.setColor(Color(0, 0, 0));
  canvas->drawShape(cornerRectshape, paint);
  canvas->drawShape(cornerTriShape, paint);
  EXPECT_TRUE(Baseline::Compare(surface, "CanvasTest/CornerShape"));
  canvas->clear();
  auto doubleCornerRectShape = Shape::ApplyEffect(cornerRectshape, pathEffect);
  auto doubleCornerTriShape = Shape::ApplyEffect(cornerTriShape, pathEffect);
  canvas->drawShape(doubleCornerRectShape, paint);
  canvas->drawShape(doubleCornerTriShape, paint);
  EXPECT_TRUE(Baseline::Compare(surface, "CanvasTest/CornerShapeDouble"));
  canvas->clear();
  auto tripleCornerRectShape = Shape::ApplyEffect(doubleCornerRectShape, pathEffect);
  auto tripleCornerTriShape = Shape::ApplyEffect(doubleCornerTriShape, pathEffect);
  canvas->drawShape(tripleCornerRectShape, paint);
  canvas->drawShape(tripleCornerTriShape, paint);
  EXPECT_TRUE(Baseline::Compare(surface, "CanvasTest/CornerShapeTriple"));

  canvas->clear();
  Path closeQuadPath = {};
  closeQuadPath.moveTo(50, 50);
  closeQuadPath.lineTo(80, 50);
  closeQuadPath.quadTo(100, 70, 80, 80);
  closeQuadPath.lineTo(80, 100);
  closeQuadPath.lineTo(50, 100);
  closeQuadPath.lineTo(50, 50);
  closeQuadPath.close();
  auto closeQuadShape = Shape::MakeFrom(closeQuadPath);
  canvas->drawShape(closeQuadShape, paint);
  EXPECT_TRUE(Baseline::Compare(surface, "CanvasTest/CloseQuadShape"));
  canvas->clear();
  auto cornerCloseQuadShape = Shape::ApplyEffect(closeQuadShape, pathEffect);
  canvas->drawShape(cornerCloseQuadShape, paint);
  EXPECT_TRUE(Baseline::Compare(surface, "CanvasTest/CloseQuadShapeCorner"));

  canvas->clear();
  Path openQuadPath = {};
  openQuadPath.moveTo(50, 50);
  openQuadPath.lineTo(80, 50);
  openQuadPath.quadTo(100, 70, 80, 80);
  openQuadPath.lineTo(80, 100);
  openQuadPath.lineTo(50, 100);
  auto openQuadShape = Shape::MakeFrom(openQuadPath);
  paint.setStyle(PaintStyle::Stroke);
  canvas->drawShape(openQuadShape, paint);
  EXPECT_TRUE(Baseline::Compare(surface, "CanvasTest/OpenQuadShape"));
  canvas->clear();
  auto cornerOpenQuadShape = Shape::ApplyEffect(openQuadShape, pathEffect);
  canvas->drawShape(cornerOpenQuadShape, paint);
  EXPECT_TRUE(Baseline::Compare(surface, "CanvasTest/OpenQuadShapeCorner"));

  canvas->clear();
  Path openConicPath = {};
  openConicPath.moveTo(50, 50);
  openConicPath.lineTo(80, 50);
  openConicPath.cubicTo(100, 50, 150, 80, 80, 80);
  openConicPath.lineTo(80, 100);
  openConicPath.lineTo(50, 100);
  auto openConicShape = Shape::MakeFrom(openConicPath);
  paint.setStyle(PaintStyle::Stroke);
  canvas->drawShape(openConicShape, paint);
  EXPECT_TRUE(Baseline::Compare(surface, "CanvasTest/OpenConicShape"));
  canvas->clear();
  auto cornerOpenConicShape = Shape::ApplyEffect(openConicShape, pathEffect);
  canvas->drawShape(cornerOpenConicShape, paint);
  EXPECT_TRUE(Baseline::Compare(surface, "CanvasTest/OpenConicShapeCorner"));

  canvas->clear();
  Path path = {};
  path.moveTo(50, 50);
  path.quadTo(60, 50, 220, 50);
  path.quadTo(220, 70, 220, 150);
  path.quadTo(200, 150, 50, 150);
  path.quadTo(50, 120, 50, 50);
  path.close();
  auto quadShape = Shape::MakeFrom(path);
  canvas->drawShape(quadShape, paint);
  EXPECT_TRUE(Baseline::Compare(surface, "CanvasTest/QuadRectShape"));

  canvas->clear();
  auto cornerShape = Shape::ApplyEffect(quadShape, pathEffect);
  canvas->drawShape(cornerShape, paint);
  EXPECT_TRUE(Baseline::Compare(surface, "CanvasTest/QuadRectShapeCorner"));
}

TGFX_TEST(CanvasTest, textEmojiMixedBlendModes1) {
  auto serifTypeface =
      Typeface::MakeFromPath(ProjectPath::Absolute("resources/font/NotoSerifSC-Regular.otf"));
  ASSERT_TRUE(serifTypeface != nullptr);

  std::string mixedText = "Hello TGFX! 🎨🎉😊🌟✨🚀💻❤️";

  ContextScope scope;
  auto context = scope.getContext();
  ASSERT_TRUE(context != nullptr);

  int surfaceWidth = 1200;
  int surfaceHeight = 800;
  auto surface = Surface::Make(context, surfaceWidth, surfaceHeight);
  ASSERT_TRUE(surface != nullptr);
  auto canvas = surface->getCanvas();

  // Create gradient background
  canvas->clear(Color::White());
  auto backgroundPaint = Paint();
  auto colors = {Color::FromRGBA(255, 200, 200, 255), Color::FromRGBA(200, 200, 255, 255)};
  auto positions = {0.0f, 1.0f};
  auto shader = Shader::MakeLinearGradient(
      Point::Make(0, 0), Point::Make(surfaceWidth, surfaceHeight), colors, positions);
  backgroundPaint.setShader(shader);
  canvas->drawRect(Rect::MakeWH(surfaceWidth, surfaceHeight), backgroundPaint);

  float fontSize = 32.f;
  float lineHeight = fontSize * 1.5f;
  float startY = 60.f;

  // Test different blend modes
  std::vector<BlendMode> blendModes = {
      BlendMode::SrcOver,   BlendMode::SrcIn,     BlendMode::Src,        BlendMode::Overlay,
      BlendMode::Darken,    BlendMode::Lighten,   BlendMode::ColorDodge, BlendMode::ColorBurn,
      BlendMode::HardLight, BlendMode::SoftLight, BlendMode::Difference, BlendMode::Exclusion};

  std::vector<std::string> blendModeNames = {"SrcOver",   "Multiply",  "Screen",     "Overlay",
                                             "Darken",    "Lighten",   "ColorDodge", "ColorBurn",
                                             "HardLight", "SoftLight", "Difference", "Exclusion"};

  for (size_t modeIndex = 0; modeIndex < blendModes.size(); ++modeIndex) {
    auto blendMode = blendModes[modeIndex];
    auto modeName = blendModeNames[modeIndex];

    float y = startY + modeIndex * lineHeight;
    float x = 20.f;

    // Draw blend mode label
    Paint labelPaint;
    labelPaint.setColor(Color::Black());
    auto labelFont = Font(serifTypeface, 16.f);
    canvas->drawSimpleText(modeName, x, y - 8, labelFont, labelPaint);

    // Process text using TextShaper for proper emoji handling
    auto positionedGlyphs = TextShaper::Shape(mixedText, serifTypeface);

    struct TextRun {
      std::vector<GlyphID> ids;
      std::vector<Point> positions;
      Font font;
    };
    std::vector<TextRun> textRuns;
    TextRun* run = nullptr;
    auto count = positionedGlyphs.glyphCount();
    float textX = x + 120;

    for (size_t i = 0; i < count; ++i) {
      auto typeface = positionedGlyphs.getTypeface(i);
      if (run == nullptr || run->font.getTypeface() != typeface) {
        textRuns.emplace_back();
        run = &textRuns.back();
        run->font = Font(typeface, fontSize);
      }
      auto glyphID = positionedGlyphs.getGlyphID(i);
      run->ids.emplace_back(glyphID);
      run->positions.push_back(Point{textX, y});
      textX += run->font.getAdvance(glyphID);
    }

    // Draw mixed text with current blend mode using proper glyph rendering
    Paint textPaint;
    textPaint.setColor(Color::FromRGBA(255, 100, 50, 200));
    textPaint.setBlendMode(blendMode);

    for (const auto& textRun : textRuns) {
      canvas->drawGlyphs(textRun.ids.data(), textRun.positions.data(), textRun.ids.size(),
                         textRun.font, textPaint);
    }
  }

  context->flushAndSubmit();
  EXPECT_TRUE(Baseline::Compare(surface, "CanvasTest/textEmojiMixedBlendModes"));
}

TGFX_TEST(CanvasTest, textEmojiMixedBlendModes2) {
  auto serifTypeface =
      Typeface::MakeFromPath(ProjectPath::Absolute("resources/font/NotoSerifSC-Regular.otf"));
  ASSERT_TRUE(serifTypeface != nullptr);

  ContextScope scope;
  auto context = scope.getContext();
  ASSERT_TRUE(context != nullptr);

  int surfaceWidth = 600;
  int surfaceHeight = 400;
  auto surface = Surface::Make(context, surfaceWidth, surfaceHeight);
  ASSERT_TRUE(surface != nullptr);
  auto canvas = surface->getCanvas();

  // Create colorful background with circles
  canvas->clear(Color::FromRGBA(240, 240, 255, 255));

  // Test emoji and text with different blend modes in layers
  std::vector<std::pair<std::string, BlendMode>> textBlendPairs = {{"🎨Art", BlendMode::SrcOver},
                                                                   {"🎨Art", BlendMode::SrcIn},
                                                                   {"🎭Mix", BlendMode::Src},
                                                                   {"🚀Fast", BlendMode::SrcATop},
                                                                   {"🎪Fun", BlendMode::SrcOut}};

  float fontSize = 36.f;

  for (size_t i = 0; i < textBlendPairs.size(); ++i) {
    auto& pair = textBlendPairs[i];
    auto& text = pair.first;
    auto blendMode = pair.second;

    float x = 50 + (i % 3) * 180;
    float y = 120 + (i / 3) * 120;

    // Process text using TextShaper for proper emoji handling
    auto positionedGlyphs = TextShaper::Shape(text, serifTypeface);

    struct TextRun {
      std::vector<GlyphID> ids;
      std::vector<Point> positions;
      Font font;
    };
    std::vector<TextRun> textRuns;
    TextRun* run = nullptr;
    auto count = positionedGlyphs.glyphCount();
    float textX = x;

    for (size_t j = 0; j < count; ++j) {
      auto typeface = positionedGlyphs.getTypeface(j);
      if (run == nullptr || run->font.getTypeface() != typeface) {
        textRuns.emplace_back();
        run = &textRuns.back();
        run->font = Font(typeface, fontSize);
      }
      auto glyphID = positionedGlyphs.getGlyphID(j);
      run->ids.emplace_back(glyphID);
      run->positions.push_back(Point{textX, y});
      textX += run->font.getAdvance(glyphID);
    }

    Paint textPaint;
    textPaint.setColor(Color::FromRGBA(255, 50, 100, 220));
    textPaint.setBlendMode(blendMode);

    for (const auto& textRun : textRuns) {
      canvas->drawGlyphs(textRun.ids.data(), textRun.positions.data(), textRun.ids.size(),
                         textRun.font, textPaint);
    }
  }

  context->flushAndSubmit();
  EXPECT_TRUE(Baseline::Compare(surface, "CanvasTest/textEmojiMixedBlendModes2"));
}

TGFX_TEST(CanvasTest, complexEmojiTextBlending) {
  auto serifTypeface =
      Typeface::MakeFromPath(ProjectPath::Absolute("resources/font/NotoSerifSC-Regular.otf"));
  ASSERT_TRUE(serifTypeface != nullptr);

  ContextScope scope;
  auto context = scope.getContext();
  ASSERT_TRUE(context != nullptr);

  int surfaceWidth = 800;
  int surfaceHeight = 600;
  auto surface = Surface::Make(context, surfaceWidth, surfaceHeight);
  ASSERT_TRUE(surface != nullptr);
  auto canvas = surface->getCanvas();

  // Create complex background pattern
  canvas->clear(Color::White());

  // Draw gradient rectangles as background
  for (int i = 0; i < 8; ++i) {
    for (int j = 0; j < 6; ++j) {
      Paint rectPaint;
      auto hue = (i * 45 + j * 30) % 360;
      // Convert HSL to RGB approximation
      auto r = static_cast<uint8_t>(128 + 100 * sin(hue * 3.14159f / 180.0f));
      auto g = static_cast<uint8_t>(128 + 100 * sin((hue + 120) * 3.14159f / 180.0f));
      auto b = static_cast<uint8_t>(128 + 100 * sin((hue + 240) * 3.14159f / 180.0f));
      auto color = Color::FromRGBA(r, g, b, 77);  // 0.3f * 255
      rectPaint.setColor(color);
      canvas->drawRect(Rect::MakeXYWH(i * 100, j * 100, 100, 100), rectPaint);
    }
  }

  // Complex text with various emoji sequences
  std::vector<std::string> complexTexts = {"👨‍👩‍👧‍👦Family测试",
                                           "🏳️‍🌈Flag🇨🇳China",
                                           "👨🏼‍🦱Hair👩🏾‍💻Code",
                                           "🤡🎭🎪🎨艺术Art",
                                           "🌍🌎🌏World世界",
                                           "🎵🎶🎼音乐Music"};

  std::vector<BlendMode> complexBlendModes = {BlendMode::Multiply,   BlendMode::Screen,
                                              BlendMode::Overlay,    BlendMode::SoftLight,
                                              BlendMode::Difference, BlendMode::ColorBurn};

  float fontSize = 28.f;

  for (size_t i = 0; i < complexTexts.size(); ++i) {
    auto& text = complexTexts[i];
    auto blendMode = complexBlendModes[i];

    float x = 20 + (i % 2) * 380;
    float y = 80 + (i / 2) * 100;

    // Process text using TextShaper for proper emoji handling
    auto positionedGlyphs = TextShaper::Shape(text, serifTypeface);

    struct TextRun {
      std::vector<GlyphID> ids;
      std::vector<Point> positions;
      Font font;
    };
    std::vector<TextRun> textRuns;
    TextRun* run = nullptr;
    auto count = positionedGlyphs.glyphCount();
    float textX = x;

    for (size_t j = 0; j < count; ++j) {
      auto typeface = positionedGlyphs.getTypeface(j);
      if (run == nullptr || run->font.getTypeface() != typeface) {
        textRuns.emplace_back();
        run = &textRuns.back();
        run->font = Font(typeface, fontSize);
      }
      auto glyphID = positionedGlyphs.getGlyphID(j);
      run->ids.emplace_back(glyphID);
      run->positions.push_back(Point{textX, y});
      textX += run->font.getAdvance(glyphID);
    }

    // Draw text with blend mode
    Paint textPaint;
    textPaint.setColor(Color::FromRGBA(40, 80, 160, 255));
    textPaint.setBlendMode(blendMode);

    for (const auto& textRun : textRuns) {
      canvas->drawGlyphs(textRun.ids.data(), textRun.positions.data(), textRun.ids.size(),
                         textRun.font, textPaint);
    }

    // Draw blend mode label
    Paint labelPaint;
    labelPaint.setColor(Color::Black());
    auto labelFont = Font(serifTypeface, 12.f);
    std::string label = "BlendMode: " + std::to_string(static_cast<int>(blendMode));
    canvas->drawSimpleText(label, x, y + 15, labelFont, labelPaint);
  }

  context->flushAndSubmit();
  EXPECT_TRUE(Baseline::Compare(surface, "CanvasTest/complexEmojiTextBlending"));
}

TGFX_TEST(CanvasTest, emojiTextStrokeBlending) {
  auto serifTypeface =
      Typeface::MakeFromPath(ProjectPath::Absolute("resources/font/NotoSerifSC-Regular.otf"));
  ASSERT_TRUE(serifTypeface != nullptr);

  ContextScope scope;
  auto context = scope.getContext();
  ASSERT_TRUE(context != nullptr);

  int surfaceWidth = 700;
  int surfaceHeight = 500;
  auto surface = Surface::Make(context, surfaceWidth, surfaceHeight);
  ASSERT_TRUE(surface != nullptr);
  auto canvas = surface->getCanvas();

  // Rainbow gradient background
  canvas->clear(Color::Black());
  auto colors = {Color::FromRGBA(255, 0, 0, 255),   Color::FromRGBA(255, 127, 0, 255),
                 Color::FromRGBA(255, 255, 0, 255), Color::FromRGBA(0, 255, 0, 255),
                 Color::FromRGBA(0, 0, 255, 255),   Color::FromRGBA(75, 0, 130, 255),
                 Color::FromRGBA(148, 0, 211, 255)};
  auto positions = {0.0f, 0.16f, 0.33f, 0.5f, 0.66f, 0.83f, 1.0f};
  auto shader = Shader::MakeLinearGradient(Point::Make(0, 0), Point::Make(0, surfaceHeight), colors,
                                           positions);
  Paint bgPaint;
  bgPaint.setShader(shader);
  canvas->drawRect(Rect::MakeWH(surfaceWidth, surfaceHeight), bgPaint);

  // Test stroke and fill with different blend modes
  std::string emojiText = "🎨🌈🎭🎪🚀";
  std::string normalText = "ArtRainbowMask";

  float fontSize = 48.f;

  std::vector<BlendMode> strokeBlendModes = {BlendMode::SrcOver, BlendMode::Multiply,
                                             BlendMode::Screen, BlendMode::Overlay,
                                             BlendMode::Difference};

  for (size_t i = 0; i < strokeBlendModes.size(); ++i) {
    auto blendMode = strokeBlendModes[i];
    float y = 80 + i * 80;

    // Process emoji text using TextShaper
    auto emojiPositionedGlyphs = TextShaper::Shape(emojiText, serifTypeface);
    struct TextRun {
      std::vector<GlyphID> ids;
      std::vector<Point> positions;
      Font font;
    };
    std::vector<TextRun> emojiTextRuns;
    TextRun* emojiRun = nullptr;
    auto emojiCount = emojiPositionedGlyphs.glyphCount();
    float emojiX = 50;

    for (size_t j = 0; j < emojiCount; ++j) {
      auto typeface = emojiPositionedGlyphs.getTypeface(j);
      if (emojiRun == nullptr || emojiRun->font.getTypeface() != typeface) {
        emojiTextRuns.emplace_back();
        emojiRun = &emojiTextRuns.back();
        emojiRun->font = Font(typeface, fontSize);
      }
      auto glyphID = emojiPositionedGlyphs.getGlyphID(j);
      emojiRun->ids.emplace_back(glyphID);
      emojiRun->positions.push_back(Point{emojiX, y});
      emojiX += emojiRun->font.getAdvance(glyphID);
    }

    // Draw emoji with stroke and fill
    Paint emojiStrokePaint;
    emojiStrokePaint.setColor(Color::White());
    emojiStrokePaint.setStyle(PaintStyle::Stroke);
    emojiStrokePaint.setStrokeWidth(3.0f);
    emojiStrokePaint.setBlendMode(blendMode);

    Paint emojiFillPaint;
    emojiFillPaint.setColor(Color::FromRGBA(255, 200, 100, 200));
    emojiFillPaint.setBlendMode(blendMode);

    for (const auto& textRun : emojiTextRuns) {
      canvas->drawGlyphs(textRun.ids.data(), textRun.positions.data(), textRun.ids.size(),
                         textRun.font, emojiStrokePaint);
      canvas->drawGlyphs(textRun.ids.data(), textRun.positions.data(), textRun.ids.size(),
                         textRun.font, emojiFillPaint);
    }

    // Process normal text using TextShaper
    auto normalPositionedGlyphs = TextShaper::Shape(normalText, serifTypeface);
    std::vector<TextRun> normalTextRuns;
    TextRun* normalRun = nullptr;
    auto normalCount = normalPositionedGlyphs.glyphCount();
    float normalX = 350;

    for (size_t j = 0; j < normalCount; ++j) {
      auto typeface = normalPositionedGlyphs.getTypeface(j);
      if (normalRun == nullptr || normalRun->font.getTypeface() != typeface) {
        normalTextRuns.emplace_back();
        normalRun = &normalTextRuns.back();
        normalRun->font = Font(typeface, fontSize);
      }
      auto glyphID = normalPositionedGlyphs.getGlyphID(j);
      normalRun->ids.emplace_back(glyphID);
      normalRun->positions.push_back(Point{normalX, y});
      normalX += normalRun->font.getAdvance(glyphID);
    }

    // Draw normal text for comparison
    Paint textStrokePaint;
    textStrokePaint.setColor(Color::Green());
    textStrokePaint.setStyle(PaintStyle::Stroke);
    textStrokePaint.setStrokeWidth(2.0f);
    textStrokePaint.setBlendMode(blendMode);

    Paint textFillPaint;
    textFillPaint.setColor(Color::FromRGBA(100, 150, 255, 200));
    textFillPaint.setBlendMode(blendMode);

    for (const auto& textRun : normalTextRuns) {
      canvas->drawGlyphs(textRun.ids.data(), textRun.positions.data(), textRun.ids.size(),
                         textRun.font, textStrokePaint);
      canvas->drawGlyphs(textRun.ids.data(), textRun.positions.data(), textRun.ids.size(),
                         textRun.font, textFillPaint);
    }
  }

  context->flushAndSubmit();
  EXPECT_TRUE(Baseline::Compare(surface, "CanvasTest/emojiTextStrokeBlending"));
}

TGFX_TEST(CanvasTest, textEmojiOverlayBlendModes) {
  auto serifTypeface =
      Typeface::MakeFromPath(ProjectPath::Absolute("resources/font/NotoSerifSC-Regular.otf"));
  ASSERT_TRUE(serifTypeface != nullptr);

  ContextScope scope;
  auto context = scope.getContext();
  ASSERT_TRUE(context != nullptr);

  int surfaceWidth = 1200;
  int surfaceHeight = 900;
  auto surface = Surface::Make(context, surfaceWidth, surfaceHeight);
  ASSERT_TRUE(surface != nullptr);
  auto canvas = surface->getCanvas();

  // Create striped background
  canvas->clear(Color::FromRGBA(230, 230, 250, 255));
  Paint stripePaint;
  stripePaint.setColor(Color::FromRGBA(200, 220, 240, 255));
  for (int i = 0; i < surfaceHeight; i += 20) {
    if ((i / 20) % 2 == 0) {
      canvas->drawRect(Rect::MakeXYWH(0, i, surfaceWidth, 20), stripePaint);
    }
  }

  float fontSize = 36.f;
  float lineHeight = 80.f;
  float startY = 60.f;

  // Test different blend modes for emoji overlays on text
  std::vector<BlendMode> blendModes = {
      BlendMode::SrcOver,   BlendMode::SrcIn,     BlendMode::SrcOut,     BlendMode::SrcATop,
      BlendMode::DstOver,   BlendMode::DstIn,     BlendMode::DstOut,     BlendMode::DstATop,
      BlendMode::Xor,       BlendMode::Multiply,  BlendMode::Screen,     BlendMode::Overlay,
      BlendMode::Darken,    BlendMode::Lighten,   BlendMode::ColorDodge, BlendMode::ColorBurn,
      BlendMode::HardLight, BlendMode::SoftLight, BlendMode::Difference, BlendMode::Exclusion};

  std::vector<std::string> blendModeNames = {
      "SrcOver", "SrcIn",      "SrcOut",    "SrcATop",   "DstOver",   "DstIn",      "DstOut",
      "DstATop", "Xor",        "Plus",      "Multiply",  "Screen",    "Overlay",    "Darken",
      "Lighten", "ColorDodge", "ColorBurn", "HardLight", "SoftLight", "Difference", "Exclusion"};

  std::string baseText = "Hello 世界";
  std::string emojiText = "🎨🎉🌟";

  for (size_t modeIndex = 0; modeIndex < blendModes.size(); ++modeIndex) {
    auto blendMode = blendModes[modeIndex];
    auto modeName = blendModeNames[modeIndex];

    float y = startY + (modeIndex / 3) * lineHeight;
    float x = 50.f + (modeIndex % 3) * 380.f;

    // Draw blend mode label
    Paint labelPaint;
    labelPaint.setColor(Color::Black());
    auto labelFont = Font(serifTypeface, 14.f);
    canvas->drawSimpleText(modeName, x, y - 20, labelFont, labelPaint);

    // First draw base text layer
    auto basePositionedGlyphs = TextShaper::Shape(baseText, serifTypeface);

    struct TextRun {
      std::vector<GlyphID> ids;
      std::vector<Point> positions;
      Font font;
    };
    std::vector<TextRun> baseTextRuns;
    TextRun* baseRun = nullptr;
    auto baseCount = basePositionedGlyphs.glyphCount();
    float baseX = x;

    for (size_t i = 0; i < baseCount; ++i) {
      auto typeface = basePositionedGlyphs.getTypeface(i);
      if (baseRun == nullptr || baseRun->font.getTypeface() != typeface) {
        baseTextRuns.emplace_back();
        baseRun = &baseTextRuns.back();
        baseRun->font = Font(typeface, fontSize);
      }
      auto glyphID = basePositionedGlyphs.getGlyphID(i);
      baseRun->ids.emplace_back(glyphID);
      baseRun->positions.push_back(Point{baseX, y});
      baseX += baseRun->font.getAdvance(glyphID);
    }

    // Draw base text with semi-transparent blue
    Paint baseTextPaint;
    baseTextPaint.setColor(Color::FromRGBA(50, 100, 200, 180));
    baseTextPaint.setBlendMode(BlendMode::SrcOver);

    for (const auto& textRun : baseTextRuns) {
      canvas->drawGlyphs(textRun.ids.data(), textRun.positions.data(), textRun.ids.size(),
                         textRun.font, baseTextPaint);
    }

    // Then overlay emoji with different blend modes
    auto emojiPositionedGlyphs = TextShaper::Shape(emojiText, serifTypeface);
    std::vector<TextRun> emojiTextRuns;
    TextRun* emojiRun = nullptr;
    auto emojiCount = emojiPositionedGlyphs.glyphCount();
    float emojiX = x + 20;

    for (size_t i = 0; i < emojiCount; ++i) {
      auto typeface = emojiPositionedGlyphs.getTypeface(i);
      if (emojiRun == nullptr || emojiRun->font.getTypeface() != typeface) {
        emojiTextRuns.emplace_back();
        emojiRun = &emojiTextRuns.back();
        emojiRun->font = Font(typeface, fontSize);
      }
      auto glyphID = emojiPositionedGlyphs.getGlyphID(i);
      emojiRun->ids.emplace_back(glyphID);
      emojiRun->positions.push_back(Point{emojiX, y + 5});
      emojiX += emojiRun->font.getAdvance(glyphID);
    }

    // Draw overlaid emoji with the current blend mode
    Paint emojiPaint;
    emojiPaint.setColor(Color::FromRGBA(255, 150, 50, 200));
    emojiPaint.setBlendMode(blendMode);

    for (const auto& textRun : emojiTextRuns) {
      canvas->drawGlyphs(textRun.ids.data(), textRun.positions.data(), textRun.ids.size(),
                         textRun.font, emojiPaint);
    }
  }

  context->flushAndSubmit();
  EXPECT_TRUE(Baseline::Compare(surface, "CanvasTest/textEmojiOverlayBlendModes"));
}

TGFX_TEST(CanvasTest, RotateImageRect) {
  ContextScope scope;
  auto context = scope.getContext();
  ASSERT_TRUE(context != nullptr);

  int surfaceWidth = 100;
  int surfaceHeight = 100;
  auto surface = Surface::Make(context, surfaceWidth, surfaceHeight);
  ASSERT_TRUE(surface != nullptr);
  auto canvas = surface->getCanvas();
  auto image = MakeImage("resources/apitest/imageReplacement.png");
  image = image->makeOriented(Orientation::RightBottom);
  ASSERT_TRUE(image != nullptr);

  auto srcRect = Rect::MakeXYWH(20, 20, 40, 40);
  auto dstRect = Rect::MakeXYWH(0, 0, 100, 100);
  canvas->drawImageRect(image, srcRect, dstRect, {}, nullptr, SrcRectConstraint::Strict);
  context->flushAndSubmit();
  EXPECT_TRUE(Baseline::Compare(surface, "CanvasTest/RotateImageRect"));
}

TGFX_TEST(CanvasTest, ScaleImage) {
  ContextScope scope;
  auto context = scope.getContext();
  ASSERT_TRUE(context != nullptr);
  auto image = MakeImage("resources/apitest/imageReplacement.png");
  auto scaledImage = image->makeScaled(image->width(), image->height());
  EXPECT_TRUE(scaledImage == image);
  image = MakeImage("resources/apitest/rotation.jpg");
  scaledImage = ScaleImage(image, 0.15f);
  EXPECT_FALSE(scaledImage->hasMipmaps());
  EXPECT_FALSE(scaledImage == image);
  EXPECT_EQ(scaledImage->width(), 454);
  EXPECT_EQ(scaledImage->height(), 605);
  ASSERT_TRUE(image != nullptr);
  auto surface = Surface::Make(context, 1100, 1400);
  auto canvas = surface->getCanvas();
  canvas->drawImage(scaledImage);
  EXPECT_TRUE(Baseline::Compare(surface, "CanvasTest/scaled_image"));
  canvas->clear();
  image = image->makeMipmapped(true);
  EXPECT_TRUE(image->hasMipmaps());
  SamplingOptions sampling(FilterMode::Linear, MipmapMode::Linear);
  scaledImage = ScaleImage(image, 0.15f, sampling);
  EXPECT_TRUE(scaledImage->hasMipmaps());
  canvas->drawImage(scaledImage, 100, 100);
  EXPECT_TRUE(Baseline::Compare(surface, "CanvasTest/scaled_mipmap"));
  canvas->clear();
  scaledImage = scaledImage->makeMipmapped(false);
  EXPECT_FALSE(scaledImage->hasMipmaps());
  scaledImage = ScaleImage(scaledImage, 2.0f, sampling);
  EXPECT_FALSE(scaledImage->hasMipmaps());
  scaledImage = scaledImage->makeMipmapped(true);
  EXPECT_TRUE(scaledImage->hasMipmaps());
  EXPECT_EQ(scaledImage->width(), 908);
  EXPECT_EQ(scaledImage->height(), 1210);
  canvas->drawImage(scaledImage);
  EXPECT_TRUE(Baseline::Compare(surface, "CanvasTest/scaled_scale_up"));
  canvas->clear();
  canvas->clipRect(Rect::MakeXYWH(100, 100, 500, 500));
  canvas->drawImage(scaledImage);
  EXPECT_TRUE(Baseline::Compare(surface, "CanvasTest/scaled_clip"));
  auto imagePath = "resources/apitest/rotation.jpg";
  image = MakeImage(imagePath);
  auto newWidth = image->width() / 8;
  auto newHeight = image->height() / 8;
  scaledImage = image->makeScaled(newWidth, newHeight);
  canvas->clear();
  canvas->drawImage(scaledImage);
  EXPECT_TRUE(Baseline::Compare(surface, "CanvasTest/scaled_imageCodec_box_filter"));
  auto codec = MakeImageCodec(imagePath);
  ASSERT_TRUE(codec != nullptr);
  Bitmap bitmap(codec->width(), codec->height(), false);
  ASSERT_FALSE(bitmap.isEmpty());
  Pixmap pixmap(bitmap);
  auto result = codec->readPixels(pixmap.info(), pixmap.writablePixels());
  pixmap.reset();
  EXPECT_TRUE(result);
  image = Image::MakeFrom(bitmap);
  newWidth = image->width() / 8;
  newHeight = image->height() / 8;
  scaledImage = image->makeScaled(newWidth, newHeight);
  canvas->clear();
  canvas->drawImage(scaledImage);
  EXPECT_TRUE(Baseline::Compare(surface, "CanvasTest/scaled_imageBuffer_box_filter"));
}

TGFX_TEST(CanvasTest, ScalePictureImage) {
  ContextScope scope;
  auto context = scope.getContext();
  ASSERT_TRUE(context != nullptr);
  auto image = MakeImage("resources/apitest/rotation.jpg");
  Recorder recorder;
  auto canvas = recorder.beginRecording();
  auto filter = ImageFilter::DropShadow(10, 10, 0, 0, Color::Black());
  auto paint = Paint();
  paint.setImageFilter(filter);
  canvas->clipRect(Rect::MakeLTRB(100, 100, 600, 800));
  canvas->scale(0.15f, 0.15f);
  canvas->drawImage(image, 0, 0, &paint);
  auto picture = recorder.finishRecordingAsPicture();
  auto bounds = picture->getBounds();
  bounds.roundOut();
  auto pictureMatrix = Matrix::MakeTrans(-bounds.left, -bounds.top);
  image = Image::MakeFrom(picture, static_cast<int>(bounds.width()),
                          static_cast<int>(bounds.height()), &pictureMatrix);
  auto surface = Surface::Make(context, 1100, 1400);
  canvas = surface->getCanvas();
  canvas->drawImage(image);
  EXPECT_TRUE(Baseline::Compare(surface, "CanvasTest/pic_scaled_image_origin"));
  auto scaledImage = ScaleImage(image, 0.55f);
  canvas->clear();
  canvas->drawImage(scaledImage);
  EXPECT_TRUE(Baseline::Compare(surface, "CanvasTest/pic_scaled_image"));
  canvas->clear();
  SamplingOptions sampling(FilterMode::Linear, MipmapMode::Linear);
  scaledImage = ScaleImage(scaledImage, 2.f, sampling);
  EXPECT_EQ(scaledImage->width(), 400);
  EXPECT_EQ(scaledImage->height(), 566);
  canvas->drawImage(scaledImage);
  EXPECT_TRUE(Baseline::Compare(surface, "CanvasTest/pic_scaled_scale_up"));
  canvas->clear();
  canvas->clipRect(Rect::MakeXYWH(100, 100, 500, 500));
  canvas->drawImage(scaledImage);
  EXPECT_TRUE(Baseline::Compare(surface, "CanvasTest/pic_scaled_pic_clip"));
}

TGFX_TEST(CanvasTest, RasterizedMipmapImage) {
  ContextScope scope;
  auto context = scope.getContext();
  ASSERT_TRUE(context != nullptr);
  auto image = MakeImage("resources/apitest/imageReplacement.png");
  auto originKey = std::static_pointer_cast<RasterizedImage>(image)->getTextureKey();
  auto textureProxy = context->proxyProvider()->findOrWrapTextureProxy(originKey);
  EXPECT_TRUE(textureProxy == nullptr);
  auto surface = Surface::Make(context, 300, 300);
  auto canvas = surface->getCanvas();
  canvas->drawImage(image);
  context->flushAndSubmit();
  textureProxy = context->proxyProvider()->findOrWrapTextureProxy(originKey);
  EXPECT_TRUE(textureProxy != nullptr);

  image = image->makeMipmapped(true);
  EXPECT_TRUE(image->hasMipmaps());
  auto mipmapKey = std::static_pointer_cast<RasterizedImage>(image)->getTextureKey();
  EXPECT_TRUE(mipmapKey != originKey);
  auto mipmapTexture = context->proxyProvider()->findOrWrapTextureProxy(mipmapKey);
  EXPECT_TRUE(mipmapTexture == nullptr);
  canvas->drawImage(image);
  context->flushAndSubmit();
  mipmapTexture = context->proxyProvider()->findOrWrapTextureProxy(mipmapKey);
  EXPECT_TRUE(mipmapTexture != nullptr);

  image = image->makeMipmapped(false);
  EXPECT_FALSE(image->hasMipmaps());
  EXPECT_TRUE(originKey == std::static_pointer_cast<RasterizedImage>(image)->getTextureKey());

  textureProxy = context->proxyProvider()->findOrWrapTextureProxy(originKey);
  EXPECT_TRUE(textureProxy != nullptr);
  image = image->makeMipmapped(true);
  EXPECT_TRUE(image->hasMipmaps());
  EXPECT_TRUE(mipmapKey == std::static_pointer_cast<RasterizedImage>(image)->getTextureKey());
  mipmapTexture = context->proxyProvider()->findOrWrapTextureProxy(mipmapKey);
  EXPECT_TRUE(mipmapTexture != nullptr);
}

TGFX_TEST(CanvasTest, RoundRectRadii) {
  ContextScope scope;
  auto context = scope.getContext();
  ASSERT_TRUE(context != nullptr);

  auto rect = Rect::MakeWH(250, 150);
  std::array<Point, 4> radii = {Point{20, 20}, Point{60, 60}, Point{10, 10}, Point{0, 0}};
  Path path = {};
  path.addRoundRect(rect, radii);
  auto surface = Surface::Make(context, 400, 200);
  auto canvas = surface->getCanvas();
  canvas->setMatrix(Matrix::MakeTrans(75, 25));
  Paint paint;
  paint.setColor(Color::Blue());
  paint.setStrokeWidth(10.f);
  canvas->drawPath(path, paint);
  EXPECT_TRUE(Baseline::Compare(surface, "CanvasTest/roundRectRadii"));

  radii[1] = {60, 20};
  Path path2 = {};
  path2.addRoundRect(rect, radii);
  paint.setColor(Color::Red());
  paint.setStyle(PaintStyle::Stroke);
  paint.setStrokeWidth(10.f);
  canvas->clear();
  canvas->drawPath(path2, paint);
  EXPECT_TRUE(Baseline::Compare(surface, "CanvasTest/roundRectRadiiStroke"));
}

TGFX_TEST(CanvasTest, ScaleTest) {
  ContextScope scope;
  auto context = scope.getContext();
  ASSERT_TRUE(context != nullptr);
  auto surface = Surface::Make(context, 250, 250);
  ASSERT_TRUE(surface != nullptr);
  auto canvas = surface->getCanvas();
  canvas->clear(Color::White());
  auto image = MakeImage("resources/apitest/imageReplacement.png");
  EXPECT_TRUE(image != nullptr);
  auto subsetImage = image->makeSubset(Rect::MakeXYWH(20, 20, 50, 50));
  EXPECT_TRUE(subsetImage != nullptr);
  auto scaledImage = ScaleImage(subsetImage, 0.9f);
  EXPECT_TRUE(scaledImage != nullptr);
  EXPECT_TRUE(scaledImage->type() == Image::Type::Subset);
  canvas->drawImage(scaledImage, 10, 10);
  scaledImage = ScaleImage(subsetImage, 0.51f);
  EXPECT_TRUE(scaledImage != nullptr);
  EXPECT_TRUE(scaledImage->type() == Image::Type::Scaled);
  canvas->drawImage(scaledImage, 70, 10);
  image = MakeImage("resources/apitest/rgbaaa.png");
  EXPECT_TRUE(image != nullptr);
  image = image->makeRGBAAA(512, 512, 512, 0);
  image = image->makeSubset(Rect::MakeXYWH(20, 20, 300, 300));
  EXPECT_TRUE(image != nullptr);
  auto scaledImage2 = ScaleImage(image, 0.25f);
  EXPECT_TRUE(scaledImage2 != nullptr);
  EXPECT_TRUE(scaledImage2->type() == Image::Type::RGBAAA);
  canvas->drawImage(scaledImage2, 10, 100);
  scaledImage2 = ScaleImage(image, 0.3f);
  EXPECT_TRUE(scaledImage2 != nullptr);
  EXPECT_TRUE(scaledImage2->type() == Image::Type::Scaled);
  canvas->drawImage(scaledImage2, 150, 100);
  EXPECT_TRUE(Baseline::Compare(surface, "CanvasTest/ScaleTest"));
}

TGFX_TEST(CanvasTest, drawScaleImage) {
  ContextScope scope;
  auto context = scope.getContext();
  ASSERT_TRUE(context != nullptr);
  auto imagePath = "resources/apitest/rotation.jpg";
  auto codec = MakeImageCodec(imagePath);
  ASSERT_TRUE(codec != nullptr);
  auto image = Image::MakeFrom(codec);
  ASSERT_TRUE(image != nullptr);
  Recorder recorder = {};
  auto canvas = recorder.beginRecording();
  auto paint = Paint();
  paint.setColor(Color::Red());
  auto rect1 = Rect::MakeWH(1000, 1000);
  auto rect2 = Rect::MakeXYWH(1000, 2000, 1000, 1000);
  canvas->drawImage(image);
  canvas->drawRect(rect1, paint);
  canvas->drawRect(rect2, paint);
  auto singleImageRecord = recorder.finishRecordingAsPicture();
  auto pictureImage = Image::MakeFrom(singleImageRecord, image->width(), image->height());
  pictureImage = pictureImage->makeRasterized();
  auto scale = 0.5f;
  auto width = static_cast<int>(image->width() * scale);
  auto height = static_cast<int>(image->height() * scale);
  auto matrix = Matrix::MakeScale(scale);
  auto surface = Surface::Make(context, width, height);
  canvas = surface->getCanvas();
  canvas->setMatrix(matrix);
  canvas->drawImage(pictureImage);
  EXPECT_TRUE(Baseline::Compare(surface, "CanvasTest/drawScalePictureImage"));
  auto scaleImage = image->makeScaled(width, height);
  canvas->clear();
  canvas->setMatrix(matrix);
  canvas->drawImage(scaleImage);
  EXPECT_TRUE(Baseline::Compare(surface, "CanvasTest/drawScaleCodecImage"));
  auto rect = Rect::MakeXYWH(500, 1000, 2000, 1000);
  auto subImage = image->makeSubset(rect)->makeRasterized();
  canvas->clear();
  canvas->setMatrix(matrix);
  canvas->drawImage(subImage);
  EXPECT_TRUE(Baseline::Compare(surface, "CanvasTest/drawScaleSubImage"));
  Bitmap bitmap(codec->width(), codec->height(), false);
  ASSERT_FALSE(bitmap.isEmpty());
  Pixmap pixmap(bitmap);
  auto result = codec->readPixels(pixmap.info(), pixmap.writablePixels());
  pixmap.reset();
  EXPECT_TRUE(result);
  auto bufferImage = Image::MakeFrom(bitmap);
  width = static_cast<int>(bufferImage->width() * scale);
  height = static_cast<int>(bufferImage->height() * scale);
  scaleImage = bufferImage->makeScaled(width, height);
  canvas->clear();
  canvas->setMatrix(matrix);
  canvas->drawImage(scaleImage);
  EXPECT_TRUE(Baseline::Compare(surface, "CanvasTest/drawScaleBufferImage"));
}

TGFX_TEST(CanvasTest, RRectBlendMode) {
  ContextScope scope;
  auto context = scope.getContext();
  ASSERT_TRUE(context != nullptr);
  auto surface = Surface::Make(context, 200, 200);
  ASSERT_TRUE(surface != nullptr);
  auto canvas = surface->getCanvas();
  canvas->clear(Color::White());
  Paint paint;
  paint.setColor(Color::FromRGBA(255, 0, 0, 255));
  paint.setBlendMode(BlendMode::Darken);
  auto path = Path();
  path.addRoundRect(Rect::MakeXYWH(25, 25, 150, 150), 20, 20);
  canvas->drawPath(path, paint);
  EXPECT_TRUE(Baseline::Compare(surface, "CanvasTest/RRectBlendMode"));
}

TGFX_TEST(CanvasTest, MatrixShapeStroke) {
  ContextScope scope;
  auto* context = scope.getContext();
  ASSERT_TRUE(context != nullptr);
  auto surface = Surface::Make(context, 200, 200);
  ASSERT_TRUE(surface != nullptr);
  auto* canvas = surface->getCanvas();

  Paint paint;
  paint.setAntiAlias(true);
  paint.setColor(Color::FromRGBA(255, 0, 0, 255));
  paint.setStyle(PaintStyle::Stroke);
  paint.setStroke(Stroke(1.0f));

  auto path = Path();
  path.addRoundRect(Rect::MakeXYWH(0, 0, 8, 8), 2, 2);
  auto shape = Shape::MakeFrom(path);
  shape = Shape::ApplyMatrix(shape, Matrix::MakeScale(20, 20));
  canvas->translate(20, 20);
  canvas->drawShape(shape, paint);

  EXPECT_TRUE(Baseline::Compare(surface, "CanvasTest/MatrixShapeStroke"));
}

<<<<<<< HEAD
TGFX_TEST(CanvasTest, Matrix3DShapeStroke) {
  ContextScope scope;
  auto* context = scope.getContext();
  ASSERT_TRUE(context != nullptr);
  auto surface = Surface::Make(context, 300, 300);
  ASSERT_TRUE(surface != nullptr);
  auto* canvas = surface->getCanvas();

  auto origin = Point::Make(100, 100);
  auto originTranslateMatrix = Matrix3D::MakeTranslate(origin.x, origin.y, 0.f);
  Size pathSize = {100, 100};
  auto anchor = Point::Make(0.5f, 0.5f);
  auto invOffsetToAnchorMatrix =
      Matrix3D::MakeTranslate(anchor.x * pathSize.width, anchor.y * pathSize.height, 0);
  auto perspectiveMatrix = Matrix3D::I();
  constexpr float eyeDistance = 1200.f;
  constexpr float farZ = -1000.f;
  constexpr float shift = 10.f;
  const float nearZ = eyeDistance - shift;
  const float m22 = (2 - (farZ + nearZ) / eyeDistance) / (farZ - nearZ);
  perspectiveMatrix.setRowColumn(2, 2, m22);
  const float m23 = -1.f + nearZ / eyeDistance - perspectiveMatrix.getRowColumn(2, 2) * nearZ;
  perspectiveMatrix.setRowColumn(2, 3, m23);
  perspectiveMatrix.setRowColumn(3, 2, -1.f / eyeDistance);
  auto modelMatrix = Matrix3D::MakeScale(2, 2, 1);
  modelMatrix.postRotate({0, 0, 1}, 45);
  modelMatrix.postRotate({1, 0, 0}, 45);
  modelMatrix.postRotate({0, 1, 0}, 45);
  modelMatrix.postTranslate(0, 0, -20);
  auto offsetToAnchorMatrix =
      Matrix3D::MakeTranslate(-anchor.x * pathSize.width, -anchor.y * pathSize.height, 0);
  auto transform = originTranslateMatrix * invOffsetToAnchorMatrix * perspectiveMatrix *
                   modelMatrix * offsetToAnchorMatrix;

  auto path = Path();
  path.addRoundRect(Rect::MakeXYWH(0.f, 0.f, pathSize.width, pathSize.height), 20, 20);
  auto rawShape = Shape::MakeFrom(path);

  Paint paint1;
  paint1.setAntiAlias(true);
  paint1.setColor(Color::FromRGBA(0, 255, 0, 255));
  paint1.setStyle(PaintStyle::Fill);
  auto transform3DFilter = ImageFilter::Transform3D(transform);
  paint1.setImageFilter(transform3DFilter);
  canvas->drawShape(rawShape, paint1);

  auto mappedShape = Shape::ApplyMatrix3D(rawShape, transform);
  Paint paint2;
  paint2.setAntiAlias(true);
  paint2.setColor(Color::FromRGBA(255, 0, 0, 255));
  paint2.setStyle(PaintStyle::Stroke);
  paint2.setStroke(Stroke(2.0f));
  canvas->drawShape(mappedShape, paint2);

  EXPECT_TRUE(Baseline::Compare(surface, "CanvasTest/Matrix3DShapeStroke"));
}

=======
TGFX_TEST(CanvasTest, uninvertibleStateMatrix) {
  ContextScope scope;
  auto context = scope.getContext();
  EXPECT_TRUE(context != nullptr);
  auto surface = Surface::Make(context, 128, 128);
  auto canvas = surface->getCanvas();

  auto path = Path();
  path.addRect(-5.f, -5.f, 10.f, 10.f);

  Paint paint;
  paint.setStyle(PaintStyle::Stroke);
  paint.setStroke(Stroke(0.f));

  auto matrix = Matrix::MakeScale(1E-8f, 1E-8f);
  EXPECT_TRUE(matrix.invertNonIdentity(nullptr));
  EXPECT_FALSE(matrix.invertible());

  canvas->concat(matrix);
  canvas->drawPath(path, paint);
}

TGFX_TEST(CanvasTest, ScaleMatrixShader) {
  auto image = MakeImage("resources/apitest/imageReplacement.png");
  ASSERT_TRUE(image != nullptr);
  ContextScope scope;
  auto* context = scope.getContext();
  ASSERT_TRUE(context != nullptr);
  auto surface = Surface::Make(context, 100, 100);
  ASSERT_TRUE(surface != nullptr);
  auto* canvas = surface->getCanvas();
  auto paint = Paint();
  auto shader = Shader::MakeImageShader(image);
  auto rect = Rect::MakeXYWH(25, 25, 50, 50);
  rect.scale(10, 10);
  shader = shader->makeWithMatrix(Matrix::MakeScale(10, 10));
  paint.setShader(shader);
  canvas->scale(0.1f, 0.1f);
  canvas->drawRect(rect, paint);
  EXPECT_TRUE(Baseline::Compare(surface, "CanvasTest/ScaleMatrixShader"));
}
>>>>>>> ec8d562c
}  // namespace tgfx<|MERGE_RESOLUTION|>--- conflicted
+++ resolved
@@ -3019,7 +3019,48 @@
   EXPECT_TRUE(Baseline::Compare(surface, "CanvasTest/MatrixShapeStroke"));
 }
 
-<<<<<<< HEAD
+TGFX_TEST(CanvasTest, uninvertibleStateMatrix) {
+  ContextScope scope;
+  auto context = scope.getContext();
+  EXPECT_TRUE(context != nullptr);
+  auto surface = Surface::Make(context, 128, 128);
+  auto canvas = surface->getCanvas();
+
+  auto path = Path();
+  path.addRect(-5.f, -5.f, 10.f, 10.f);
+
+  Paint paint;
+  paint.setStyle(PaintStyle::Stroke);
+  paint.setStroke(Stroke(0.f));
+
+  auto matrix = Matrix::MakeScale(1E-8f, 1E-8f);
+  EXPECT_TRUE(matrix.invertNonIdentity(nullptr));
+  EXPECT_FALSE(matrix.invertible());
+
+  canvas->concat(matrix);
+  canvas->drawPath(path, paint);
+}
+
+TGFX_TEST(CanvasTest, ScaleMatrixShader) {
+  auto image = MakeImage("resources/apitest/imageReplacement.png");
+  ASSERT_TRUE(image != nullptr);
+  ContextScope scope;
+  auto* context = scope.getContext();
+  ASSERT_TRUE(context != nullptr);
+  auto surface = Surface::Make(context, 100, 100);
+  ASSERT_TRUE(surface != nullptr);
+  auto* canvas = surface->getCanvas();
+  auto paint = Paint();
+  auto shader = Shader::MakeImageShader(image);
+  auto rect = Rect::MakeXYWH(25, 25, 50, 50);
+  rect.scale(10, 10);
+  shader = shader->makeWithMatrix(Matrix::MakeScale(10, 10));
+  paint.setShader(shader);
+  canvas->scale(0.1f, 0.1f);
+  canvas->drawRect(rect, paint);
+  EXPECT_TRUE(Baseline::Compare(surface, "CanvasTest/ScaleMatrixShader"));
+}
+
 TGFX_TEST(CanvasTest, Matrix3DShapeStroke) {
   ContextScope scope;
   auto* context = scope.getContext();
@@ -3077,47 +3118,4 @@
   EXPECT_TRUE(Baseline::Compare(surface, "CanvasTest/Matrix3DShapeStroke"));
 }
 
-=======
-TGFX_TEST(CanvasTest, uninvertibleStateMatrix) {
-  ContextScope scope;
-  auto context = scope.getContext();
-  EXPECT_TRUE(context != nullptr);
-  auto surface = Surface::Make(context, 128, 128);
-  auto canvas = surface->getCanvas();
-
-  auto path = Path();
-  path.addRect(-5.f, -5.f, 10.f, 10.f);
-
-  Paint paint;
-  paint.setStyle(PaintStyle::Stroke);
-  paint.setStroke(Stroke(0.f));
-
-  auto matrix = Matrix::MakeScale(1E-8f, 1E-8f);
-  EXPECT_TRUE(matrix.invertNonIdentity(nullptr));
-  EXPECT_FALSE(matrix.invertible());
-
-  canvas->concat(matrix);
-  canvas->drawPath(path, paint);
-}
-
-TGFX_TEST(CanvasTest, ScaleMatrixShader) {
-  auto image = MakeImage("resources/apitest/imageReplacement.png");
-  ASSERT_TRUE(image != nullptr);
-  ContextScope scope;
-  auto* context = scope.getContext();
-  ASSERT_TRUE(context != nullptr);
-  auto surface = Surface::Make(context, 100, 100);
-  ASSERT_TRUE(surface != nullptr);
-  auto* canvas = surface->getCanvas();
-  auto paint = Paint();
-  auto shader = Shader::MakeImageShader(image);
-  auto rect = Rect::MakeXYWH(25, 25, 50, 50);
-  rect.scale(10, 10);
-  shader = shader->makeWithMatrix(Matrix::MakeScale(10, 10));
-  paint.setShader(shader);
-  canvas->scale(0.1f, 0.1f);
-  canvas->drawRect(rect, paint);
-  EXPECT_TRUE(Baseline::Compare(surface, "CanvasTest/ScaleMatrixShader"));
-}
->>>>>>> ec8d562c
 }  // namespace tgfx