--- conflicted
+++ resolved
@@ -375,13 +375,8 @@
   auto PDFStream = MemoryWriteStream::Make();
 
   PDFMetadata metadata;
-<<<<<<< HEAD
   auto document =
       PDFDocument::Make(PDFStream, context, metadata, ColorSpaceConverter::MakeDefaultConverter());
-=======
-  metadata.colorSpace = ColorSpace::DisplayP3();
-  auto document = PDFDocument::Make(PDFStream, context, metadata);
->>>>>>> db19a898
   auto canvas = document->beginPage(256.f, 256.f);
   canvas->drawColor(Color::FromRGBA(0, 255, 0, 255, ColorSpace::DisplayP3()));
   document->endPage();
