/////////////////////////////////////////////////////////////////////////////////////////////////
//
//  Tencent is pleased to support the open source community by making tgfx available.
//
//  Copyright (C) 2024 Tencent. All rights reserved.
//
//  Licensed under the BSD 3-Clause License (the "License"); you may not use this file except
//  in compliance with the License. You may obtain a copy of the License at
//
//      https://opensource.org/licenses/BSD-3-Clause
//
//  unless required by applicable law or agreed to in writing, software distributed under the
//  license is distributed on an "as is" basis, without warranties or conditions of any kind,
//  either express or implied. see the license for the specific language governing permissions
//  and limitations under the license.
//
/////////////////////////////////////////////////////////////////////////////////////////////////

#include <math.h>
#include <vector>
#include "core/filters/GaussianBlurImageFilter.h"
#include "core/shaders/GradientShader.h"
#include "gpu/proxies/RenderTargetProxy.h"
#include "layers/ContourContext.h"
#include "layers/DrawArgs.h"
#include "layers/RootLayer.h"
#include "layers/contents/RasterizedContent.h"
#include "tgfx/core/PathEffect.h"
#include "tgfx/core/Shape.h"
#include "tgfx/layers/DisplayList.h"
#include "tgfx/layers/Gradient.h"
#include "tgfx/layers/ImageLayer.h"
#include "tgfx/layers/ImagePattern.h"
#include "tgfx/layers/Layer.h"
#include "tgfx/layers/ShapeLayer.h"
#include "tgfx/layers/SolidLayer.h"
#include "tgfx/layers/TextLayer.h"
#include "tgfx/layers/filters/BlendFilter.h"
#include "tgfx/layers/filters/BlurFilter.h"
#include "tgfx/layers/filters/ColorMatrixFilter.h"
#include "tgfx/layers/filters/DropShadowFilter.h"
#include "tgfx/layers/filters/InnerShadowFilter.h"
#include "tgfx/layers/layerstyles/BackgroundBlurStyle.h"
#include "tgfx/layers/layerstyles/DropShadowStyle.h"
#include "tgfx/layers/layerstyles/InnerShadowStyle.h"
#include "utils/TestUtils.h"
#include "utils/common.h"

namespace tgfx {
TGFX_TEST(LayerTest, LayerTree) {
  auto displayList = std::make_unique<DisplayList>();
  auto parent = Layer::Make();
  auto child1 = Layer::Make();
  auto child2 = Layer::Make();
  auto child3 = Layer::Make();

  // Test adding children
  parent->addChild(child1);
  child1->addChild(child2);
  EXPECT_EQ(child1->parent(), parent.get());
  EXPECT_EQ(child2->parent(), child1.get());
  EXPECT_TRUE(parent->children().size() == 1);
  EXPECT_TRUE(parent->contains(child1));
  EXPECT_TRUE(parent->contains(child2));
  EXPECT_EQ(parent->getChildIndex(child1), 0);
  EXPECT_EQ(parent->getChildIndex(child2), -1);
  parent->addChildAt(child3, 0);
  EXPECT_EQ(child3->parent(), parent.get());
  EXPECT_TRUE(parent->children().size() == 2);
  EXPECT_TRUE(parent->getChildIndex(child3) == 0);
  EXPECT_EQ(parent->getChildIndex(child1), 1);

  // Tests for setting the display list owner.
  EXPECT_EQ(parent->root(), nullptr);
  EXPECT_EQ(child1->root(), nullptr);
  EXPECT_EQ(child2->root(), nullptr);
  EXPECT_EQ(child3->root(), nullptr);
  displayList->root()->addChild(parent);
  EXPECT_EQ(parent->root(), displayList->root());
  EXPECT_EQ(child1->root(), displayList->root());
  EXPECT_EQ(child2->root(), displayList->root());
  EXPECT_EQ(child3->root(), displayList->root());

  parent->removeFromParent();
  EXPECT_EQ(parent->root(), nullptr);
  EXPECT_EQ(child1->root(), nullptr);
  EXPECT_EQ(child2->root(), nullptr);
  EXPECT_EQ(child3->root(), nullptr);
  displayList->root()->addChild(parent);

  // Test replacing a child
  auto replacedChild = Layer::Make();
  auto replacedChild2 = Layer::Make();
  parent->replaceChild(replacedChild, replacedChild2);
  EXPECT_EQ(replacedChild2->parent(), nullptr);
  EXPECT_EQ(replacedChild2->root(), nullptr);

  parent->replaceChild(child1, replacedChild);
  EXPECT_EQ(replacedChild->parent(), parent.get());
  EXPECT_EQ(replacedChild->root(), displayList->root());
  EXPECT_FALSE(parent->contains(child1));
  EXPECT_FALSE(parent->contains(child2));
  EXPECT_TRUE(parent->contains(replacedChild));
  EXPECT_TRUE(parent->children().size() == 2);
  EXPECT_EQ(parent->getChildIndex(replacedChild), 1);
  parent->replaceChild(replacedChild, child2);
  EXPECT_EQ(child2->parent(), parent.get());
  EXPECT_EQ(child2->root(), displayList->root());
  EXPECT_FALSE(parent->contains(replacedChild));
  EXPECT_TRUE(parent->contains(child2));
  EXPECT_TRUE(child1->children().empty());
  parent->addChildAt(child1, 1);

  // Test removing a child
  auto removedChild = parent->removeChildAt(0);
  EXPECT_EQ(removedChild, child3);
  EXPECT_EQ(child3->parent(), nullptr);
  EXPECT_EQ(child3->root(), nullptr);
  EXPECT_FALSE(parent->contains(child3));
  EXPECT_TRUE(parent->children().size() == 2);
  EXPECT_EQ(parent->getChildIndex(child1), 0);
  EXPECT_EQ(parent->getChildIndex(child2), 1);

  // Test removing all children
  parent->removeChildren();
  EXPECT_EQ(child2->parent(), nullptr);
  EXPECT_EQ(child2->root(), nullptr);
  EXPECT_FALSE(parent->contains(child2));
  EXPECT_EQ(child2->parent(), nullptr);
  EXPECT_EQ(child2->root(), nullptr);
  EXPECT_FALSE(parent->contains(child1));
  EXPECT_EQ(child1->parent(), nullptr);
  EXPECT_EQ(child1->root(), nullptr);
  EXPECT_TRUE(parent->children().empty());
}

TGFX_TEST(LayerTest, LayerName) {
  auto layer = Layer::Make();
  EXPECT_EQ(layer->name(), "");
  layer->setName("test");
  EXPECT_EQ(layer->name(), "test");

  auto child = Layer::Make();
  layer->addChild(child);
  EXPECT_EQ(child->name(), "");
  child->setName("child");
  EXPECT_EQ(child->name(), "child");
  EXPECT_EQ(layer->getChildByName("child"), child);

  auto child2 = Layer::Make();
  layer->addChild(child2);
  child2->setName("child");
  EXPECT_EQ(child2->name(), "child");
  EXPECT_EQ(layer->getChildByName("child"), child);

  layer->setChildIndex(child2, 0);
  EXPECT_EQ(layer->getChildByName("child"), child2);
}

TGFX_TEST(LayerTest, LayerTreeCircle) {
  auto parent = Layer::Make();
  auto child = Layer::Make();
  auto grandChild = Layer::Make();
  auto displayList = std::make_unique<DisplayList>();
  // Add child to parent
  EXPECT_TRUE(parent->addChild(child));

  EXPECT_TRUE(child->addChild(grandChild));

  EXPECT_FALSE(child->addChild(parent));

  EXPECT_FALSE(grandChild->addChild(parent));

  EXPECT_FALSE(parent->addChild(displayList->_root));

  EXPECT_FALSE(parent->contains(displayList->_root));

  EXPECT_FALSE(child->contains(parent));

  EXPECT_EQ(displayList->_root, displayList->_root);

  EXPECT_FALSE(grandChild->contains(parent));

  EXPECT_FALSE(child->replaceChild(grandChild, parent));

  EXPECT_FALSE(child->contains(parent));

  EXPECT_TRUE(child->contains(grandChild));

  EXPECT_TRUE(parent->contains(child));
}

TGFX_TEST(LayerTest, textLayer) {
  ContextScope scope;
  auto context = scope.getContext();
  auto surface = Surface::Make(context, 200, 100);
  auto displayList = std::make_unique<DisplayList>();
  auto layer = Layer::Make();
  displayList->root()->addChild(layer);
  auto textLayer = TextLayer::Make();
  textLayer->setName("text_layer1");
  layer->addChild(textLayer);
  layer->setMatrix(Matrix::MakeTrans(10, 10));
  textLayer->setText("Hello, World!");
  auto color = Color::Red();
  color.alpha = 0.5;
  textLayer->setTextColor(color);
  auto typeface = MakeTypeface("resources/font/NotoSansSC-Regular.otf");
  tgfx::Font font(typeface, 20);
  textLayer->setFont(font);
  textLayer->setAlpha(0.5f);
  textLayer->setMatrix(Matrix::MakeRotate(30));
  auto textLayer2 = TextLayer::Make();
  textLayer2->setName("text_layer2");
  layer->addChild(textLayer2);
  textLayer2->setText("Hello, World!");
  textLayer2->setFont(font);
  textLayer2->setBlendMode(BlendMode::Difference);
  auto emojiTypeface = MakeTypeface("resources/font/NotoColorEmoji.ttf");
  tgfx::Font emojiFont(emojiTypeface, 10);
  auto emojiLayer = TextLayer::Make();
  layer->addChild(emojiLayer);
  emojiLayer->setText("🤡👻🐠🤩😃🤪");
  emojiLayer->setFont(emojiFont);
  emojiLayer->setMatrix(Matrix::MakeTrans(0, 20));
  displayList->render(surface.get());
  EXPECT_TRUE(Baseline::Compare(surface, "LayerTest/draw_text"));
}

TGFX_TEST(LayerTest, imageLayer) {
  ContextScope scope;
  auto context = scope.getContext();
  ASSERT_TRUE(context != nullptr);
  auto image = MakeImage("resources/apitest/cmyk.jpg");
  auto surface = Surface::Make(context, image->width() * 5, image->height() * 5);
  auto displayList = std::make_unique<DisplayList>();
  auto layer = Layer::Make();
  displayList->root()->addChild(layer);
  auto imageLayer = ImageLayer::Make();
  layer->addChild(imageLayer);
  imageLayer->setImage(image);
  SamplingOptions options(FilterMode::Nearest, MipmapMode::None);
  imageLayer->setSampling(options);
  imageLayer->setMatrix(Matrix::MakeScale(5.0f));
  displayList->render(surface.get());
  EXPECT_TRUE(Baseline::Compare(surface, "LayerTest/imageLayer"));
}

TGFX_TEST(LayerTest, Layer_getTotalMatrix) {
  auto parent = Layer::Make();
  // Should have no effect on the total matrix since it has no parent.
  parent->setMatrix(Matrix::MakeTrans(10, 10));

  auto child = Layer::Make();
  child->setMatrix(Matrix::MakeTrans(10, 10));

  auto grandChild = Layer::Make();
  grandChild->setMatrix(Matrix::MakeTrans(10, 10));

  auto greatGrandson = Layer::Make();
  greatGrandson->setMatrix(Matrix::MakeTrans(10, 10));

  parent->addChild(child);
  child->addChild(grandChild);
  grandChild->addChild(greatGrandson);

  auto greatGrandsonTotalMatrix = greatGrandson->getGlobalMatrix();
  EXPECT_EQ(greatGrandsonTotalMatrix, Matrix::MakeTrans(30, 30));

  EXPECT_EQ(greatGrandson->matrix(), Matrix::MakeTrans(10, 10));
  EXPECT_EQ(grandChild->matrix(), Matrix::MakeTrans(10, 10));
  EXPECT_EQ(child->matrix(), Matrix::MakeTrans(10, 10));
  EXPECT_EQ(parent->matrix(), Matrix::MakeTrans(10, 10));

  auto rotateMat = Matrix::MakeRotate(45);
  greatGrandson->setMatrix(rotateMat * greatGrandson->matrix());

  greatGrandsonTotalMatrix = greatGrandson->getGlobalMatrix();
  auto grandChildTotalMatrix = grandChild->getGlobalMatrix();
  EXPECT_FLOAT_EQ(greatGrandsonTotalMatrix.getTranslateX(), grandChildTotalMatrix.getTranslateX());
  EXPECT_FLOAT_EQ(greatGrandsonTotalMatrix.getTranslateY(),
                  grandChildTotalMatrix.getTranslateX() + 10.0f * std::sqrt(2.0f));
}

/**
 * The derivation process is shown in the following figure:
 * https://www.geogebra.org/graphing/vtcatfdf
 * https://codesign-1252678369.cos.ap-guangzhou.myqcloud.com/%E5%9D%90%E6%A0%87%E8%BD%AC%E6%8D%A2_%E5%85%A8%E5%B1%80%E5%88%B0%E5%B1%80%E9%83%A8.png
 */
TGFX_TEST(LayerTest, Layer_globalToLocal) {
  auto layerA1 = Layer::Make();
  layerA1->setMatrix(Matrix::MakeTrans(10.0f, 10.0f));

  auto layerA2 = Layer::Make();
  layerA2->setMatrix(Matrix::MakeTrans(15.0f, 5.0f) * Matrix::MakeRotate(45.0f));

  auto layerA3 = Layer::Make();
  layerA3->setMatrix(Matrix::MakeTrans(10.0f * std::sqrt(2.0f), 5.0f * std::sqrt(2.0f)) *
                     Matrix::MakeRotate(45.0f));

  layerA1->addChild(layerA2);
  layerA2->addChild(layerA3);

  auto globalPoint = Point::Make(15.0f, 35.0f);
  auto pointInLayer3 = layerA3->globalToLocal(globalPoint);
  auto testPoint = Point::Make(15.0f, 5.0f);
  EXPECT_EQ(pointInLayer3, testPoint);

  auto pointInLayer2 = layerA2->globalToLocal(globalPoint);
  testPoint = Point::Make(15.0f * std::sqrt(2.0f), 15.0f * std::sqrt(2.0f));
  EXPECT_FLOAT_EQ(pointInLayer2.x, testPoint.x);
  EXPECT_FLOAT_EQ(pointInLayer2.y, testPoint.y);

  auto pointInLayer1 = layerA1->globalToLocal(globalPoint);
  testPoint = Point::Make(15.0f, 35.0f);
  EXPECT_EQ(pointInLayer1, testPoint);
}
/**
 * The derivation process is shown in the following figure:
 * https://codesign-1252678369.cos.ap-guangzhou.myqcloud.com/%E5%9D%90%E6%A0%87%E8%BD%AC%E6%8D%A2.png
 * https://www.geogebra.org/graphing/kvrqtdqk
 */
TGFX_TEST(LayerTest, Layer_localToGlobal) {
  auto layerA1 = Layer::Make();
  auto mat1 = Matrix::MakeTrans(10, 10);
  layerA1->setMatrix(mat1);

  auto layerA2 = Layer::Make();
  layerA2->setMatrix(Matrix::MakeTrans(10, 10) * Matrix::MakeRotate(45.0f));
  layerA1->addChild(layerA2);
  auto layer2GlobalMat = layerA2->getGlobalMatrix();

  auto layerA3 = Layer::Make();
  layerA3->setMatrix(Matrix::MakeTrans(10 * std::sqrt(2.0f), 10 * std::sqrt(2.0f)) *
                     Matrix::MakeRotate(45.0f));
  layerA2->addChild(layerA3);

  auto pointDInLayer3 = Point::Make(5, 5);
  auto pointDInGlobal = layerA3->localToGlobal(pointDInLayer3);
  EXPECT_FLOAT_EQ(pointDInGlobal.x, 5.0f);
  EXPECT_FLOAT_EQ(pointDInGlobal.y, 35.0f);

  auto pointEInLayer2 = Point::Make(8, 8);
  auto pointEInGlobal = layerA2->localToGlobal(pointEInLayer2);
  EXPECT_EQ(pointEInGlobal, Point::Make(layer2GlobalMat.getTranslateX(),
                                        layer2GlobalMat.getTranslateY() + 8.0f * std::sqrt(2.0f)));

  auto layer4 = Layer::Make();
  layer4->setMatrix(Matrix::MakeTrans(5, -5) * Matrix::MakeRotate(-60.0f));
  layerA3->addChild(layer4);

  auto pointFInLayer4 = Point::Make(10.0f, 10.0f);
  auto pointFInGlobal = layer4->localToGlobal(pointFInLayer4);
  EXPECT_FLOAT_EQ(pointFInGlobal.x, 18.6602554f);
  EXPECT_FLOAT_EQ(pointFInGlobal.y, 48.6602516f);

  auto layer5 = Layer::Make();
  layer5->setMatrix(Matrix::MakeTrans(10, -15) * Matrix::MakeRotate(-90.0f));
  layerA3->addChild(layer5);

  auto pointGInLayer5 = Point::Make(10.0f, 20.0f);
  auto pointGInGlobal = layer5->localToGlobal(pointGInLayer5);
  EXPECT_EQ(pointGInGlobal, Point::Make(35.0f, 60.0f));
}

TGFX_TEST(LayerTest, getTightBounds) {
  auto root = Layer::Make();
  root->setMatrix(Matrix::MakeTrans(10, 10));

  auto rectShape = ShapeLayer::Make();
  auto rect = Rect::MakeXYWH(0.f, 0.f, 100.f, 100.f);
  Path path = {};
  path.addRect(rect);
  rectShape->setPath(path);
  rectShape->setFillStyle(SolidColor::Make(Color::Red()));
  auto strokeStyle = SolidColor::Make(Color::Black());
  rectShape->setStrokeStyle(strokeStyle);
  rectShape->setLineWidth(10);
  rectShape->setStrokeAlign(StrokeAlign::Outside);
  root->addChild(rectShape);
  auto bounds = rectShape->getBounds(root.get(), true);
  EXPECT_FLOAT_EQ(bounds.height(), 120);

  auto lineShape = ShapeLayer::Make();
  Path linePath = {};
  linePath.moveTo(0, 0);
  linePath.lineTo(100, 0);
  linePath.lineTo(50, 20);
  linePath.lineTo(20, -20);
  lineShape->setPath(linePath);
  lineShape->setStrokeStyle(SolidColor::Make(Color::Red()));
  auto matrix = Matrix::MakeRotate(50);
  matrix.postConcat(Matrix::MakeTrans(150, 20));
  lineShape->setMatrix(matrix);

  auto lineShapeChild = ShapeLayer::Make();
  Path linePath2 = {};
  linePath2.moveTo(0, 0);
  linePath2.lineTo(100, 0);
  linePath2.lineTo(50, 20);
  linePath2.lineTo(20, -20);
  lineShapeChild->setPath(linePath2);
  lineShapeChild->setStrokeStyle(SolidColor::Make(Color::Red()));
  matrix = Matrix::MakeTrans(100, 20);
  lineShapeChild->setMatrix(matrix);
  lineShape->addChild(lineShapeChild);

  root->addChild(lineShape);
  bounds = lineShape->getBounds(root.get(), true);
  EXPECT_FLOAT_EQ(bounds.width(), 114.002686f);
  EXPECT_FLOAT_EQ(bounds.height(), 166.826691f);

  auto lineBoundsShape = ShapeLayer::Make();
  Path lineBoundsRect = {};
  lineBoundsRect.addRect(bounds);
  lineBoundsShape->setPath(lineBoundsRect);
  lineBoundsShape->setStrokeStyle(SolidColor::Make(Color::Green()));
  root->addChild(lineBoundsShape);

  ContextScope scope;
  auto context = scope.getContext();
  ASSERT_TRUE(context != nullptr);
  auto surface = Surface::Make(context, 350, 250);
  auto displayList = std::make_unique<DisplayList>();
  displayList->root()->addChild(root);
  displayList->render(surface.get());
  EXPECT_TRUE(Baseline::Compare(surface, "LayerTest/getTightBounds"));
}

TGFX_TEST(LayerTest, getbounds) {
  auto root = Layer::Make();
  root->setMatrix(Matrix::MakeTrans(10, 10));

  auto child = TextLayer::Make();
  child->setMatrix(Matrix::MakeRotate(20));
  child->setText("hello");
  auto typeface = MakeTypeface("resources/font/NotoSansSC-Regular.otf");
  tgfx::Font font(typeface, 20);
  child->setFont(font);
  auto bounds = child->getBounds();
  EXPECT_FLOAT_EQ(bounds.left, -20.039999f);
  EXPECT_FLOAT_EQ(bounds.top, -7.2000007f);
  EXPECT_FLOAT_EQ(bounds.right, 93.5599975f);
  EXPECT_FLOAT_EQ(bounds.bottom, 49.9199982f);

  auto grandChild = ImageLayer::Make();
  grandChild->setMatrix(Matrix::MakeRotate(40, 55, 55));
  auto image = MakeImage("resources/apitest/imageReplacement.png");
  grandChild->setImage(image);
  bounds = grandChild->getBounds();
  auto clip = Rect::MakeLTRB(10, 10, 70, 70);
  grandChild->setScrollRect(clip);
  EXPECT_FLOAT_EQ(bounds.left, 0);
  EXPECT_FLOAT_EQ(bounds.top, 0);
  EXPECT_EQ(static_cast<int>(bounds.right), image->width());
  EXPECT_EQ(static_cast<int>(bounds.bottom), image->height());

  auto cousin = Layer::Make();
  cousin->setMatrix(Matrix::MakeTrans(10, 10));

  root->addChild(child);
  child->addChild(grandChild);
  root->addChild(cousin);

  bounds = child->getBounds();
  EXPECT_FLOAT_EQ(bounds.left, -20.039999f);
  EXPECT_FLOAT_EQ(bounds.top, -22.485762f);
  EXPECT_FLOAT_EQ(bounds.right, 94.183533f);
  EXPECT_FLOAT_EQ(bounds.bottom, 62.044159f);
  bounds = child->getBounds(root.get());
  EXPECT_FLOAT_EQ(bounds.left, -35.9050827f);
  EXPECT_FLOAT_EQ(bounds.top, -13.6198702f);
  EXPECT_FLOAT_EQ(bounds.right, 90.3801804f);
  EXPECT_FLOAT_EQ(bounds.bottom, 78.9088592f);
  bounds = child->getBounds(cousin.get());
  EXPECT_FLOAT_EQ(bounds.left, -45.9050827f);
  EXPECT_FLOAT_EQ(bounds.top, -23.6198692f);
  EXPECT_FLOAT_EQ(bounds.right, 80.3801804f);
  EXPECT_FLOAT_EQ(bounds.bottom, 68.9088592f);

  auto displayList = std::make_unique<DisplayList>();
  displayList->root()->addChild(root);
  bounds = child->getBounds();
  EXPECT_FLOAT_EQ(bounds.left, -20.039999f);
  EXPECT_FLOAT_EQ(bounds.top, -22.485762f);
  EXPECT_FLOAT_EQ(bounds.right, 94.183533f);
  EXPECT_FLOAT_EQ(bounds.bottom, 62.044159f);
  bounds = child->getBounds(root.get());
  EXPECT_FLOAT_EQ(bounds.left, -35.9050827f);
  EXPECT_FLOAT_EQ(bounds.top, -13.6198702f);
  EXPECT_FLOAT_EQ(bounds.right, 90.3801804f);
  EXPECT_FLOAT_EQ(bounds.bottom, 78.9088592f);
  bounds = child->getBounds(cousin.get());
  EXPECT_FLOAT_EQ(bounds.left, -45.9050827f);
  EXPECT_FLOAT_EQ(bounds.top, -23.6198692f);
  EXPECT_FLOAT_EQ(bounds.right, 80.3801804f);
  EXPECT_FLOAT_EQ(bounds.bottom, 68.9088592f);

  ContextScope scope;
  auto context = scope.getContext();
  ASSERT_TRUE(context != nullptr);
  auto rootBounds = root->getBounds();
  auto width = static_cast<int>(rootBounds.width());
  auto height = static_cast<int>(rootBounds.height());
  auto surface = Surface::Make(context, width, height);
  displayList->render(surface.get());
  EXPECT_TRUE(Baseline::Compare(surface, "LayerTest/getBounds"));
}

TGFX_TEST(LayerTest, shapeLayer) {
  ContextScope scope;
  auto context = scope.getContext();
  ASSERT_TRUE(context != nullptr);
  auto surface = Surface::Make(context, 200, 300);
  auto displayList = std::make_unique<DisplayList>();
  auto layer = Layer::Make();
  displayList->root()->addChild(layer);
  for (int i = 0; i < 3; i++) {
    auto shapeLayer = ShapeLayer::Make();
    auto rect = Rect::MakeXYWH(10, 10 + 100 * i, 140, 80);
    Path path = {};
    path.addRect(rect);
    shapeLayer->setPath(path);
    shapeLayer->removeFillStyles();
    std::shared_ptr<ShapeStyle> fillStyle = nullptr;
    switch (i) {
      case 0:
        fillStyle = Gradient::MakeLinear({rect.left, rect.top}, {rect.right, rect.top},
                                         {{0.f, 0.f, 1.f, 1.f}, {0.f, 1.f, 0.f, 1.f}});
        break;
      case 1:
        fillStyle = Gradient::MakeRadial({rect.centerX(), rect.centerY()}, rect.width() / 2.0f,
                                         {{0.f, 0.f, 1.f, 1.f}, {0.f, 1.f, 0.f, 1.f}});
        break;
      case 2:
        fillStyle = ImagePattern::Make(MakeImage("resources/apitest/imageReplacement.png"),
                                       TileMode::Repeat, TileMode::Mirror);
        std::static_pointer_cast<ImagePattern>(fillStyle)->setMatrix(
            Matrix::MakeTrans(-25, rect.top - 70));
        break;
      default:
        break;
    }
    fillStyle->setAlpha(0.8f);
    shapeLayer->addFillStyle(fillStyle);

    // stroke style
    shapeLayer->setLineWidth(10.0f);
    shapeLayer->setLineCap(LineCap::Butt);
    shapeLayer->setLineJoin(LineJoin::Miter);
    auto strokeStyle = SolidColor::Make(Color::Red());
    shapeLayer->setStrokeStyle(strokeStyle);
    strokeStyle = SolidColor::Make(Color::Green());
    strokeStyle->setAlpha(0.5f);
    strokeStyle->setBlendMode(BlendMode::Lighten);
    shapeLayer->addStrokeStyle(strokeStyle);
    if (i != 2) {
      std::vector<float> dashPattern = {10.0f, 10.0f};
      shapeLayer->setLineDashPattern(dashPattern);
      shapeLayer->setLineDashPhase(5.0f);
    }
    shapeLayer->setStrokeAlign(static_cast<StrokeAlign>(i));
    layer->addChild(shapeLayer);
    auto shapeLayerRect = shapeLayer->getBounds();
    switch (i) {
      case 0:
        EXPECT_EQ(shapeLayerRect, Rect::MakeLTRB(-10, -10, 170, 110));
        break;
      case 1:
        EXPECT_EQ(shapeLayerRect, Rect::MakeLTRB(10, 110, 150, 190));
        break;
      case 2:
        EXPECT_EQ(shapeLayerRect, Rect::MakeLTRB(-30, 170, 190, 330));
        break;
      default:
        break;
    }
  }
  displayList->render(surface.get());
  EXPECT_TRUE(Baseline::Compare(surface, "LayerTest/draw_shape"));
}

TGFX_TEST(LayerTest, solidLayer) {
  ContextScope scope;
  auto context = scope.getContext();
  ASSERT_TRUE(context != nullptr);
  auto surface = Surface::Make(context, 200, 100);
  auto displayList = std::make_unique<DisplayList>();
  auto layer = Layer::Make();
  displayList->root()->addChild(layer);
  auto solidLayer = SolidLayer::Make();
  solidLayer->setWidth(150);
  solidLayer->setHeight(80);
  solidLayer->setRadiusX(30);
  solidLayer->setRadiusY(40);
  solidLayer->setColor(Color::Blue());
  layer->addChild(solidLayer);
  auto bounds = Rect::MakeXYWH(0, 0, 150, 80);
  auto solidLayerRect = solidLayer->getBounds();
  EXPECT_TRUE(solidLayerRect == bounds);

  displayList->render(surface.get());
  EXPECT_TRUE(Baseline::Compare(surface, "LayerTest/draw_solid"));
}

TGFX_TEST(LayerTest, ZoomAndOffset) {
  auto image = MakeImage("resources/apitest/rotation.jpg");
  ContextScope scope;
  auto context = scope.getContext();
  ASSERT_TRUE(context != nullptr);
  auto surface = Surface::Make(context, 400, 400);
  auto displayList = std::make_unique<DisplayList>();
  auto layer = ImageLayer::Make();
  layer->setImage(image);
  auto matrix = Matrix::MakeScale(0.5f);
  matrix.postTranslate(200, 200);
  layer->setMatrix(matrix);
  displayList->root()->addChild(layer);
  displayList->setZoomScale(0.5f);
  displayList->setContentOffset(-300, -300);
  displayList->render(surface.get());
  EXPECT_TRUE(Baseline::Compare(surface, "LayerTest/ZoomAndOffset"));
}

TGFX_TEST(LayerTest, StrokeOnTop) {
  ContextScope scope;
  auto context = scope.getContext();
  ASSERT_TRUE(context != nullptr);
  auto surface = Surface::Make(context, 200, 200);
  auto displayList = std::make_unique<DisplayList>();
  auto layer = Layer::Make();
  displayList->root()->addChild(layer);
  auto shapeLayer = ShapeLayer::Make();
  Path path = {};
  path.addRect(Rect::MakeXYWH(20, 20, 150, 150));
  shapeLayer->setPath(path);
  shapeLayer->setFillStyle(SolidColor::Make(Color::Red()));
  auto strokeColor = SolidColor::Make(Color::Green());
  strokeColor->setAlpha(0.5f);
  shapeLayer->setStrokeStyle(strokeColor);
  shapeLayer->setLineWidth(16);
  auto innerShadow = InnerShadowStyle::Make(30, 30, 0, 0, Color::FromRGBA(100, 0, 0, 128));
  auto dropShadow = DropShadowStyle::Make(-20, -20, 0, 0, Color::Black());
  dropShadow->setShowBehindLayer(false);
  shapeLayer->setLayerStyles({dropShadow, innerShadow});
  shapeLayer->setExcludeChildEffectsInLayerStyle(true);
  layer->addChild(shapeLayer);
  auto solidLayer = SolidLayer::Make();
  solidLayer->setWidth(100);
  solidLayer->setHeight(100);
  solidLayer->setRadiusX(25);
  solidLayer->setRadiusY(25);
  solidLayer->setMatrix(Matrix::MakeTrans(75, 75));
  solidLayer->setColor(Color::Blue());
  shapeLayer->addChild(solidLayer);
  displayList->render(surface.get());
  EXPECT_TRUE(Baseline::Compare(surface, "LayerTest/StrokeOnTop_Off"));
  shapeLayer->setStrokeOnTop(true);
  displayList->render(surface.get());
  EXPECT_TRUE(Baseline::Compare(surface, "LayerTest/StrokeOnTop_On"));
}

TGFX_TEST(LayerTest, FilterTest) {
  auto filter = DropShadowFilter::Make(-80, -80, 0, 0, Color::Black());
  auto filter2 = DropShadowFilter::Make(-40, -40, 0, 0, Color::Green());
  auto filter3 = BlurFilter::Make(10, 10);
  auto image = MakeImage("resources/apitest/rotation.jpg");
  ContextScope scope;
  auto context = scope.getContext();
  ASSERT_TRUE(context != nullptr);
  auto surface = Surface::Make(context, image->width(), image->height());
  auto displayList = std::make_unique<DisplayList>();
  auto layer = ImageLayer::Make();
  layer->setImage(image);
  auto matrix = Matrix::MakeScale(0.5f);
  matrix.postTranslate(200, 200);
  layer->setMatrix(matrix);
  layer->setFilters({filter3, filter, filter2});
  displayList->root()->addChild(layer);
  displayList->render(surface.get());
  auto bounds = displayList->root()->getBounds();
  EXPECT_EQ(Rect::MakeLTRB(130.f, 130.f, 1722.f, 2226.f), bounds);
  EXPECT_TRUE(Baseline::Compare(surface, "LayerTest/filterTest"));
}

TGFX_TEST(LayerTest, filterClip) {
  auto filter = DropShadowFilter::Make(-10, -10, 0, 0, Color::Black());

  auto image = MakeImage("resources/apitest/rotation.jpg");
  ContextScope scope;
  auto context = scope.getContext();
  ASSERT_TRUE(context != nullptr);
  auto surface = Surface::Make(context, 200, 200);
  auto displayList = std::make_unique<DisplayList>();
  auto layer = ImageLayer::Make();
  layer->setImage(image);
  auto matrix = Matrix::MakeScale(0.5f);
  matrix.postTranslate(50, 50);
  layer->setMatrix(matrix);
  layer->setFilters({filter});
  displayList->root()->addChild(layer);
  displayList->render(surface.get());
  auto bounds = displayList->root()->getBounds();
  EXPECT_EQ(Rect::MakeLTRB(45.f, 45.f, 1562.f, 2066.f), bounds);
  EXPECT_TRUE(Baseline::Compare(surface, "LayerTest/filterClip"));
}

TGFX_TEST(LayerTest, dropshadowLayerFilter) {
  ContextScope scope;
  auto context = scope.getContext();
  ASSERT_TRUE(context != nullptr);
  auto image = MakeImage("resources/apitest/image_as_mask.png");
  ASSERT_TRUE(image != nullptr);
  auto imageWidth = static_cast<float>(image->width());
  auto imageHeight = static_cast<float>(image->height());
  auto padding = 30.f;
  Paint paint;
  auto surface = Surface::Make(context, static_cast<int>(imageWidth * 2.f + padding * 3.f),
                               static_cast<int>(imageHeight * 2.f + padding * 3.f));
  auto filter = BlurFilter::Make(5, 5);
  auto layer = ImageLayer::Make();
  layer->setImage(image);
  layer->setMatrix(Matrix::MakeTrans(padding, padding));
  layer->setFilters({filter});
  auto displayList = std::make_unique<DisplayList>();
  displayList->root()->addChild(layer);

  auto layer2 = ImageLayer::Make();
  layer2->setImage(image);
  layer2->setMatrix(Matrix::MakeTrans(imageWidth + padding * 2, padding));
  auto filter2 = DropShadowFilter::Make(0, 0, 5, 5, Color::White(), true);
  layer2->setFilters({filter2});
  displayList->root()->addChild(layer2);

  auto layer3 = ImageLayer::Make();
  layer3->setImage(image);
  layer3->setMatrix(Matrix::MakeTrans(padding, imageWidth + padding * 2));
  auto filter3 = DropShadowFilter::Make(0, 0, 5, 5, Color::White());
  layer3->setFilters({filter3});
  displayList->root()->addChild(layer3);

  auto layer4 = ImageLayer::Make();
  layer4->setImage(image);
  layer4->setMatrix(Matrix::MakeTrans(imageWidth + padding * 2, imageWidth + padding * 2));
  auto filter4 = DropShadowFilter::Make(3, 3, 0, 0, Color::White());
  layer4->setFilters({filter4});
  displayList->root()->addChild(layer4);

  displayList->render(surface.get());

  EXPECT_TRUE(Baseline::Compare(surface, "LayerTest/dropShadow"));

  auto src = Rect::MakeXYWH(10, 10, 10, 10);
  auto bounds = filter4->getImageFilter(1.0f)->filterBounds(src);
  EXPECT_EQ(bounds, Rect::MakeXYWH(10, 10, 13, 13));
  bounds = ImageFilter::DropShadowOnly(3, 3, 0, 0, Color::White())->filterBounds(src);
  EXPECT_EQ(bounds, Rect::MakeXYWH(13, 13, 10, 10));
}

TGFX_TEST(LayerTest, colorBlendLayerFilter) {
  ContextScope scope;
  auto context = scope.getContext();
  ASSERT_TRUE(context != nullptr);
  auto image = MakeImage("resources/apitest/rotation.jpg");
  ASSERT_TRUE(image != nullptr);
  auto surface = Surface::Make(context, image->width() / 4, image->height() / 4);

  auto filter = BlendFilter::Make(Color::Red(), BlendMode::Multiply);

  auto displayList = std::make_unique<DisplayList>();
  auto layer = ImageLayer::Make();
  layer->setImage(image);
  layer->setFilters({filter});
  displayList->root()->addChild(layer);
  layer->setMatrix(Matrix::MakeScale(0.25f));
  displayList->render(surface.get());
  EXPECT_TRUE(Baseline::Compare(surface, "LayerTest/ModeColorFilter"));
}

TGFX_TEST(LayerTest, colorMatrixLayerFilter) {
  ContextScope scope;
  auto context = scope.getContext();
  ASSERT_TRUE(context != nullptr);
  auto image = MakeImage("resources/apitest/test_timestretch.png");
  ASSERT_TRUE(image != nullptr);
  auto surface = Surface::Make(context, image->width(), image->height());
  Paint paint;
  std::array<float, 20> matrix = {1, 0, 0, 0, 0, 0, 1, 0, 0, 0, 0, 0, 1, 0, 0, 0, 0, 0, 1, 0};
  auto displayList = std::make_unique<DisplayList>();
  auto layer = ImageLayer::Make();
  layer->setImage(image);
  auto filter = ColorMatrixFilter::Make(matrix);
  layer->setFilters({filter});
  displayList->root()->addChild(layer);
  displayList->render(surface.get());
  EXPECT_TRUE(Baseline::Compare(surface, "LayerTest/identityMatrix"));
  std::array<float, 20> greyColorMatrix = {0.21f, 0.72f, 0.07f, 0.41f, 0,  // red
                                           0.21f, 0.72f, 0.07f, 0.41f, 0,  // green
                                           0.21f, 0.72f, 0.07f, 0.41f, 0,  // blue
                                           0,     0,     0,     1.0f,  0};

  filter->setMatrix(greyColorMatrix);
  displayList->render(surface.get());
  EXPECT_TRUE(Baseline::Compare(surface, "LayerTest/greyColorMatrix"));
}

TGFX_TEST(LayerTest, blurLayerFilter) {
  auto blur = BlurFilter::Make(130.f, 130.f);
  EXPECT_EQ(blur->blurrinessY(), 130.f);
  EXPECT_EQ(blur->blurrinessX(), 130.f);
  blur->setTileMode(TileMode::Clamp);
  EXPECT_EQ(blur->tileMode(), TileMode::Clamp);
  auto imageFilter = std::static_pointer_cast<GaussianBlurImageFilter>(blur->getImageFilter(0.5f));
  auto imageFilter2 = std::static_pointer_cast<GaussianBlurImageFilter>(
      ImageFilter::Blur(65.f, 65.f, TileMode::Clamp));
  EXPECT_EQ(imageFilter->blurrinessX, imageFilter2->blurrinessX);
  EXPECT_EQ(imageFilter->blurrinessY, imageFilter2->blurrinessY);
  EXPECT_EQ(imageFilter->tileMode, imageFilter2->tileMode);

  EXPECT_EQ(blur->getImageFilter(0.5f)->filterBounds(Rect::MakeWH(200, 200)),
            imageFilter2->filterBounds(Rect::MakeWH(200, 200)));
}

TGFX_TEST(LayerTest, PassthroughAndNormal) {
  ContextScope scope;
  auto context = scope.getContext();
  ASSERT_TRUE(context != nullptr);

  auto surface = Surface::Make(context, 800, 400);

  surface->getCanvas()->clear(Color::FromRGBA(53, 53, 53));
  DisplayList displayList;

  auto root = ShapeLayer::Make();
  root->setMatrix(Matrix::MakeTrans(50, 50));
  Path rect;
  rect.addRect(0, 0, 200, 200);
  auto rect1 = ShapeLayer::Make();
  rect1->setPath(rect);
  rect1->setFillStyle(SolidColor::Make(Color::FromRGBA(123, 77, 77)));
  auto rect2 = ShapeLayer::Make();
  rect2->setPath(rect);
  rect2->setMatrix(Matrix::MakeTrans(100, 100));
  rect2->setFillStyle(SolidColor::Make(Color::FromRGBA(219, 32, 32)));
  root->addChild(rect1);
  root->addChild(rect2);
  displayList.root()->addChild(root);
  rect1->setBlendMode(BlendMode::SoftLight);
  rect2->setBlendMode(BlendMode::Screen);
  root->setShouldRasterize(true);
  displayList.render(surface.get(), false);

  root->setMatrix(Matrix::MakeTrans(400, 50));
  root->setShouldRasterize(false);
  displayList.setRenderMode(RenderMode::Direct);
  displayList.render(surface.get(), false);
  EXPECT_TRUE(Baseline::Compare(surface, "LayerTest/PassThoughAndNormal"));
}

TGFX_TEST(LayerTest, imageMask) {
  ContextScope scope;
  auto context = scope.getContext();
  ASSERT_TRUE(context != nullptr);
  auto image = MakeImage("resources/apitest/rotation.jpg");
  auto surface = Surface::Make(context, image->width(), static_cast<int>(image->height() * 1.5));
  auto displayList = std::make_unique<DisplayList>();
  auto layer = Layer::Make();
  displayList->root()->addChild(layer);

  auto maskImage = MakeImage("resources/apitest/test_timestretch.png");

  // Original image
  auto originalLayer = Layer::Make();
  layer->addChild(originalLayer);
  auto imageLayer0 = ImageLayer::Make();
  originalLayer->addChild(imageLayer0);
  imageLayer0->setImage(image);
  imageLayer0->setMatrix(Matrix::MakeScale(0.5f));

  auto scrollRect = Rect::MakeXYWH(200, 200, 2600, 3600);
  imageLayer0->setScrollRect(scrollRect);

  auto imageLayer = ImageLayer::Make();
  originalLayer->addChild(imageLayer);
  imageLayer->setImage(maskImage);
  imageLayer->setAlpha(1.0f);
  Matrix maskMatrix = Matrix::MakeAll(1.2f, 0, 0, 0, 1.2f, 500);
  imageLayer->setMatrix(maskMatrix);

  auto originalLayerBounds = originalLayer->getBounds();
  EXPECT_TRUE(originalLayerBounds == Rect::MakeXYWH(0, 0, 1536, 1800));

  // Alpha mask effect
  auto alphaLayer = Layer::Make();
  layer->addChild(alphaLayer);
  auto imageLayer1 = ImageLayer::Make();
  alphaLayer->addChild(imageLayer1);
  imageLayer1->setImage(image);
  auto image1Matrix =
      Matrix::MakeAll(0.5f, 0, static_cast<float>(image->width()) * 0.5f, 0, 0.5f, 0);
  imageLayer1->setMatrix(image1Matrix);
  imageLayer1->setAlpha(1.0f);
  imageLayer1->setScrollRect(scrollRect);

  auto alphaMaskImageLayer = ImageLayer::Make();
  alphaLayer->addChild(alphaMaskImageLayer);
  alphaMaskImageLayer->setImage(maskImage);
  imageLayer1->setAlpha(0.5f);
  Matrix alphaMaskMatrix =
      Matrix::MakeAll(1.2f, 0, static_cast<float>(image->width()) * 0.5f, 0, 1.2f, 500);
  alphaMaskImageLayer->setMatrix(alphaMaskMatrix);
  imageLayer1->setMask(alphaMaskImageLayer);

  auto alphaLayerBounds = alphaLayer->getBounds();
  EXPECT_TRUE(alphaLayerBounds == Rect::MakeXYWH(1512, 500, 1300, 864));

  // Vector mask effect
  auto imageLayer2 = ImageLayer::Make();
  layer->addChild(imageLayer2);
  imageLayer2->setImage(image);
  auto image2Matrix =
      Matrix::MakeAll(0.5f, 0, 0, 0, 0.5f, static_cast<float>(image->height()) * 0.5f);
  imageLayer2->setMatrix(image2Matrix);
  imageLayer2->setAlpha(1.0f);
  imageLayer2->setScrollRect(scrollRect);

  auto vectorMaskImageLayer = ImageLayer::Make();
  layer->addChild(vectorMaskImageLayer);
  vectorMaskImageLayer->setImage(maskImage);
  imageLayer2->setMask(vectorMaskImageLayer);
  imageLayer2->setMaskType(LayerMaskType::Contour);
  imageLayer2->setAlpha(0.5f);
  Matrix vectorMaskMatrix =
      Matrix::MakeAll(1.2f, 0, 0, 0, 1.2f, 500 + static_cast<float>(image->height()) * 0.5f);
  vectorMaskImageLayer->setMatrix(vectorMaskMatrix);

  // Luma mask Effect
  auto imageLayer3 = ImageLayer::Make();
  layer->addChild(imageLayer3);
  imageLayer3->setImage(image);
  auto image3Matrix = Matrix::MakeAll(0.5f, 0, static_cast<float>(image->width()) * 0.5f, 0, 0.5f,
                                      static_cast<float>(image->height()) * 0.5f);
  imageLayer3->setMatrix(image3Matrix);
  imageLayer3->setAlpha(1.0f);
  imageLayer3->setScrollRect(scrollRect);

  auto lumaMaskImageLayer = ImageLayer::Make();
  layer->addChild(lumaMaskImageLayer);
  lumaMaskImageLayer->setImage(maskImage);
  imageLayer3->setMask(lumaMaskImageLayer);
  imageLayer3->setMaskType(LayerMaskType::Luminance);
  imageLayer3->setAlpha(0.5f);
  Matrix lumaMaskMatrix = Matrix::MakeAll(1.2f, 0, static_cast<float>(image->width()) * 0.5f, 0,
                                          1.2f, 500 + static_cast<float>(image->height()) * 0.5f);
  lumaMaskImageLayer->setMatrix(lumaMaskMatrix);

  // The layer and its mask have no intersection.
  auto imageLayer4 = ImageLayer::Make();
  layer->addChild(imageLayer4);
  imageLayer4->setImage(image);
  auto image4Matrix = Matrix::MakeAll(0.5f, 0, 0, 0, 0.5f, static_cast<float>(image->height()));
  imageLayer4->setMatrix(image4Matrix);

  auto maskImageLayer4 = ImageLayer::Make();
  layer->addChild(maskImageLayer4);
  maskImageLayer4->setImage(maskImage);
  maskImageLayer4->setMatrix(Matrix::MakeAll(1.2f, 0, static_cast<float>(image->width()) * 0.5f, 0,
                                             1.2f, 500 + static_cast<float>(image->height())));
  imageLayer4->setMask(maskImageLayer4);

  // The Layer's scroll rect and its mask have no intersection
  auto imageLayer5 = ImageLayer::Make();
  layer->addChild(imageLayer5);
  imageLayer5->setImage(image);
  auto image5Matrix = Matrix::MakeAll(0.5f, 0, static_cast<float>(image->width()) * 0.5f, 0, 0.5f,
                                      static_cast<float>(image->height()));
  imageLayer5->setMatrix(image5Matrix);
  auto imageLayer5ScrollRect = Rect::MakeXYWH(100, 100, 1200, 1000);
  imageLayer5->setScrollRect(imageLayer5ScrollRect);

  auto maskImageLayer5 = ImageLayer::Make();
  layer->addChild(maskImageLayer5);
  maskImageLayer5->setImage(maskImage);
  maskImageLayer5->setMatrix(Matrix::MakeAll(1.2f, 0, static_cast<float>(image->width()) * 0.5f, 0,
                                             1.2f, 500 + static_cast<float>(image->height())));
  imageLayer5->setMask(maskImageLayer5);

  displayList->render(surface.get());
  EXPECT_TRUE(Baseline::Compare(surface, "LayerTest/imageMask"));
}

TGFX_TEST(LayerTest, shapeMask) {
  ContextScope scope;
  auto context = scope.getContext();
  ASSERT_TRUE(context != nullptr);
  auto image = MakeImage("resources/apitest/rotation.jpg");
  auto surface = Surface::Make(context, image->width(), image->height());
  auto displayList = std::make_unique<DisplayList>();
  auto layer = Layer::Make();
  displayList->root()->addChild(layer);

  auto rect = Rect::MakeXYWH(0, 0, 1000, 1000);
  Path path = {};
  path.addRoundRect(rect, 200, 200);

  // Original image
  auto imageLayer0 = ImageLayer::Make();
  layer->addChild(imageLayer0);
  imageLayer0->setImage(image);
  imageLayer0->setMatrix(Matrix::MakeScale(0.5f));

  auto shaperLayer = ShapeLayer::Make();
  shaperLayer->setPath(path);
  auto radialFilleStyle =
      Gradient::MakeRadial({500, 500}, 500, {{1.f, 0.f, 0.f, 1.f}, {0.f, 1.f, 0.f, 1.f}});
  shaperLayer->setFillStyle(radialFilleStyle);
  shaperLayer->setAlpha(0.5f);
  layer->addChild(shaperLayer);
  Matrix maskMatrix = Matrix::MakeAll(1.0f, 0, 300, 0, 1.0f, 300);
  shaperLayer->setMatrix(maskMatrix);

  // Alpha mask effect
  auto imageLayer1 = ImageLayer::Make();
  layer->addChild(imageLayer1);
  imageLayer1->setImage(image);
  auto image1Matrix =
      Matrix::MakeAll(0.5f, 0, static_cast<float>(image->width()) * 0.5f, 0, 0.5f, 0);
  imageLayer1->setMatrix(image1Matrix);
  imageLayer1->setAlpha(1.0f);

  auto alphaShaperLayer = ShapeLayer::Make();
  alphaShaperLayer->setPath(path);
  auto filleStyle = SolidColor::Make(Color::Red());
  alphaShaperLayer->setFillStyle(filleStyle);
  alphaShaperLayer->setAlpha(0.5f);
  layer->addChild(alphaShaperLayer);
  Matrix alphaMaskMatrix =
      Matrix::MakeAll(1.0f, 0, 300 + static_cast<float>(image->width()) * 0.5f, 0, 1.0f, 300);
  alphaShaperLayer->setMatrix(alphaMaskMatrix);
  imageLayer1->setMask(alphaShaperLayer);
  imageLayer1->setMaskType(LayerMaskType::Alpha);

  // Vector mask effect
  auto imageLayer2 = ImageLayer::Make();
  layer->addChild(imageLayer2);
  imageLayer2->setImage(image);
  auto image2Matrix =
      Matrix::MakeAll(0.5f, 0, 0, 0, 0.5f, static_cast<float>(image->height()) * 0.5f);
  imageLayer2->setMatrix(image2Matrix);
  imageLayer2->setAlpha(1.0f);
  imageLayer2->setMaskType(LayerMaskType::Contour);

  auto vectorShaperLayer = ShapeLayer::Make();
  vectorShaperLayer->setPath(path);
  // make a fill style with alpha
  auto vectorFillStyle = SolidColor::Make(Color::FromRGBA(0, 0, 255, 128));
  vectorShaperLayer->setFillStyle(vectorFillStyle);
  layer->addChild(vectorShaperLayer);
  Matrix vectorMaskMatrix =
      Matrix::MakeAll(1.0f, 0, 300, 0, 1.0f, 300 + static_cast<float>(image->height()) * 0.5f);
  vectorShaperLayer->setMatrix(vectorMaskMatrix);
  imageLayer2->setMask(vectorShaperLayer);

  // Luma mask Effect
  auto imageLayer3 = ImageLayer::Make();
  layer->addChild(imageLayer3);
  imageLayer3->setImage(image);
  auto image3Matrix = Matrix::MakeAll(0.5f, 0, static_cast<float>(image->width()) * 0.5f, 0, 0.5f,
                                      static_cast<float>(image->height()) * 0.5f);
  imageLayer3->setMatrix(image3Matrix);
  imageLayer3->setAlpha(1.0f);
  imageLayer3->setMaskType(LayerMaskType::Luminance);

  auto lumaShaperLayer = ShapeLayer::Make();
  lumaShaperLayer->setPath(path);
  lumaShaperLayer->setFillStyle(filleStyle);
  lumaShaperLayer->setAlpha(0.5f);
  layer->addChild(lumaShaperLayer);
  Matrix lumaMaskMatrix =
      Matrix::MakeAll(1.0f, 0, 300 + static_cast<float>(image->width()) * 0.5f, 0, 1.0f,
                      300 + static_cast<float>(image->height()) * 0.5f);
  lumaShaperLayer->setMatrix(lumaMaskMatrix);
  imageLayer3->setMask(lumaShaperLayer);

  displayList->render(surface.get());
  EXPECT_TRUE(Baseline::Compare(surface, "LayerTest/shapeMask"));
}

TGFX_TEST(LayerTest, textMask) {
  ContextScope scope;
  auto context = scope.getContext();
  ASSERT_TRUE(context != nullptr);
  auto image = MakeImage("resources/apitest/rotation.jpg");
  auto surface = Surface::Make(context, image->width(), image->height());
  auto displayList = std::make_unique<DisplayList>();
  auto layer = Layer::Make();
  displayList->root()->addChild(layer);

  auto typeface = MakeTypeface("resources/font/NotoSansSC-Regular.otf");
  tgfx::Font font(typeface, 100);
  auto textContent = "Hello, TGFX! \n Mask Test!";
  auto color = Color::Red();

  // Original image
  auto originalLayer = Layer::Make();
  layer->addChild(originalLayer);
  auto imageLayer0 = ImageLayer::Make();
  originalLayer->addChild(imageLayer0);
  imageLayer0->setImage(image);
  imageLayer0->setMatrix(Matrix::MakeScale(0.5f));

  auto textLayer = TextLayer::Make();
  originalLayer->addChild(textLayer);
  textLayer->setText(textContent);
  textLayer->setTextColor(color);
  textLayer->setFont(font);
  textLayer->setAlpha(1.0f);
  auto textLayerMatrix = Matrix::MakeAll(1.5f, 0, 400, 0, 1.5f, 800);
  textLayer->setMatrix(textLayerMatrix);

  auto originalLayerBounds = originalLayer->getBounds();
  EXPECT_TRUE(originalLayerBounds == Rect::MakeXYWH(0.f, 0.f, 1694.2f, 2016.f));

  // Alpha mask effect
  auto alphaLayer = Layer::Make();
  layer->addChild(alphaLayer);
  auto imageLayer1 = ImageLayer::Make();
  alphaLayer->addChild(imageLayer1);
  imageLayer1->setImage(image);
  auto image1Matrix =
      Matrix::MakeAll(0.5f, 0, static_cast<float>(image->width()) * 0.5f, 0, 0.5f, 0);
  imageLayer1->setMatrix(image1Matrix);
  imageLayer1->setAlpha(1.0f);

  auto alphaTextLayer = TextLayer::Make();
  alphaLayer->addChild(alphaTextLayer);
  alphaTextLayer->setText(textContent);
  alphaTextLayer->setTextColor(color);
  auto alphaFilter = ColorMatrixFilter::Make(alphaColorMatrix);
  alphaTextLayer->setFilters({alphaFilter});
  alphaTextLayer->setFont(font);
  alphaTextLayer->setAlpha(1.0f);
  auto alphaTextLayerMatrix =
      Matrix::MakeAll(1.5f, 0, 400 + static_cast<float>(image->width()) * 0.5f, 0, 1.5f, 800);
  alphaTextLayer->setMatrix(alphaTextLayerMatrix);
  imageLayer1->setMask(alphaTextLayer);

  auto alphaLayerBounds = alphaLayer->getBounds();
  EXPECT_EQ(alphaLayerBounds, Rect::MakeLTRB(1761, 746, 3024, 1392));

  // Vector mask effect
  auto imageLayer2 = ImageLayer::Make();
  layer->addChild(imageLayer2);
  imageLayer2->setImage(image);
  auto image2Matrix =
      Matrix::MakeAll(0.5f, 0, 0, 0, 0.5f, static_cast<float>(image->height()) * 0.5f);
  imageLayer2->setMatrix(image2Matrix);
  imageLayer2->setAlpha(1.0f);

  auto vectorTextLayer = TextLayer::Make();
  layer->addChild(vectorTextLayer);
  vectorTextLayer->setText(textContent);
  vectorTextLayer->setTextColor(color);
  vectorTextLayer->setFont(font);
  vectorTextLayer->setAlpha(1.0f);
  auto vectorTextLayerMatrix =
      Matrix::MakeAll(1.5f, 0, 400, 0, 1.5f, 800 + static_cast<float>(image->height()) * 0.5f);
  vectorTextLayer->setMatrix(vectorTextLayerMatrix);
  imageLayer2->setMask(vectorTextLayer);

  // Luma mask Effect
  auto imageLayer3 = ImageLayer::Make();
  layer->addChild(imageLayer3);
  imageLayer3->setImage(image);
  auto image3Matrix = Matrix::MakeAll(0.5f, 0, static_cast<float>(image->width()) * 0.5f, 0, 0.5f,
                                      static_cast<float>(image->height()) * 0.5f);
  imageLayer3->setMatrix(image3Matrix);
  imageLayer3->setAlpha(1.0f);

  auto lumaTextLayer = TextLayer::Make();
  layer->addChild(lumaTextLayer);
  lumaTextLayer->setText(textContent);
  lumaTextLayer->setTextColor(color);
  auto lumaFilter = ColorMatrixFilter::Make(lumaColorMatrix);
  lumaTextLayer->setFilters({lumaFilter});
  lumaTextLayer->setFont(font);
  lumaTextLayer->setAlpha(1.0f);
  auto lumaTextLayerMatrix =
      Matrix::MakeAll(1.5f, 0, 400 + static_cast<float>(image->width()) * 0.5f, 0, 1.5f,
                      800 + static_cast<float>(image->height()) * 0.5f);
  lumaTextLayer->setMatrix(lumaTextLayerMatrix);
  imageLayer3->setMask(lumaTextLayer);

  displayList->render(surface.get());
  EXPECT_TRUE(Baseline::Compare(surface, "LayerTest/textMask"));
}

TGFX_TEST(LayerTest, HasContentChanged) {
  ContextScope scope;
  auto context = scope.getContext();
  ASSERT_TRUE(context != nullptr);

  auto surface = Surface::Make(context, 150, 150);
  DisplayList displayList;
  auto shapeLayer = ShapeLayer::Make();
  Path path;
  path.addRect(Rect::MakeXYWH(0, 0, 100, 100));
  shapeLayer->setPath(path);
  shapeLayer->setFillStyle(SolidColor::Make(Color::FromRGBA(255, 0, 0)));
  displayList.root()->addChild(shapeLayer);
  EXPECT_TRUE(displayList.hasContentChanged());
  displayList.render(surface.get());
  context->flushAndSubmit();
  EXPECT_FALSE(displayList.hasContentChanged());
  EXPECT_TRUE(Baseline::Compare(surface, "LayerTest/HasContentChanged_Org"));
  displayList.setContentOffset(50, 50);
  EXPECT_TRUE(displayList.hasContentChanged());
  displayList.render(surface.get(), false);
  context->flushAndSubmit();
  EXPECT_FALSE(displayList.hasContentChanged());
  EXPECT_TRUE(Baseline::Compare(surface, "LayerTest/HasContentChanged_Offset"));
  displayList.setZoomScale(0.5f);
  EXPECT_TRUE(displayList.hasContentChanged());
  displayList.render(surface.get());
  context->flushAndSubmit();
  EXPECT_FALSE(displayList.hasContentChanged());
  EXPECT_TRUE(Baseline::Compare(surface, "LayerTest/HasContentChanged_Zoom"));
}

/**
 * The schematic diagram is as follows:
 * https://www.geogebra.org/graphing/et36u73x
 * https://codesign-1252678369.cos.ap-guangzhou.myqcloud.com/getLayersUnderPoint.png
 */
TGFX_TEST(LayerTest, getLayersUnderPoint) {
  ContextScope scope;
  auto context = scope.getContext();
  ASSERT_TRUE(context != nullptr);
  auto surface = Surface::Make(context, 800, 800);
  auto canvas = surface->getCanvas();
  auto displayList = std::make_unique<DisplayList>();

  auto rootLayer = Layer::Make();
  rootLayer->setName("root_layer");
  displayList->root()->addChild(rootLayer);

  auto imageLayer = ImageLayer::Make();
  imageLayer->setName("image_layer");
  imageLayer->setMatrix(Matrix::MakeScale(3.0f, 3.0f));
  auto image = MakeImage("resources/apitest/image_as_mask.png");
  imageLayer->setImage(image);
  SamplingOptions options(FilterMode::Nearest, MipmapMode::None);
  imageLayer->setSampling(options);
  rootLayer->addChild(imageLayer);
  auto imageLayerBounds = imageLayer->getBounds(nullptr, true);
  imageLayer->getGlobalMatrix().mapRect(&imageLayerBounds);
  printf("imageLayerBounds: (%f, %f, %f, %f)\n", imageLayerBounds.left, imageLayerBounds.top,
         imageLayerBounds.right, imageLayerBounds.bottom);

  auto shaperLayer = ShapeLayer::Make();
  shaperLayer->setName("shaper_layer");
  Path path = {};
  path.moveTo(100, 50);
  path.lineTo(150, 125);
  path.lineTo(50, 125);
  path.close();
  shaperLayer->setPath(path);
  auto fillStyle = SolidColor::Make(Color::FromRGBA(255, 0, 0, 127));
  shaperLayer->setFillStyle(fillStyle);
  shaperLayer->setMatrix(Matrix::MakeTrans(100.0f, 0.0f) * Matrix::MakeScale(2.0f, 2.0f));
  rootLayer->addChild(shaperLayer);
  auto shaperLayerBounds = shaperLayer->getBounds(nullptr, true);
  shaperLayer->getGlobalMatrix().mapRect(&shaperLayerBounds);
  printf("shaperLayerBounds: (%f, %f, %f, %f)\n", shaperLayerBounds.left, shaperLayerBounds.top,
         shaperLayerBounds.right, shaperLayerBounds.bottom);

  auto textLayer = TextLayer::Make();
  textLayer->setName("text_layer");
  textLayer->setText("Hello World!");
  textLayer->setMatrix(Matrix::MakeTrans(50.0f, 0.0f) * Matrix::MakeScale(5.0f, 5.0f));
  auto typeface = MakeTypeface("resources/font/NotoSansSC-Regular.otf");
  tgfx::Font font(typeface, 20);
  textLayer->setFont(font);
  rootLayer->addChild(textLayer);
  auto textLayerBounds = textLayer->getBounds(nullptr, true);
  textLayer->getGlobalMatrix().mapRect(&textLayerBounds);
  printf("textLayerBounds: (%f, %f, %f, %f)\n", textLayerBounds.left, textLayerBounds.top,
         textLayerBounds.right, textLayerBounds.bottom);

  auto shaperLayer2 = ShapeLayer::Make();
  shaperLayer2->setName("shaper_layer2");
  shaperLayer2->setMatrix(Matrix::MakeTrans(550.0f, 150.0f) * Matrix::MakeRotate(45.0f));
  auto rect2 = Rect::MakeXYWH(0, 0, 80, 80);
  Path path2 = {};
  path2.addRect(rect2);
  shaperLayer2->setPath(path2);
  auto fillStyle2 = SolidColor::Make(Color::FromRGBA(175, 27, 193, 255));
  shaperLayer2->setFillStyle(fillStyle2);
  rootLayer->addChild(shaperLayer2);
  auto shaperLayer2Bounds = shaperLayer2->getBounds(nullptr, true);
  shaperLayer2->getGlobalMatrix().mapRect(&shaperLayer2Bounds);
  printf("shaperLayer2Bounds: (%f, %f, %f, %f)\n", shaperLayer2Bounds.left, shaperLayer2Bounds.top,
         shaperLayer2Bounds.right, shaperLayer2Bounds.bottom);

  auto rootLayerBounds = rootLayer->getBounds(nullptr, true);
  printf("rootLayerBounds: (%f, %f, %f, %f)\n", rootLayerBounds.left, rootLayerBounds.top,
         rootLayerBounds.right, rootLayerBounds.bottom);

  displayList->render(surface.get());

  auto paint = Paint();
  paint.setStyle(PaintStyle::Stroke);
  paint.setStrokeWidth(1.0f);
  paint.setColor(Color::Green());
  canvas->drawRect(imageLayerBounds, paint);
  canvas->drawRect(shaperLayerBounds, paint);
  canvas->drawRect(textLayerBounds, paint);
  canvas->drawRect(shaperLayer2Bounds, paint);
  paint.setColor(Color::Red());
  canvas->drawRect(rootLayerBounds, paint);

  paint.setColor(Color::Blue());
  paint.setStyle(PaintStyle::Fill);
  // P1(200, 100) is in the text_layer, shaper_layer, image_layer, root_layer
  auto layers = rootLayer->getLayersUnderPoint(200.0f, 100.0f);
  canvas->drawCircle(200.0f, 100.0f, 5.0f, paint);
  printf("layers.size(): %zu\n", layers.size());
  std::string layerNameJoin = "";
  for (auto layer : layers) {
    printf("layer: %s\n", layer->name().c_str());
    layerNameJoin += layer->name() + "|";
  }
  printf("\n");
  EXPECT_EQ(static_cast<int>(layers.size()), 4);
  EXPECT_EQ(layerNameJoin, "text_layer|shaper_layer|image_layer|root_layer|");

  // P2(330, 130) is in the text_layer, shaper_layer, root_layer
  layerNameJoin = "";
  layers = rootLayer->getLayersUnderPoint(330.0f, 130.0f);
  canvas->drawCircle(330.0f, 130.0f, 5.0f, paint);
  printf("layers.size(): %zu\n", layers.size());
  for (auto layer : layers) {
    printf("layer: %s\n", layer->name().c_str());
    layerNameJoin += layer->name() + "|";
  }
  printf("\n");
  EXPECT_EQ(static_cast<int>(layers.size()), 3);
  EXPECT_EQ(layerNameJoin, "text_layer|shaper_layer|root_layer|");

  // P3(369.4903917863642, 119.382137866799) is in the text_layer, shaper_layer, root_layer
  layerNameJoin = "";
  layers = rootLayer->getLayersUnderPoint(369.4903917863642f, 119.382137866799f);
  canvas->drawCircle(369.4903917863642f, 119.382137866799f, 5.0f, paint);
  printf("layers.size(): %zu\n", layers.size());
  for (auto layer : layers) {
    printf("layer: %s\n", layer->name().c_str());
    layerNameJoin += layer->name() + "|";
  }
  printf("\n");
  EXPECT_EQ(static_cast<int>(layers.size()), 3);
  EXPECT_EQ(layerNameJoin, "text_layer|shaper_layer|root_layer|");

  // P4(376.3366070606341, 226.8150544784194) is in the shaper_layer, root_layer
  layerNameJoin = "";
  layers = rootLayer->getLayersUnderPoint(376.3366070606341f, 226.8150544784194f);
  canvas->drawCircle(376.3366070606341f, 226.8150544784194f, 5.0f, paint);
  printf("layers.size(): %zu\n", layers.size());
  for (auto layer : layers) {
    printf("layer: %s\n", layer->name().c_str());
    layerNameJoin += layer->name() + "|";
  }
  printf("\n");
  EXPECT_EQ(static_cast<int>(layers.size()), 3);
  EXPECT_EQ(layerNameJoin, "text_layer|shaper_layer|root_layer|");

  // P5(538.0126139222378, 91.4706448255447) is in the text_layer, root_layer
  layerNameJoin = "";
  layers = rootLayer->getLayersUnderPoint(538.0126139222378f, 91.4706448255447f);
  canvas->drawCircle(538.0126139222378f, 91.4706448255447f, 5.0f, paint);
  printf("layers.size(): %zu\n", layers.size());
  for (auto layer : layers) {
    printf("layer: %s\n", layer->name().c_str());
    layerNameJoin += layer->name() + "|";
  }
  printf("\n");
  EXPECT_EQ(static_cast<int>(layers.size()), 2);
  EXPECT_EQ(layerNameJoin, "text_layer|root_layer|");

  // P6(526.4267111503966, 279.4782488958804) is in the root_layer
  layerNameJoin = "";
  layers = rootLayer->getLayersUnderPoint(526.4267111503966f, 279.4782488958804f);
  canvas->drawCircle(526.4267111503966f, 279.4782488958804f, 5.0f, paint);
  printf("layers.size(): %zu\n", layers.size());
  for (auto layer : layers) {
    printf("layer: %s\n", layer->name().c_str());
    layerNameJoin += layer->name() + "|";
  }
  printf("\n");
  EXPECT_EQ(static_cast<int>(layers.size()), 0);
  EXPECT_EQ(layerNameJoin, "");

  // P7(686.0488534297194, 375.2199363468245) is out of the root_layer
  layerNameJoin = "";
  layers = rootLayer->getLayersUnderPoint(686.0488534297194f, 375.2199363468245f);
  canvas->drawCircle(686.0488534297194f, 375.2199363468245f, 5.0f, paint);
  printf("layers.size(): %zu\n", layers.size());
  for (auto layer : layers) {
    printf("layer: %s\n", layer->name().c_str());
    layerNameJoin += layer->name() + "|";
  }
  printf("\n");
  EXPECT_EQ(static_cast<int>(layers.size()), 0);
  EXPECT_EQ(layerNameJoin, "");

  // P8(-64.7176461855979, 83.8344816350128) is out of the root_layer
  layerNameJoin = "";
  layers = rootLayer->getLayersUnderPoint(-64.7176461855979f, 83.8344816350128f);
  canvas->drawCircle(-64.7176461855979f, 83.8344816350128f, 5.0f, paint);
  printf("layers.size(): %zu\n", layers.size());
  for (auto layer : layers) {
    printf("layer: %s\n", layer->name().c_str());
    layerNameJoin += layer->name() + "|";
  }
  printf("\n");
  EXPECT_EQ(static_cast<int>(layers.size()), 0);
  EXPECT_EQ(layerNameJoin, "");

  // P9(50, 300) is in the image_layer, root_layer
  layerNameJoin = "";
  layers = rootLayer->getLayersUnderPoint(50.0f, 300.0f);
  canvas->drawCircle(50.0f, 300.0f, 5.0f, paint);
  printf("layers.size(): %zu\n", layers.size());
  for (auto layer : layers) {
    printf("layer: %s\n", layer->name().c_str());
    layerNameJoin += layer->name() + "|";
  }
  printf("\n");
  EXPECT_EQ(static_cast<int>(layers.size()), 2);
  EXPECT_EQ(layerNameJoin, "image_layer|root_layer|");

  // P10(511.6931040682015, 171.034333482391) is in the shaper_layer2, root_layer
  layerNameJoin = "";
  layers = rootLayer->getLayersUnderPoint(511.6931040682015f, 171.034333482391f);
  canvas->drawCircle(511.6931040682015f, 171.034333482391f, 5.0f, paint);
  printf("layers.size(): %zu\n", layers.size());
  for (auto layer : layers) {
    printf("layer: %s\n", layer->name().c_str());
    layerNameJoin += layer->name() + "|";
  }
  printf("\n");
  EXPECT_EQ(static_cast<int>(layers.size()), 2);
  EXPECT_EQ(layerNameJoin, "text_layer|root_layer|");

  // P11(540, 200) is in the shaper_layer2, root_layer
  layerNameJoin = "";
  layers = rootLayer->getLayersUnderPoint(540.0f, 200.0f);
  canvas->drawCircle(540.0f, 200.0f, 5.0f, paint);
  printf("layers.size(): %zu\n", layers.size());
  for (auto layer : layers) {
    printf("layer: %s\n", layer->name().c_str());
    layerNameJoin += layer->name() + "|";
  }
  printf("\n");
  EXPECT_EQ(static_cast<int>(layers.size()), 3);
  EXPECT_EQ(layerNameJoin, "shaper_layer2|text_layer|root_layer|");
  EXPECT_TRUE(Baseline::Compare(surface, "LayerTest/getLayersUnderPoint"));
}

/**
 * The schematic diagram is as follows(Visit geogebra online vector map to view pixel details):
 * https://www.geogebra.org/classic/krbzbz6m
 * https://codesign-1252678369.cos.ap-guangzhou.myqcloud.com/hitTestPoint.png
 * https://codesign-1252678369.cos.ap-guangzhou.myqcloud.com/Layer_hitTestPoint.png
 */
TGFX_TEST(LayerTest, hitTestPoint) {
  ContextScope scope;
  auto context = scope.getContext();
  ASSERT_TRUE(context != nullptr);
  auto surface = Surface::Make(context, 800, 800);
  auto canvas = surface->getCanvas();
  auto displayList = std::make_unique<DisplayList>();

  auto rootLayer = Layer::Make();
  rootLayer->setName("root_layer");
  displayList->root()->addChild(rootLayer);

  auto shaperLayer1 = ShapeLayer::Make();
  shaperLayer1->setName("shaper_layer1");
  Path path1 = {};
  path1.moveTo(100, 50);
  path1.lineTo(150, 125);
  path1.lineTo(50, 125);
  path1.close();
  shaperLayer1->setPath(path1);
  auto fillStyle1 = SolidColor::Make(Color::FromRGBA(255, 0, 0, 127));
  shaperLayer1->setFillStyle(fillStyle1);
  shaperLayer1->setMatrix(Matrix::MakeTrans(100.0f, 50.0f));
  rootLayer->addChild(shaperLayer1);
  auto shaperLayer1Bounds = shaperLayer1->getBounds();
  shaperLayer1->getGlobalMatrix().mapRect(&shaperLayer1Bounds);
  printf("shaperLayer1Bounds: (%f, %f, %f, %f)\n", shaperLayer1Bounds.left, shaperLayer1Bounds.top,
         shaperLayer1Bounds.right, shaperLayer1Bounds.bottom);

  auto shaperLayer2 = ShapeLayer::Make();
  shaperLayer2->setName("shaper_layer2");
  Rect rect = Rect::MakeLTRB(220, 100, 370, 250);
  Path path2 = {};
  path2.addOval(rect);
  path2.close();
  shaperLayer2->setPath(path2);
  auto fillStyle2 = SolidColor::Make(Color::FromRGBA(127, 255, 0, 127));
  shaperLayer2->setFillStyle(fillStyle2);
  rootLayer->addChild(shaperLayer2);
  auto shaperLayer2Bounds = shaperLayer2->getBounds();
  shaperLayer2->getGlobalMatrix().mapRect(&shaperLayer2Bounds);
  printf("shaperLayer2Bounds: (%f, %f, %f, %f)\n", shaperLayer2Bounds.left, shaperLayer2Bounds.top,
         shaperLayer2Bounds.right, shaperLayer2Bounds.bottom);

  auto rootLayerBounds = rootLayer->getBounds();
  rootLayerBounds.roundOut();
  printf("rootLayerBounds: (%f, %f, %f, %f)\n", rootLayerBounds.left, rootLayerBounds.top,
         rootLayerBounds.right, rootLayerBounds.bottom);

  displayList->render(surface.get());

  auto paint = Paint();
  paint.setColor(Color::Red());
  paint.setStyle(PaintStyle::Stroke);
  paint.setStrokeWidth(1.0f);
  canvas->drawRect(rootLayerBounds, paint);

  // P1(160, 120)
  paint.setColor(Color::Blue());
  paint.setStyle(PaintStyle::Fill);
  Point p1 = {160.0f, 120.0f};
  canvas->drawCircle(p1.x, p1.y, 1.0f, paint);
  EXPECT_EQ(true, shaperLayer1->hitTestPoint(p1.x, p1.y));
  EXPECT_EQ(false, shaperLayer1->hitTestPoint(p1.x, p1.y, true));

  // P2(186.66668f, 120.0f)
  paint.setColor(Color::Blue());
  paint.setStyle(PaintStyle::Fill);
  Point p2 = {186.66668f, 120.0f};
  canvas->drawCircle(p2.x, p2.y, 1.0f, paint);
  EXPECT_EQ(true, shaperLayer1->hitTestPoint(p2.x, p2.y));
  EXPECT_EQ(true, shaperLayer1->hitTestPoint(p2.x, p2.y, true));

  // P3(172.0774145878251, 140)
  paint.setColor(Color::Blue());
  paint.setStyle(PaintStyle::Fill);
  Point p3 = {172.0774145878251f, 140.0f};
  canvas->drawCircle(p3.x, p3.y, 1.0f, paint);
  EXPECT_EQ(true, shaperLayer1->hitTestPoint(p3.x, p3.y));
  EXPECT_EQ(false, shaperLayer1->hitTestPoint(p3.x, p3.y, true));

  // P4(200, 150)
  paint.setColor(Color::Blue());
  paint.setStyle(PaintStyle::Fill);
  Point p4 = {200.0f, 150.0f};
  canvas->drawCircle(p4.x, p4.y, 1.0f, paint);
  EXPECT_EQ(true, shaperLayer1->hitTestPoint(p4.x, p4.y));
  EXPECT_EQ(true, shaperLayer1->hitTestPoint(p4.x, p4.y, true));

  // P5(225, 120)
  paint.setColor(Color::Blue());
  paint.setStyle(PaintStyle::Fill);
  Point p5 = {225.0f, 120.0f};
  canvas->drawCircle(p5.x, p5.y, 1.0f, paint);
  EXPECT_EQ(true, shaperLayer1->hitTestPoint(p5.x, p5.y));
  EXPECT_EQ(false, shaperLayer1->hitTestPoint(p5.x, p5.y, true));

  // P6(200, 180)
  paint.setColor(Color::Blue());
  paint.setStyle(PaintStyle::Fill);
  Point p6 = {200.0f, 180.0f};
  canvas->drawCircle(p6.x, p6.y, 1.0f, paint);
  EXPECT_EQ(false, shaperLayer1->hitTestPoint(p6.x, p6.y));
  EXPECT_EQ(false, shaperLayer1->hitTestPoint(p6.x, p6.y, true));

  // Q1(227.79885, -141.69835)
  paint.setColor(Color::Blue());
  paint.setStyle(PaintStyle::Fill);
  Point q1 = {227.79885f, 141.69835f};
  canvas->drawCircle(q1.x, q1.y, 1.0f, paint);
  EXPECT_EQ(true, shaperLayer1->hitTestPoint(q1.x, q1.y));
  EXPECT_EQ(true, shaperLayer1->hitTestPoint(q1.x, q1.y, true));
  EXPECT_EQ(true, shaperLayer2->hitTestPoint(q1.x, q1.y));
  EXPECT_EQ(true, shaperLayer2->hitTestPoint(q1.x, q1.y, true));

  // Q2(230.0, 160.0)
  paint.setColor(Color::Blue());
  paint.setStyle(PaintStyle::Fill);
  Point q2 = {230.0f, 160.0f};
  canvas->drawCircle(q2.x, q2.y, 1.0f, paint);
  EXPECT_EQ(true, shaperLayer1->hitTestPoint(q2.x, q2.y));
  EXPECT_EQ(true, shaperLayer1->hitTestPoint(q2.x, q2.y, true));
  EXPECT_EQ(true, shaperLayer2->hitTestPoint(q2.x, q2.y));
  EXPECT_EQ(true, shaperLayer2->hitTestPoint(q2.x, q2.y, true));

  // Q3(270.0, 190.0)
  paint.setColor(Color::Blue());
  paint.setStyle(PaintStyle::Fill);
  Point q3 = {270.0f, 190.0f};
  canvas->drawCircle(q3.x, q3.y, 1.0f, paint);
  EXPECT_EQ(false, shaperLayer1->hitTestPoint(q3.x, q3.y));
  EXPECT_EQ(false, shaperLayer1->hitTestPoint(q3.x, q3.y, true));
  EXPECT_EQ(true, shaperLayer2->hitTestPoint(q3.x, q3.y));
  EXPECT_EQ(true, shaperLayer2->hitTestPoint(q3.x, q3.y, true));

  // Q4(336.0, 239.0)
  paint.setColor(Color::Blue());
  paint.setStyle(PaintStyle::Fill);
  Point q4 = {336.0f, 239.0f};
  canvas->drawCircle(q4.x, q4.y, 1.0f, paint);
  EXPECT_EQ(false, shaperLayer1->hitTestPoint(q4.x, q4.y));
  EXPECT_EQ(false, shaperLayer1->hitTestPoint(q4.x, q4.y, true));
  EXPECT_EQ(true, shaperLayer2->hitTestPoint(q4.x, q4.y));
  EXPECT_EQ(false, shaperLayer2->hitTestPoint(q4.x, q4.y, true));

  // Q5(240.0, 150.0)
  paint.setColor(Color::Blue());
  paint.setStyle(PaintStyle::Fill);
  Point q5 = {240.0f, 150.0f};
  canvas->drawCircle(q5.x, q5.y, 1.0f, paint);
  EXPECT_EQ(true, shaperLayer1->hitTestPoint(q5.x, q5.y));
  EXPECT_EQ(false, shaperLayer1->hitTestPoint(q5.x, q5.y, true));
  EXPECT_EQ(true, shaperLayer2->hitTestPoint(q5.x, q5.y));
  EXPECT_EQ(true, shaperLayer2->hitTestPoint(q5.x, q5.y, true));
  EXPECT_TRUE(Baseline::Compare(surface, "LayerTest/Layer_hitTestPoint"));
}

TGFX_TEST(LayerTest, drawRRect) {
  ContextScope scope;
  auto context = scope.getContext();
  ASSERT_TRUE(context != nullptr);
  auto surface = Surface::Make(context, 1000, 600);
  auto canvas = surface->getCanvas();

  auto fillPaint = Paint();
  fillPaint.setStyle(PaintStyle::Fill);
  fillPaint.setColor(Color::Red());
  Rect rect = Rect::MakeXYWH(50, 50, 200, 160);
  RRect rRect = {};
  rRect.setRectXY(rect, 10.0f, 10.0f);
  canvas->drawRRect(rRect, fillPaint);

  auto strokePaint = Paint();
  strokePaint.setStyle(PaintStyle::Stroke);
  strokePaint.setStrokeWidth(10.0f);
  strokePaint.setColor(Color::Red());

  Rect rect1 = Rect::MakeXYWH(300, 50, 200, 160);
  RRect rRect1 = {};
  rRect1.setRectXY(rect1, 10.0f, 10.0f);
  canvas->drawRRect(rRect1, strokePaint);

  Rect rect2 = Rect::MakeXYWH(600, 50, 200, 160);
  RRect rRect2 = {};
  rRect2.setRectXY(rect2, 15.0f, 10.0f);
  canvas->drawRRect(rRect2, strokePaint);

  Rect rect3 = Rect::MakeXYWH(50, 300, 200, 160);
  RRect rRect3 = {};
  rRect3.setRectXY(rect3, 100.0f, 150.0f);
  canvas->drawRRect(rRect3, strokePaint);

  Rect rect4 = Rect::MakeXYWH(300, 300, 200, 160);
  RRect rRect4 = {};
  rRect4.setRectXY(rect4, 50.0f, 10.0f);
  canvas->drawRRect(rRect4, strokePaint);

  auto strokePaint2 = Paint();
  strokePaint2.setStyle(PaintStyle::Stroke);
  strokePaint2.setStrokeWidth(50.0f);
  strokePaint2.setColor(Color::Red());

  Rect rect5 = Rect::MakeXYWH(600, 300, 200, 160);
  RRect rRect5 = {};
  rRect5.setRectXY(rect5, 20.f, 10.f);
  canvas->drawRRect(rRect5, strokePaint2);

  EXPECT_TRUE(Baseline::Compare(surface, "LayerTest/Layer_drawRRect"));
}

/**
 * The schematic diagram is as follows:
 * https://www.geogebra.org/classic/nxwbmmrp
 * https://codesign-1252678369.cos.ap-guangzhou.myqcloud.com/hitTestPointNested.png
 */
TGFX_TEST(LayerTest, hitTestPointNested) {
  ContextScope scope;
  auto context = scope.getContext();
  ASSERT_TRUE(context != nullptr);
  auto surface = Surface::Make(context, 800, 800);
  auto canvas = surface->getCanvas();
  auto displayList = std::make_unique<DisplayList>();

  auto rootLayer = Layer::Make();
  rootLayer->setName("root_layer");
  displayList->root()->addChild(rootLayer);

  auto parentLayer = Layer::Make();
  parentLayer->setName("parent_layer");
  parentLayer->setMatrix(Matrix::MakeTrans(50.0f, 50.0f));
  auto imageLayer = ImageLayer::Make();
  imageLayer->setName("image_layer");
  auto image = MakeImage("resources/apitest/image_as_mask.png");
  imageLayer->setImage(image);
  SamplingOptions options(FilterMode::Nearest, MipmapMode::None);
  imageLayer->setSampling(options);
  imageLayer->setMatrix(Matrix::MakeScale(3.0f));
  parentLayer->addChild(imageLayer);
  rootLayer->addChild(parentLayer);
  auto imageLayerBounds = imageLayer->getBounds(nullptr, true);
  imageLayer->getGlobalMatrix().mapRect(&imageLayerBounds);
  printf("imageLayerBounds: (%f, %f, %f, %f)\n", imageLayerBounds.left, imageLayerBounds.top,
         imageLayerBounds.right, imageLayerBounds.bottom);

  auto childLayer = Layer::Make();
  childLayer->setName("child_layer");
  childLayer->setMatrix(Matrix::MakeTrans(50.0f, 50.0f));
  auto shaperLayer = ShapeLayer::Make();
  shaperLayer->setName("shaper_layer");
  Rect rect = Rect::MakeLTRB(150, 150, 370, 370);
  Path path = {};
  path.addRect(rect);
  path.close();
  shaperLayer->setPath(path);
  auto fillStyle = SolidColor::Make(Color::FromRGBA(127, 255, 0, 127));
  shaperLayer->setFillStyle(fillStyle);
  childLayer->addChild(shaperLayer);
  parentLayer->addChild(childLayer);
  auto shaperLayerBounds = shaperLayer->getBounds(nullptr, true);
  shaperLayer->getGlobalMatrix().mapRect(&shaperLayerBounds);
  printf("shaperLayerBounds: (%f, %f, %f, %f)\n", shaperLayerBounds.left, shaperLayerBounds.top,
         shaperLayerBounds.right, shaperLayerBounds.bottom);

  auto grandsonLayer = Layer::Make();
  grandsonLayer->setName("grandson_layer");
  grandsonLayer->setMatrix(Matrix::MakeTrans(50.0f, 50.0f));
  auto textLayer = TextLayer::Make();
  textLayer->setName("text_layer");
  textLayer->setText("Hello World!");
  textLayer->setMatrix(Matrix::MakeTrans(50.0f, -50.0f) * Matrix::MakeRotate(45.0f) *
                       Matrix::MakeScale(5.0f, 5.0f));
  auto typeface = MakeTypeface("resources/font/NotoSansSC-Regular.otf");
  tgfx::Font font(typeface, 20);
  textLayer->setFont(font);
  grandsonLayer->addChild(textLayer);
  childLayer->addChild(grandsonLayer);
  auto textLayerBounds = textLayer->getBounds(nullptr, true);
  textLayer->getGlobalMatrix().mapRect(&textLayerBounds);
  printf("textLayerBounds: (%f, %f, %f, %f)\n", textLayerBounds.left, textLayerBounds.top,
         textLayerBounds.right, textLayerBounds.bottom);

  auto rootLayerBounds = rootLayer->getBounds(nullptr, true);
  rootLayer->getGlobalMatrix().mapRect(&rootLayerBounds);
  printf("rootLayerBounds: (%f, %f, %f, %f)\n", rootLayerBounds.left, rootLayerBounds.top,
         rootLayerBounds.right, rootLayerBounds.bottom);

  displayList->render(surface.get());

  auto paint = Paint();
  paint.setStyle(PaintStyle::Stroke);
  paint.setStrokeWidth(1.0f);
  paint.setColor(Color::Red());
  canvas->drawRect(imageLayerBounds, paint);
  canvas->drawRect(shaperLayerBounds, paint);
  canvas->drawRect(textLayerBounds, paint);
  paint.setColor(Color::Green());
  canvas->drawRect(rootLayerBounds, paint);

  // P0(320.0, 340.0)
  paint.setColor(Color::Blue());
  paint.setStyle(PaintStyle::Fill);
  Point p0 = {320.0f, 340.0f};
  canvas->drawCircle(p0.x, p0.y, 2.0f, paint);
  EXPECT_EQ(true, textLayer->hitTestPoint(p0.x, p0.y));
  EXPECT_EQ(false, textLayer->hitTestPoint(p0.x, p0.y, true));
  EXPECT_EQ(true, shaperLayer->hitTestPoint(p0.x, p0.y));
  EXPECT_EQ(true, shaperLayer->hitTestPoint(p0.x, p0.y, true));
  EXPECT_EQ(true, imageLayer->hitTestPoint(p0.x, p0.y));
  EXPECT_EQ(true, imageLayer->hitTestPoint(p0.x, p0.y, true));
  EXPECT_EQ(true, parentLayer->hitTestPoint(p0.x, p0.y));
  EXPECT_EQ(true, parentLayer->hitTestPoint(p0.x, p0.y, true));
  EXPECT_EQ(true, childLayer->hitTestPoint(p0.x, p0.y));
  EXPECT_EQ(true, childLayer->hitTestPoint(p0.x, p0.y, true));
  EXPECT_EQ(true, grandsonLayer->hitTestPoint(p0.x, p0.y));
  EXPECT_EQ(false, grandsonLayer->hitTestPoint(p0.x, p0.y, true));
  EXPECT_EQ(true, rootLayer->hitTestPoint(p0.x, p0.y));
  EXPECT_EQ(true, rootLayer->hitTestPoint(p0.x, p0.y, true));

  // P1(280.0, 360.0)
  paint.setColor(Color::Blue());
  paint.setStyle(PaintStyle::Fill);
  Point p1 = {280.0f, 360.0f};
  canvas->drawCircle(p1.x, p1.y, 2.0f, paint);
  EXPECT_EQ(true, textLayer->hitTestPoint(p1.x, p1.y));
  EXPECT_EQ(true, textLayer->hitTestPoint(p1.x, p1.y, true));
  EXPECT_EQ(true, shaperLayer->hitTestPoint(p1.x, p1.y));
  EXPECT_EQ(true, shaperLayer->hitTestPoint(p1.x, p1.y, true));
  EXPECT_EQ(true, imageLayer->hitTestPoint(p1.x, p1.y));
  EXPECT_EQ(true, imageLayer->hitTestPoint(p1.x, p1.y, true));
  EXPECT_EQ(true, parentLayer->hitTestPoint(p1.x, p1.y));
  EXPECT_EQ(true, parentLayer->hitTestPoint(p1.x, p1.y, true));
  EXPECT_EQ(true, childLayer->hitTestPoint(p1.x, p1.y));
  EXPECT_EQ(true, childLayer->hitTestPoint(p1.x, p1.y, true));
  EXPECT_EQ(true, grandsonLayer->hitTestPoint(p1.x, p1.y));
  EXPECT_EQ(true, grandsonLayer->hitTestPoint(p1.x, p1.y, true));
  EXPECT_EQ(true, rootLayer->hitTestPoint(p1.x, p1.y));
  EXPECT_EQ(true, rootLayer->hitTestPoint(p1.x, p1.y, true));

  // P2(150.0, 170.0)
  paint.setColor(Color::Blue());
  paint.setStyle(PaintStyle::Fill);
  Point p2 = {150.0f, 170.0f};
  canvas->drawCircle(p2.x, p2.y, 2.0f, paint);
  EXPECT_EQ(true, textLayer->hitTestPoint(p2.x, p2.y));
  EXPECT_EQ(true, textLayer->hitTestPoint(p2.x, p2.y, true));
  EXPECT_EQ(false, shaperLayer->hitTestPoint(p2.x, p2.y));
  EXPECT_EQ(false, shaperLayer->hitTestPoint(p2.x, p2.y, true));
  EXPECT_EQ(true, imageLayer->hitTestPoint(p2.x, p2.y));
  EXPECT_EQ(true, imageLayer->hitTestPoint(p2.x, p2.y, true));
  EXPECT_EQ(true, parentLayer->hitTestPoint(p2.x, p2.y));
  EXPECT_EQ(true, parentLayer->hitTestPoint(p2.x, p2.y, true));
  EXPECT_EQ(true, childLayer->hitTestPoint(p2.x, p2.y));
  EXPECT_EQ(true, childLayer->hitTestPoint(p2.x, p2.y, true));
  EXPECT_EQ(true, grandsonLayer->hitTestPoint(p2.x, p2.y));
  EXPECT_EQ(true, grandsonLayer->hitTestPoint(p2.x, p2.y, true));
  EXPECT_EQ(true, rootLayer->hitTestPoint(p2.x, p2.y));
  EXPECT_EQ(true, rootLayer->hitTestPoint(p2.x, p2.y, true));

  // P3(80.0, 80.0)
  paint.setColor(Color::Blue());
  paint.setStyle(PaintStyle::Fill);
  Point p3 = {80.0f, 80.0f};
  canvas->drawCircle(p3.x, p3.y, 2.0f, paint);
  EXPECT_EQ(true, textLayer->hitTestPoint(p3.x, p3.y));
  EXPECT_EQ(false, textLayer->hitTestPoint(p3.x, p3.y, true));
  EXPECT_EQ(false, shaperLayer->hitTestPoint(p3.x, p3.y));
  EXPECT_EQ(false, shaperLayer->hitTestPoint(p3.x, p3.y, true));
  EXPECT_EQ(true, imageLayer->hitTestPoint(p3.x, p3.y));
  EXPECT_EQ(true, imageLayer->hitTestPoint(p3.x, p3.y, true));
  EXPECT_EQ(true, parentLayer->hitTestPoint(p3.x, p3.y));
  EXPECT_EQ(true, parentLayer->hitTestPoint(p3.x, p3.y, true));
  EXPECT_EQ(true, childLayer->hitTestPoint(p3.x, p3.y));
  EXPECT_EQ(false, childLayer->hitTestPoint(p3.x, p3.y, true));
  EXPECT_EQ(true, grandsonLayer->hitTestPoint(p3.x, p3.y));
  EXPECT_EQ(false, grandsonLayer->hitTestPoint(p3.x, p3.y, true));
  EXPECT_EQ(true, rootLayer->hitTestPoint(p3.x, p3.y));
  EXPECT_EQ(true, rootLayer->hitTestPoint(p3.x, p3.y, true));
  EXPECT_TRUE(Baseline::Compare(surface, "LayerTest/Layer_hitTestPointNested"));
}

TGFX_TEST(LayerTest, InnerShadowFilter) {
  ContextScope scope;
  auto context = scope.getContext();
  ASSERT_TRUE(context != nullptr);
  auto image = MakeImage("resources/apitest/imageReplacement.png");
  ASSERT_TRUE(image != nullptr);
  auto imageWidth = static_cast<float>(image->width());
  auto imageHeight = static_cast<float>(image->height());
  auto padding = 30.f;
  Paint paint;
  auto surface = Surface::Make(context, static_cast<int>(imageWidth * 2.f + padding * 3.f),
                               static_cast<int>(imageHeight * 2.f + padding * 3.f));
  auto filter = BlurFilter::Make(15, 15);
  auto layer = ImageLayer::Make();
  layer->setImage(image);
  layer->setMatrix(Matrix::MakeTrans(padding, padding));
  layer->setFilters({filter});
  auto displayList = std::make_unique<DisplayList>();
  displayList->root()->addChild(layer);

  auto layer2 = ImageLayer::Make();
  layer2->setImage(image);
  layer2->setMatrix(Matrix::MakeTrans(imageWidth + padding * 2, padding));
  auto filter2 = InnerShadowFilter::Make(0, 0, 15, 15, Color::Black(), true);
  layer2->setFilters({filter2});
  displayList->root()->addChild(layer2);

  auto layer3 = ImageLayer::Make();
  layer3->setImage(image);
  layer3->setMatrix(Matrix::MakeTrans(padding, imageWidth + padding * 2));
  auto filter3 = InnerShadowFilter::Make(0, 0, 15, 15, Color::Black());
  layer3->setFilters({filter3});
  displayList->root()->addChild(layer3);

  auto layer4 = ImageLayer::Make();
  layer4->setImage(image);
  layer4->setMatrix(Matrix::MakeTrans(imageWidth + padding * 2, imageWidth + padding * 2));
  auto filter4 = InnerShadowFilter::Make(1, 1, 0, 0, Color::Black());
  layer4->setFilters({filter4});
  displayList->root()->addChild(layer4);

  displayList->render(surface.get());

  EXPECT_TRUE(Baseline::Compare(surface, "LayerTest/innerShadow"));
}

TGFX_TEST(LayerTest, DirtyFlag) {
  ContextScope scope;
  auto context = scope.getContext();
  ASSERT_TRUE(context != nullptr);
  auto displayList = std::make_unique<DisplayList>();
  auto surface = Surface::Make(context, 100, 100);
  auto child = Layer::Make();
  displayList->root()->addChild(child);

  auto grandChild = ImageLayer::Make();
  auto image = MakeImage("resources/apitest/imageReplacement.png");
  EXPECT_TRUE(image != nullptr);
  grandChild->setImage(image);
  grandChild->setMatrix(Matrix::MakeTrans(10, 10));
  grandChild->setVisible(false);
  child->addChild(grandChild);

  auto child2 = ImageLayer::Make();
  child2->setImage(image);
  displayList->root()->addChild(child2);

  displayList->render(surface.get());

  auto root = displayList->root();
  EXPECT_TRUE(grandChild->bitFields.dirtyDescendents);
  EXPECT_TRUE(grandChild->layerContent == nullptr && grandChild->bitFields.dirtyContent);
  EXPECT_TRUE(!child->bitFields.dirtyDescendents && !child->bitFields.dirtyContent);
  EXPECT_TRUE(!root->bitFields.dirtyDescendents && !root->bitFields.dirtyContent);

  grandChild->setVisible(true);
  EXPECT_TRUE(grandChild->bitFields.dirtyDescendents);
  EXPECT_TRUE(grandChild->layerContent == nullptr && grandChild->bitFields.dirtyContent);
  EXPECT_TRUE(child->bitFields.dirtyDescendents);
  EXPECT_TRUE(root->bitFields.dirtyDescendents);
  displayList->render(surface.get());

  EXPECT_TRUE(!grandChild->bitFields.dirtyDescendents && !grandChild->bitFields.dirtyContent);
  EXPECT_TRUE(grandChild->layerContent != nullptr);
  EXPECT_TRUE(!child->bitFields.dirtyDescendents && !child->bitFields.dirtyContent);
  EXPECT_TRUE(!root->bitFields.dirtyDescendents && !root->bitFields.dirtyContent);

  child->setVisible(false);
  EXPECT_TRUE(!grandChild->bitFields.dirtyDescendents && !grandChild->bitFields.dirtyContent);
  EXPECT_TRUE(grandChild->layerContent != nullptr);
  EXPECT_TRUE(!child->bitFields.dirtyDescendents && !child->bitFields.dirtyContent);
  EXPECT_TRUE(root->bitFields.dirtyDescendents && !root->bitFields.dirtyContent);
}

TGFX_TEST(LayerTest, DropShadowStyle) {
  ContextScope scope;
  auto context = scope.getContext();
  EXPECT_TRUE(context != nullptr);
  auto surface = Surface::Make(context, 150, 150);
  auto displayList = std::make_unique<DisplayList>();
  auto back = SolidLayer::Make();
  back->setColor(Color::White());
  back->setWidth(150);
  back->setHeight(150);
  auto layer = ShapeLayer::Make();
  layer->setMatrix(Matrix::MakeTrans(30, 30));
  Path path;
  path.addRect(Rect::MakeWH(100, 100));
  layer->setPath(path);
  auto fillStyle = SolidColor::Make(Color::FromRGBA(100, 0, 0, 128));
  layer->setFillStyle(fillStyle);
  layer->setLineWidth(2.0f);
  layer->setBlendMode(BlendMode::Lighten);

  auto shadowLayer = Layer::Make();
  auto style = DropShadowStyle::Make(10, 10, 0, 0, Color::Black(), false);
  shadowLayer->setLayerStyles({style});
  shadowLayer->addChild(layer);
  shadowLayer->setExcludeChildEffectsInLayerStyle(true);
  back->addChild(shadowLayer);
  displayList->root()->addChild(back);
  displayList->render(surface.get());
  EXPECT_TRUE(Baseline::Compare(surface, "LayerTest/DropShadowStyle"));

  style->setBlendMode(BlendMode::Luminosity);
  style->setOffsetX(0);
  style->setOffsetY(-20);
  style->setShowBehindLayer(true);
  shadowLayer->setAlpha(0.5);
  displayList->render(surface.get());
  EXPECT_TRUE(Baseline::Compare(surface, "LayerTest/DropShadowStyle2"));

  layer->setBlendMode(BlendMode::Multiply);
  layer->setFillStyle(nullptr);
  layer->setStrokeStyle(SolidColor::Make(Color::FromRGBA(100, 0, 0, 128)));
  displayList->render(surface.get());
  EXPECT_TRUE(Baseline::Compare(surface, "LayerTest/DropShadowStyle-stroke-behindLayer"));

  style->setShowBehindLayer(false);
  displayList->render(surface.get());
  EXPECT_TRUE(Baseline::Compare(surface, "LayerTest/DropShadowStyle-stroke"));

  auto blur = BlurFilter::Make(2.5, 2.5);
  layer->setFilters({blur});
  displayList->render(surface.get());
  EXPECT_TRUE(Baseline::Compare(surface, "LayerTest/DropShadowStyle-stroke-blur"));

  style->setShowBehindLayer(true);
  displayList->render(surface.get());
  EXPECT_TRUE(Baseline::Compare(surface, "LayerTest/DropShadowStyle-stroke-blur-behindLayer"));
}

TGFX_TEST(LayerTest, InnerShadowStyle) {
  ContextScope scope;
  auto context = scope.getContext();
  EXPECT_TRUE(context != nullptr);
  auto surface = Surface::Make(context, 150, 150);
  auto displayList = std::make_unique<DisplayList>();
  auto layer = ShapeLayer::Make();
  layer->setMatrix(Matrix::MakeTrans(30, 30));
  Path path;
  path.addRect(Rect::MakeWH(100, 100));
  Path path2;
  path2.addRect(Rect::MakeWH(50, 50));
  path2.transform(Matrix::MakeTrans(20, 20));
  path.addPath(path2, PathOp::Difference);
  layer->setPath(path);
  auto fillStyle = SolidColor::Make(Color::FromRGBA(100, 0, 0, 128));
  layer->setFillStyle(fillStyle);
  auto style = InnerShadowStyle::Make(10, 10, 0, 0, Color::Black());
  layer->setLayerStyles({style});
  displayList->root()->addChild(layer);
  displayList->render(surface.get());
  EXPECT_TRUE(Baseline::Compare(surface, "LayerTest/InnerShadowStyle"));
}

TGFX_TEST(LayerTest, Filters) {
  ContextScope scope;
  auto context = scope.getContext();
  EXPECT_TRUE(context != nullptr);
  auto surface = Surface::Make(context, 150, 150);
  auto displayList = std::make_unique<DisplayList>();
  auto layer = ShapeLayer::Make();
  layer->setMatrix(Matrix::MakeTrans(30, 30));
  Path path;
  path.addRect(Rect::MakeWH(100, 100));
  layer->setPath(path);
  auto fillStyle = SolidColor::Make(Color::FromRGBA(100, 0, 0, 128));
  layer->setFillStyle(fillStyle);
  auto filter = BlurFilter::Make(5, 5);
  auto filter2 = DropShadowFilter::Make(10, 10, 0, 0, Color::Black());
  auto filter3 = InnerShadowFilter::Make(10, 10, 0, 0, Color::White());
  layer->setFilters({filter, filter2, filter3});
  displayList->root()->addChild(layer);
  displayList->render(surface.get());
  EXPECT_TRUE(Baseline::Compare(surface, "LayerTest/filters"));
}

TGFX_TEST(LayerTest, MaskOnwer) {
  ContextScope scope;
  auto context = scope.getContext();
  EXPECT_TRUE(context != nullptr);
  auto surface = Surface::Make(context, 1, 1);
  auto displayList = std::make_unique<DisplayList>();
  auto layer = SolidLayer::Make();
  layer->setWidth(1);
  layer->setHeight(1);
  auto layer2 = SolidLayer::Make();
  layer2->setWidth(1);
  layer2->setHeight(1);
  auto mask = ShapeLayer::Make();
  Path path = {};
  path.addRect(Rect::MakeWH(1, 1));
  mask->setPath(path);
  mask->setFillStyle(SolidColor::Make());

  displayList->root()->addChild(layer);
  layer->addChild(layer2);
  displayList->root()->addChild(mask);

  layer->setMask(mask);
  EXPECT_EQ(layer->mask(), mask);
  EXPECT_EQ(mask->maskOwner, layer.get());

  layer2->setMask(mask);
  EXPECT_EQ(layer->mask(), nullptr);
  EXPECT_EQ(mask->maskOwner, layer2.get());

  EXPECT_TRUE(layer2->bitFields.dirtyContent);
  displayList->render(surface.get());
  EXPECT_FALSE(layer->bitFields.dirtyDescendents);
  mask->setAlpha(0.5f);
  EXPECT_TRUE(layer->bitFields.dirtyDescendents);

  layer2->setMask(nullptr);
  EXPECT_EQ(layer->mask(), nullptr);
  EXPECT_EQ(mask->maskOwner, nullptr);
}

TGFX_TEST(LayerTest, BackgroundBlur) {
  ContextScope scope;
  auto context = scope.getContext();
  EXPECT_TRUE(context != nullptr);
  auto surface = Surface::Make(context, 150, 150);
  auto canvas = surface->getCanvas();
  canvas->clipRect(Rect::MakeWH(150, 150));
  auto displayList = std::make_unique<DisplayList>();
  auto solidLayer = SolidLayer::Make();
  solidLayer->setColor(Color::Blue());
  solidLayer->setWidth(150);
  solidLayer->setHeight(150);
  displayList->root()->addChild(solidLayer);

  auto background = ImageLayer::Make();
  background->setImage(MakeImage("resources/apitest/imageReplacement.png"));
  displayList->root()->addChild(background);

  auto layer = ShapeLayer::Make();
  layer->setMatrix(Matrix::MakeTrans(30, 30));
  Path path;
  path.addRect(Rect::MakeWH(100, 100));
  layer->setPath(path);
  auto strokeStyle = SolidColor::Make(Color::FromRGBA(100, 0, 0, 100));
  layer->setStrokeStyle(strokeStyle);
  layer->setLineWidth(10);
  layer->setStrokeOnTop(true);
  layer->setExcludeChildEffectsInLayerStyle(true);
  auto filter = BackgroundBlurStyle::Make(2, 2);
  auto dropShadow = DropShadowStyle::Make(10, 10, 0, 0, Color::FromRGBA(0, 0, 0, 100));
  dropShadow->setShowBehindLayer(true);
  layer->setExcludeChildEffectsInLayerStyle(true);
  layer->setLayerStyles({dropShadow, filter});

  auto blurFilter = BlurFilter::Make(1, 2);
  layer->setFilters({blurFilter});

  auto silbing = ShapeLayer::Make();
  Path rect;
  rect.addRect(Rect::MakeWH(50, 50));
  silbing->setPath(rect);
  silbing->setMatrix(Matrix::MakeTrans(-10, 0));
  auto newBackgroundBlur = BackgroundBlurStyle::Make(3, 3);
  silbing->setLayerStyles({dropShadow, newBackgroundBlur});
  silbing->setFillStyle(SolidColor::Make(Color::FromRGBA(0, 0, 100, 100)));
  layer->addChild(silbing);

  auto clipLayer = Layer::Make();
  clipLayer->setMatrix(Matrix::MakeTrans(2, 40));
  clipLayer->setScrollRect(Rect::MakeXYWH(10, 10, 20, 20));
  layer->addChild(clipLayer);

  auto child = ShapeLayer::Make();

  child->setPath(rect);
  child->setMatrix(Matrix::MakeScale(0.5, 0.5));
  auto fillStyle2 = SolidColor::Make(Color::FromRGBA(0, 100, 0, 100));
  child->setFillStyle(fillStyle2);
  auto backgroundBlur = BackgroundBlurStyle::Make(5, 5);
  child->setLayerStyles({backgroundBlur});
  child->setBlendMode(BlendMode::Multiply);
  clipLayer->addChild(child);

  displayList->root()->addChild(layer);
  displayList->render(surface.get());
  EXPECT_TRUE(Baseline::Compare(surface, "LayerTest/backgroundLayerBlur"));
}

TGFX_TEST(LayerTest, MaskAlpha) {
  ContextScope scope;
  auto context = scope.getContext();
  EXPECT_TRUE(context != nullptr);
  DisplayList list;
  Path path;
  path.addRect(Rect::MakeWH(100, 100));

  auto layer = ShapeLayer::Make();
  layer->setPath(path);
  auto layer_style = tgfx::SolidColor::Make({0.0f, 1.0f, 0.0f, 1.0f});
  layer->setFillStyle(layer_style);

  auto mask = ShapeLayer::Make();
  mask->setPath(path);
  mask->setMatrix(Matrix::MakeTrans(50, 50));
  auto mask_style = tgfx::SolidColor::Make({1.0f, 0.0f, 0.0f, 1.0f});
  mask_style->setAlpha(0);
  mask->setFillStyle(mask_style);

  layer->setMask(mask);

  list.root()->addChild(layer);
  list.root()->addChild(mask);
  auto surface = Surface::Make(context, 150, 150);
  list.render(surface.get());
  EXPECT_TRUE(Baseline::Compare(surface, "LayerTest/MaskAlpha"));
}

TGFX_TEST(LayerTest, ChildMask) {
  ContextScope scope;
  auto context = scope.getContext();
  EXPECT_TRUE(context != nullptr);
  DisplayList list;
  Path path;
  path.addRect(Rect::MakeWH(100, 100));

  const auto init_trans = Matrix::MakeTrans(150, 50);

  auto group = ShapeLayer::Make();

  auto layer = ShapeLayer::Make();
  layer->setPath(path);
  auto layer_matrix = Matrix::MakeRotate(45);
  layer_matrix.postConcat(init_trans);
  layer->setMatrix(layer_matrix);
  auto layer_style = SolidColor::Make(Color::Red());
  layer->setFillStyle(layer_style);

  auto layer2 = ShapeLayer::Make();
  layer2->setPath(path);
  auto layer2_matrix = Matrix::MakeTrans(100, 0);
  layer2_matrix.postConcat(init_trans);
  layer2->setMatrix(layer2_matrix);
  auto layer2_style = SolidColor::Make(Color::Green());
  layer2->setFillStyle(layer2_style);

  auto mask = ShapeLayer::Make();
  mask->setPath(path);
  auto mask_matrix = Matrix::MakeTrans(50, 50);
  mask_matrix.postConcat(init_trans);
  mask->setMatrix(mask_matrix);
  auto mask_style = SolidColor::Make(Color::Blue());
  mask->setFillStyle(mask_style);

  group->addChild(layer);
  group->addChild(layer2);
  group->addChild(mask);

  group->setMask(mask);

  auto groupMatrix = Matrix::MakeScale(0.5f);
  groupMatrix.postRotate(30);
  group->setMatrix(groupMatrix);

  group->setFilters({BlurFilter::Make(10, 10)});

  list.root()->addChild(group);
  auto surface = Surface::Make(context, 300, 300);
  list.render(surface.get());
  EXPECT_TRUE(Baseline::Compare(surface, "LayerTest/ChildMask"));
}

TGFX_TEST(LayerTest, InvalidMask) {
  ContextScope scope;
  auto context = scope.getContext();
  EXPECT_TRUE(context != nullptr);
  DisplayList list;
  Path path;
  path.addRect(Rect::MakeWH(10, 10));
  auto shapeLayer = ShapeLayer::Make();
  shapeLayer->setPath(path);
  auto fillStyle = SolidColor::Make(Color::Red());
  shapeLayer->setFillStyle(fillStyle);

  auto maskLayer = ShapeLayer::Make();
  maskLayer->setPath(path);
  auto maskFillStyle = SolidColor::Make(Color::FromRGBA(0, 0, 0, 128));
  maskLayer->setFillStyle(maskFillStyle);
  maskLayer->setVisible(false);

  shapeLayer->setMask(maskLayer);

  list.root()->addChild(shapeLayer);
  list.root()->addChild(maskLayer);

  auto surface = Surface::Make(context, 10, 10);

  list.render(surface.get());
  EXPECT_TRUE(Baseline::Compare(surface, "LayerTest/InvalidMask"));
}

TGFX_TEST(LayerTest, LargeScale) {
  ContextScope scope;
  auto context = scope.getContext();
  EXPECT_TRUE(context != nullptr);
  DisplayList list;
  auto shapeLayer = ShapeLayer::Make();
  Path path = {};
  path.addRect(Rect::MakeWH(10000, 10000));
  auto image = MakeImage("resources/apitest/imageReplacement.png");
  auto imagePattern = ImagePattern::Make(image);
  imagePattern->setMatrix(Matrix::MakeTrans(-20, -20));
  shapeLayer->setFillStyle(imagePattern);
  shapeLayer->setPath(path);
  list.root()->addChild(shapeLayer);

  auto surface = Surface::Make(context, 1000, 1000);

  shapeLayer->setMatrix(Matrix::MakeScale(256, 256));
  list.render(surface.get());
  EXPECT_TRUE(Baseline::Compare(surface, "LayerTest/LargeScale"));
}

TGFX_TEST(LayerTest, ShapeStyleWithMatrix) {
  ContextScope scope;
  auto context = scope.getContext();
  EXPECT_TRUE(context != nullptr);
  DisplayList list;
  Path path;
  path.addRect(Rect::MakeWH(100, 100));

  auto layer = ShapeLayer::Make();
  layer->setPath(path);
  auto matrix = Matrix::MakeScale(0.5f, 1.f);
  auto layerStyle =
      Gradient::MakeDiamond(Point::Make(100, 50), 50, {Color::Red(), Color::Blue()}, {0, 1});
  layerStyle->setMatrix(matrix);
  layer->setFillStyle(layerStyle);
  list.root()->addChild(layer);

  auto layer2 = ShapeLayer::Make();
  layer2->setPath(path);
  auto imageStyle = ImagePattern::Make(MakeImage("resources/apitest/imageReplacement.png"),
                                       TileMode::Decal, TileMode::Decal);
  imageStyle->setMatrix(matrix);
  layer2->setFillStyle(imageStyle);
  layer2->setMatrix(Matrix::MakeTrans(100, 0));
  list.root()->addChild(layer2);

  auto layer3 = ShapeLayer::Make();
  layer3->setPath(path);
  auto solidStyle = SolidColor::Make(Color::Red());
  solidStyle->setMatrix(matrix);
  layer3->setFillStyle(solidStyle);
  layer3->setMatrix(Matrix::MakeTrans(200, 0));
  list.root()->addChild(layer3);

  auto surface = Surface::Make(context, 300, 100);
  list.render(surface.get());
  EXPECT_TRUE(Baseline::Compare(surface, "LayerTest/ShapeStyleWithMatrix"));
}

TGFX_TEST(LayerTest, RasterizedCache) {
  ContextScope scope;
  auto context = scope.getContext();
  EXPECT_TRUE(context != nullptr);
  auto surface = Surface::Make(context, 350, 350);
  auto displayList = std::make_unique<DisplayList>();

  auto rootLayer = Layer::Make();
  rootLayer->setMatrix(Matrix::MakeTrans(30, 30));

  auto imageLayer = ImageLayer::Make();
  imageLayer->setImage(MakeImage("resources/apitest/imageReplacement.png"));
  imageLayer->setShouldRasterize(true);
  rootLayer->addChild(imageLayer);

  auto rectLayer = ShapeLayer::Make();
  auto style = DropShadowStyle::Make(10, 10, 0, 0, Color::Black(), false);
  Path rect;
  rect.addRect(Rect::MakeWH(50, 50));
  rectLayer->setPath(rect);
  rectLayer->setFillStyle(SolidColor::Make(Color::Red()));
  rectLayer->setShouldRasterize(true);
  rectLayer->setLayerStyles({style});
  rectLayer->setMatrix(Matrix::MakeTrans(150, 0));
  imageLayer->addChild(rectLayer);

  auto blurLayer = ShapeLayer::Make();
  Path childPath;
  childPath.addRect(Rect::MakeWH(100, 100));
  blurLayer->setPath(childPath);
  auto fillStyle = SolidColor::Make(Color::FromRGBA(100, 0, 0, 128));
  blurLayer->setFillStyle(fillStyle);
  blurLayer->setShouldRasterize(true);
  blurLayer->setMatrix(Matrix::MakeTrans(150, 0));
  blurLayer->setLayerStyles({BackgroundBlurStyle::Make(10, 10)});
  imageLayer->addChild(blurLayer);

  displayList->root()->addChild(rootLayer);
  displayList->render(surface.get());
  EXPECT_TRUE(Baseline::Compare(surface, "LayerTest/RasterizedCache"));
}

TGFX_TEST(LayerTest, RasterizedBackground) {
  ContextScope scope;
  auto context = scope.getContext();
  EXPECT_TRUE(context != nullptr);
  auto surface = Surface::Make(context, 150, 150);
  auto displayList = std::make_unique<DisplayList>();
  auto solidLayer = SolidLayer::Make();
  solidLayer->setColor(Color::Blue());
  solidLayer->setWidth(150);
  solidLayer->setHeight(150);
  displayList->root()->addChild(solidLayer);

  auto background = ImageLayer::Make();
  background->setImage(MakeImage("resources/apitest/imageReplacement.png"));
  displayList->root()->addChild(background);

  auto parent = Layer::Make();
  parent->setMatrix(Matrix::MakeTrans(30, 30));
  parent->addChild(background);

  auto layerBeforeChild = ShapeLayer::Make();
  auto path = Path();
  path.addRect(Rect::MakeWH(50, 50));
  layerBeforeChild->setPath(path);
  layerBeforeChild->setFillStyle(SolidColor::Make(Color::Red()));

  auto backgroundNephew = ShapeLayer::Make();
  backgroundNephew->setPath(path);
  backgroundNephew->setMatrix(Matrix::MakeTrans(10, 10));
  backgroundNephew->setFillStyle(SolidColor::Make(Color::Green()));

  auto child = ShapeLayer::Make();
  Path childPath;
  childPath.addRect(Rect::MakeWH(100, 100));
  child->setPath(childPath);
  auto fillStyle = SolidColor::Make(Color::FromRGBA(100, 0, 0, 128));
  child->setFillStyle(fillStyle);
  child->setShouldRasterize(true);
  child->setLayerStyles({BackgroundBlurStyle::Make(10, 10)});
  parent->addChild(child);
  displayList->root()->addChild(parent);

  displayList->render(surface.get());
  background->setMatrix(Matrix::MakeTrans(50, 50));
  auto rasterizedContent =
      static_cast<RasterizedContent*>(child->rasterizedContent.get())->getImage();
  displayList->render(surface.get());
  EXPECT_TRUE(rasterizedContent !=
              static_cast<RasterizedContent*>(child->rasterizedContent.get())->getImage());

  child->setMatrix(Matrix::MakeTrans(20, 20));
  rasterizedContent = static_cast<RasterizedContent*>(child->rasterizedContent.get())->getImage();
  displayList->render(surface.get());
  EXPECT_TRUE(rasterizedContent !=
              static_cast<RasterizedContent*>(child->rasterizedContent.get())->getImage());

  auto layerNextChild = ShapeLayer::Make();
  layerNextChild->setPath(path);
  layerNextChild->setMatrix(Matrix::MakeTrans(10, 10));
  layerNextChild->setFillStyle(SolidColor::Make(Color::FromRGBA(0, 100, 0, 128)));
  parent->addChild(layerNextChild);
  rasterizedContent = static_cast<RasterizedContent*>(child->rasterizedContent.get())->getImage();
  displayList->render(surface.get());
  EXPECT_TRUE(rasterizedContent ==
              static_cast<RasterizedContent*>(child->rasterizedContent.get())->getImage());

  auto grandChild = ShapeLayer::Make();
  grandChild->setPath(path);
  grandChild->setMatrix(Matrix::MakeTrans(10, 10));
  grandChild->setFillStyle(SolidColor::Make(Color::FromRGBA(0, 0, 100, 128)));
  child->addChild(grandChild);
  EXPECT_TRUE(child->rasterizedContent == nullptr);
  displayList->render(surface.get());

  auto nephew = ShapeLayer::Make();
  nephew->setPath(path);
  nephew->setMatrix(Matrix::MakeTrans(10, 10));
  nephew->setFillStyle(SolidColor::Make(Color::FromRGBA(0, 100, 0, 128)));
  layerNextChild->addChild(nephew);
  rasterizedContent = static_cast<RasterizedContent*>(child->rasterizedContent.get())->getImage();
  displayList->render(surface.get());
  EXPECT_TRUE(rasterizedContent ==
              static_cast<RasterizedContent*>(child->rasterizedContent.get())->getImage());

  parent->addChildAt(layerBeforeChild, parent->getChildIndex(child));
  rasterizedContent = static_cast<RasterizedContent*>(child->rasterizedContent.get())->getImage();
  displayList->render(surface.get());
  EXPECT_TRUE(rasterizedContent !=
              static_cast<RasterizedContent*>(child->rasterizedContent.get())->getImage());

  layerBeforeChild->addChildAt(backgroundNephew, 0);
  rasterizedContent = static_cast<RasterizedContent*>(child->rasterizedContent.get())->getImage();
  displayList->render(surface.get());
  EXPECT_TRUE(rasterizedContent !=
              static_cast<RasterizedContent*>(child->rasterizedContent.get())->getImage());

  layerBeforeChild->removeChildren();
  rasterizedContent = static_cast<RasterizedContent*>(child->rasterizedContent.get())->getImage();
  displayList->render(surface.get());
  EXPECT_TRUE(rasterizedContent !=
              static_cast<RasterizedContent*>(child->rasterizedContent.get())->getImage());

  layerBeforeChild->removeFromParent();
  rasterizedContent = static_cast<RasterizedContent*>(child->rasterizedContent.get())->getImage();
  displayList->render(surface.get());
  EXPECT_TRUE(rasterizedContent !=
              static_cast<RasterizedContent*>(child->rasterizedContent.get())->getImage());

  parent->setChildIndex(background, static_cast<int>(parent->children().size() - 1u));
  rasterizedContent = static_cast<RasterizedContent*>(child->rasterizedContent.get())->getImage();
  displayList->render(surface.get());
  EXPECT_TRUE(rasterizedContent !=
              static_cast<RasterizedContent*>(child->rasterizedContent.get())->getImage());

  parent->setChildIndex(background, 0);
  rasterizedContent = static_cast<RasterizedContent*>(child->rasterizedContent.get())->getImage();
  displayList->render(surface.get());
  EXPECT_TRUE(rasterizedContent !=
              static_cast<RasterizedContent*>(child->rasterizedContent.get())->getImage());

  parent->replaceChild(background, layerBeforeChild);
  rasterizedContent = static_cast<RasterizedContent*>(child->rasterizedContent.get())->getImage();
  displayList->render(surface.get());
  EXPECT_TRUE(rasterizedContent !=
              static_cast<RasterizedContent*>(child->rasterizedContent.get())->getImage());

  parent->replaceChild(layerNextChild, background);
  rasterizedContent = static_cast<RasterizedContent*>(child->rasterizedContent.get())->getImage();
  displayList->render(surface.get());
  // Ideally, rasterizedContent should remain unchanged here, but we need to call root->invalidateRect()
  // whenever a layer is removed or its index changes. As a result, dirty rects are always treated
  // as background changes. This is a trade-off between performance and correctness.
  EXPECT_TRUE(rasterizedContent !=
              static_cast<RasterizedContent*>(child->rasterizedContent.get())->getImage());
}

TGFX_TEST(LayerTest, AdaptiveDashEffect) {
  ContextScope scope;
  auto context = scope.getContext();
  EXPECT_TRUE(context != nullptr);
  auto surface = Surface::Make(context, 300, 400);
  auto canvas = surface->getCanvas();
  canvas->clear();
  canvas->drawColor(Color::White());
  Path path = {};
  path.addRect(50, 50, 250, 150);
  path.addOval(Rect::MakeXYWH(50, 200, 200, 50));
  path.moveTo(50, 300);
  path.cubicTo(100, 300, 100, 350, 150, 350);
  path.quadTo(200, 350, 200, 300);
  std::vector<float> dashList = {10.f, 10.f};
  auto shapeLayer = ShapeLayer::Make();
  shapeLayer->setPath(path);
  auto strokeStyle = SolidColor::Make(Color::FromRGBA(100, 0, 0));
  shapeLayer->setLineWidth(1);
  shapeLayer->setStrokeStyle(strokeStyle);
  shapeLayer->setLineDashAdaptive(true);
  shapeLayer->setLineDashPattern(dashList);
  shapeLayer->setLineDashPhase(5);
  DisplayList displayList;
  displayList.root()->addChild(shapeLayer);
  displayList.render(surface.get());
  EXPECT_TRUE(Baseline::Compare(surface, "LayerTest/AdaptiveDashEffect"));
}

TGFX_TEST(LayerTest, BottomLeftSurface) {
  ContextScope scope;
  auto context = scope.getContext();
  EXPECT_TRUE(context != nullptr);
  auto proxy = tgfx::RenderTargetProxy::MakeFallback(context, 200, 200, false, 1, false,
                                                     ImageOrigin::BottomLeft);
  auto surface = Surface::MakeFrom(std::move(proxy), 0, true);

  // parent
  auto parentFrame = tgfx::Rect::MakeXYWH(60, 110, 40, 40);

  auto childFrame = tgfx::Rect::MakeWH(150, 150);
  auto childLayer = tgfx::ShapeLayer::Make();
  childLayer->setExcludeChildEffectsInLayerStyle(true);

  tgfx::Path childPath;
  childPath.addRect(childFrame);
  childLayer->setPath(childPath);
  childLayer->setFillStyles({tgfx::SolidColor::Make(tgfx::Color::Red())});

  // contents
  auto contentsLayer = tgfx::Layer::Make();
  contentsLayer->setMatrix(tgfx::Matrix::MakeRotate(3));
  contentsLayer->setScrollRect(parentFrame);
  auto childMatrix = tgfx::Matrix::MakeTrans(50, 100);
  childMatrix.postRotate(3);
  contentsLayer->setMatrix(childMatrix);
  contentsLayer->addChild(childLayer);
  DisplayList displayList;

  displayList.root()->addChild(contentsLayer);
  displayList.render(surface.get());

  EXPECT_TRUE(Baseline::Compare(surface, "LayerTest/BottomLeftSurface"));
}

TGFX_TEST(LayerTest, DirtyRegionTest) {
  ContextScope scope;
  auto context = scope.getContext();
  EXPECT_TRUE(context != nullptr);
  auto surface = Surface::Make(context, 1024, 800);
  auto displayList = std::make_unique<DisplayList>();
  displayList->showDirtyRegions(false);
  auto rootLayer = Layer::Make();
  displayList->root()->addChild(rootLayer);

  auto shapeLayer1 = ShapeLayer::Make();
  shapeLayer1->setStrokeStyle(SolidColor::Make(Color::Black()));
  auto path1 = Path();
  path1.addRect(Rect::MakeXYWH(40, 40, 100, 140));
  shapeLayer1->setPath(path1);
  // rootLayer->addChild(shapeLayer1);
  auto bounds1 = shapeLayer1->getBounds();
  shapeLayer1->getGlobalMatrix().mapRect(&bounds1);

  auto shapeLayer2 = ShapeLayer::Make();
  shapeLayer2->setStrokeStyle(SolidColor::Make(Color::Black()));
  auto path2 = Path();
  path2.addRect(Rect::MakeXYWH(120, 20, 60, 220));
  shapeLayer2->setPath(path2);
  // rootLayer->addChild(shapeLayer2);
  auto bounds2 = shapeLayer2->getBounds();
  shapeLayer2->getGlobalMatrix().mapRect(&bounds2);

  auto shapeLayer3 = ShapeLayer::Make();
  shapeLayer3->setStrokeStyle(SolidColor::Make(Color::Black()));
  auto path3 = Path();
  path3.addRect(Rect::MakeXYWH(60, 80, 40, 60));
  shapeLayer3->setPath(path3);
  // rootLayer->addChild(shapeLayer3);
  auto bounds3 = shapeLayer3->getBounds();
  shapeLayer3->getGlobalMatrix().mapRect(&bounds3);

  auto shapeLayer4 = ShapeLayer::Make();
  shapeLayer4->setStrokeStyle(SolidColor::Make(Color::Black()));
  auto path4 = Path();
  path4.addRect(Rect::MakeXYWH(800, 40, 80, 100));
  shapeLayer4->setPath(path4);
  // rootLayer->addChild(shapeLayer4);
  auto bounds4 = shapeLayer4->getBounds();
  shapeLayer4->getGlobalMatrix().mapRect(&bounds4);

  auto shapeLayer5 = ShapeLayer::Make();
  shapeLayer5->setStrokeStyle(SolidColor::Make(Color::Black()));
  auto path5 = Path();
  path5.addRect(Rect::MakeXYWH(840, 110, 120, 130));
  shapeLayer5->setPath(path5);
  // rootLayer->addChild(shapeLayer5);
  auto bounds5 = shapeLayer5->getBounds();
  shapeLayer5->getGlobalMatrix().mapRect(&bounds5);

  auto shapeLayer6 = ShapeLayer::Make();
  shapeLayer6->setStrokeStyle(SolidColor::Make(Color::Black()));
  auto path6 = Path();
  path6.addRect(Rect::MakeXYWH(80, 460, 120, 180));
  shapeLayer6->setPath(path6);
  // rootLayer->addChild(shapeLayer6);
  auto bounds6 = shapeLayer6->getBounds();
  shapeLayer6->getGlobalMatrix().mapRect(&bounds6);

  auto shapeLayer7 = ShapeLayer::Make();
  shapeLayer7->setStrokeStyle(SolidColor::Make(Color::Black()));
  auto path7 = Path();
  path7.addRect(Rect::MakeXYWH(20, 600, 240, 100));
  shapeLayer7->setPath(path7);
  // rootLayer->addChild(shapeLayer7);
  auto bounds7 = shapeLayer7->getBounds();
  shapeLayer7->getGlobalMatrix().mapRect(&bounds7);

  auto shapeLayer8 = ShapeLayer::Make();
  shapeLayer8->setStrokeStyle(SolidColor::Make(Color::Black()));
  auto path8 = Path();
  path8.addRect(Rect::MakeXYWH(300, 500, 100, 140));
  shapeLayer8->setPath(path8);
  // rootLayer->addChild(shapeLayer8);
  auto bounds8 = shapeLayer8->getBounds();
  shapeLayer8->getGlobalMatrix().mapRect(&bounds8);

  auto shapeLayer9 = ShapeLayer::Make();
  shapeLayer9->setStrokeStyle(SolidColor::Make(Color::Black()));
  auto path9 = Path();
  path9.addRect(Rect::MakeXYWH(220, 460, 140, 50));
  shapeLayer9->setPath(path9);
  // rootLayer->addChild(shapeLayer9);
  auto bounds9 = shapeLayer9->getBounds();
  shapeLayer9->getGlobalMatrix().mapRect(&bounds9);

  auto shapeLayer10 = ShapeLayer::Make();
  shapeLayer10->setStrokeStyle(SolidColor::Make(Color::Black()));
  auto path10 = Path();
  path10.addRect(Rect::MakeXYWH(820, 420, 140, 200));
  shapeLayer10->setPath(path10);
  // rootLayer->addChild(shapeLayer10);
  auto bounds10 = shapeLayer10->getBounds();
  shapeLayer10->getGlobalMatrix().mapRect(&bounds10);

  auto shapeLayer11 = ShapeLayer::Make();
  shapeLayer11->setStrokeStyle(SolidColor::Make(Color::Black()));
  auto path11 = Path();
  path11.addRect(Rect::MakeXYWH(850, 540, 80, 40));
  shapeLayer11->setPath(path11);
  // rootLayer->addChild(shapeLayer11);
  auto bounds11 = shapeLayer11->getBounds();
  shapeLayer11->getGlobalMatrix().mapRect(&bounds11);

  displayList->render(surface.get());
  displayList->showDirtyRegions(true);

  rootLayer->removeChildren();
  rootLayer->addChild(shapeLayer1);
  rootLayer->addChild(shapeLayer2);
  rootLayer->addChild(shapeLayer3);

  displayList->render(surface.get());
  EXPECT_TRUE(Baseline::Compare(surface, "LayerTest/DirtyRegionTest1"));

  rootLayer->removeChildren();
  rootLayer->addChild(shapeLayer1);
  rootLayer->addChild(shapeLayer2);
  rootLayer->addChild(shapeLayer3);
  rootLayer->addChild(shapeLayer4);
  rootLayer->addChild(shapeLayer5);
  displayList->render(surface.get());
  EXPECT_TRUE(Baseline::Compare(surface, "LayerTest/DirtyRegionTest2"));

  rootLayer->removeChildren();
  rootLayer->addChild(shapeLayer1);
  rootLayer->addChild(shapeLayer2);
  rootLayer->addChild(shapeLayer3);
  rootLayer->addChild(shapeLayer4);
  rootLayer->addChild(shapeLayer5);
  rootLayer->addChild(shapeLayer6);
  rootLayer->addChild(shapeLayer7);
  displayList->render(surface.get());
  EXPECT_TRUE(Baseline::Compare(surface, "LayerTest/DirtyRegionTest3"));

  rootLayer->removeChildren();
  rootLayer->addChild(shapeLayer1);
  rootLayer->addChild(shapeLayer2);
  rootLayer->addChild(shapeLayer3);
  rootLayer->addChild(shapeLayer4);
  rootLayer->addChild(shapeLayer5);
  rootLayer->addChild(shapeLayer6);
  rootLayer->addChild(shapeLayer7);
  rootLayer->addChild(shapeLayer8);
  rootLayer->addChild(shapeLayer9);
  displayList->render(surface.get());
  EXPECT_TRUE(Baseline::Compare(surface, "LayerTest/DirtyRegionTest4"));

  rootLayer->removeChildren();
  rootLayer->addChild(shapeLayer1);
  rootLayer->addChild(shapeLayer2);
  rootLayer->addChild(shapeLayer3);
  rootLayer->addChild(shapeLayer4);
  rootLayer->addChild(shapeLayer5);
  rootLayer->addChild(shapeLayer6);
  rootLayer->addChild(shapeLayer7);
  rootLayer->addChild(shapeLayer8);
  rootLayer->addChild(shapeLayer9);
  rootLayer->addChild(shapeLayer10);
  rootLayer->addChild(shapeLayer11);
  displayList->render(surface.get());
  EXPECT_TRUE(Baseline::Compare(surface, "LayerTest/DirtyRegionTest5"));

  displayList->setRenderMode(RenderMode::Tiled);
  displayList->setAllowZoomBlur(true);
  displayList->setMaxTileCount(512);
  displayList->render(surface.get());
  // Clear the previous dirty regions.
  displayList->showDirtyRegions(false);
  displayList->showDirtyRegions(true);
  rootLayer->removeChildren();
  rootLayer->addChild(shapeLayer1);
  rootLayer->addChild(shapeLayer2);
  rootLayer->addChild(shapeLayer3);
  rootLayer->addChild(shapeLayer4);
  rootLayer->addChild(shapeLayer5);
  rootLayer->addChild(shapeLayer6);
  rootLayer->addChild(shapeLayer7);
  rootLayer->addChild(shapeLayer8);
  rootLayer->addChild(shapeLayer9);
  rootLayer->addChild(shapeLayer10);
  rootLayer->addChild(shapeLayer11);
  displayList->render(surface.get());
  EXPECT_TRUE(Baseline::Compare(surface, "LayerTest/DirtyRegionTest6"));

  // Clear the previous dirty regions.
  displayList->showDirtyRegions(false);
  displayList->showDirtyRegions(true);
  displayList->setContentOffset(-100, -300);
  displayList->render(surface.get());
  EXPECT_TRUE(Baseline::Compare(surface, "LayerTest/DirtyRegionTest7"));

  // Clear the previous dirty regions.
  displayList->showDirtyRegions(false);
  displayList->showDirtyRegions(true);
  displayList->setZoomScale(1.3f);
  displayList->setMaxTilesRefinedPerFrame(0);
  displayList->render(surface.get());
  EXPECT_TRUE(Baseline::Compare(surface, "LayerTest/DirtyRegionTest8"));

  // Clear the previous dirty regions.
  displayList->showDirtyRegions(false);
  displayList->showDirtyRegions(true);
  displayList->setMaxTilesRefinedPerFrame(INT_MAX);
  displayList->render(surface.get());
  EXPECT_TRUE(Baseline::Compare(surface, "LayerTest/DirtyRegionTest9"));

  // Clear the previous dirty regions.
  displayList->showDirtyRegions(false);
  displayList->showDirtyRegions(true);
  displayList->setContentOffset(250, 150);
  displayList->setZoomScale(0.5f);
  displayList->setMaxTilesRefinedPerFrame(0);
  displayList->render(surface.get());
  EXPECT_TRUE(Baseline::Compare(surface, "LayerTest/DirtyRegionTest10"));

  // Clear the previous dirty regions.
  displayList->showDirtyRegions(false);
  displayList->showDirtyRegions(true);
  displayList->setMaxTilesRefinedPerFrame(INT_MAX);
  displayList->render(surface.get());
  EXPECT_TRUE(Baseline::Compare(surface, "LayerTest/DirtyRegionTest11"));
}

TGFX_TEST(LayerTest, LayerVisible) {
  ContextScope scope;
  auto context = scope.getContext();
  EXPECT_TRUE(context != nullptr);
  auto surface = Surface::Make(context, 100, 100);
  auto displayList = std::make_unique<DisplayList>();
  auto rootLayer = Layer::Make();
  displayList->root()->addChild(rootLayer);
  auto layer = ShapeLayer::Make();
  auto path = Path();
  path.addRect(Rect::MakeXYWH(0, 0, 100, 100));
  layer->setPath(path);
  layer->setFillStyle(SolidColor::Make(Color::Red()));
  layer->setVisible(true);
  rootLayer->addChild(layer);
  displayList->render(surface.get());
  EXPECT_TRUE(Baseline::Compare(surface, "LayerTest/LayerVisible"));
  layer->setVisible(false);
  displayList->render(surface.get());
  EXPECT_TRUE(Baseline::Compare(surface, "LayerTest/LayerVisible1"));
  layer->setVisible(true);
  displayList->render(surface.get());
  EXPECT_TRUE(Baseline::Compare(surface, "LayerTest/LayerVisible"));
}

TGFX_TEST(LayerTest, BackgroundBlurStyleTest) {
  ContextScope scope;
  auto context = scope.getContext();
  EXPECT_TRUE(context != nullptr);
  auto surface = Surface::Make(context, 300, 300);
  Layer::SetDefaultAllowsGroupOpacity(true);
  auto displayList = std::make_unique<DisplayList>();
  displayList->showDirtyRegions(false);
  auto rootLayer = Layer::Make();
  displayList->root()->addChild(rootLayer);
  auto shapeLayer1 = ShapeLayer::Make();
  shapeLayer1->setFillStyle(SolidColor::Make(Color::FromRGBA(0, 0, 0, 2)));
  auto path1 = Path();
  path1.addRect(Rect::MakeXYWH(40.5f, 40.5f, 80.f, 80.f));
  shapeLayer1->setPath(path1);
  shapeLayer1->setMatrix(Matrix::MakeTrans(0.5f, 0.5f));
  shapeLayer1->setLayerStyles({BackgroundBlurStyle::Make(4, 4)});
  auto image = MakeImage("resources/apitest/imageReplacement.png");
  auto imageLayer = ImageLayer::Make();
  imageLayer->setImage(image);
  rootLayer->addChildAt(imageLayer, 0);

  auto shapeLayer2 = ShapeLayer::Make();
  auto path2 = Path();
  path2.addRect(Rect::MakeXYWH(50, 20, 100, 100));
  shapeLayer2->setPath(path2);
  shapeLayer2->setFillStyle(
      Gradient::MakeLinear({50, 20}, {150, 120}, {{0.f, 0.f, 1.f, 1.f}, {0.f, 1.f, 0.f, 1.f}}));
  rootLayer->addChildAt(shapeLayer2, 0);

  auto layer2 = Layer::Make();
  layer2->addChild(shapeLayer1);
  layer2->setShouldRasterize(true);
  rootLayer->addChild(layer2);
  displayList->setZoomScale(2.0f);
  displayList->setContentOffset(-50, -50);
  displayList->setRenderMode(RenderMode::Direct);
  displayList->render(surface.get());
  EXPECT_TRUE(Baseline::Compare(surface, "LayerTest/BackgroundBlurStyleTest1"));
  layer2->setBlendMode(BlendMode::Difference);
  displayList->render(surface.get());
  EXPECT_TRUE(Baseline::Compare(surface, "LayerTest/BackgroundBlurStyleTest2"));
  surface->getCanvas()->clear();
  surface->getCanvas()->resetMatrix();
  layer2->draw(surface->getCanvas());
  EXPECT_TRUE(Baseline::Compare(surface, "LayerTest/BackgroundBlurStyleTest3"));
  auto maskLayer = ShapeLayer::Make();
  auto maskPath = Path();
  maskPath.addRect(Rect::MakeXYWH(80, 80, 200, 200));
  maskLayer->setPath(maskPath);
  maskLayer->setFillStyle(SolidColor::Make(Color::FromRGBA(0, 0, 0, 255)));
  imageLayer->setMask(maskLayer);
  rootLayer->addChild(maskLayer);
  displayList->render(surface.get());
  EXPECT_TRUE(Baseline::Compare(surface, "LayerTest/BackgroundBlurStyleTest4"));

  auto canvas = surface->getCanvas();
  canvas->clear();
  canvas->setMatrix(Matrix::MakeScale(2.0f, 2.0f));
  canvas->translate(-50, -50);
  layer2->draw(canvas);
  EXPECT_TRUE(Baseline::Compare(surface, "LayerTest/BackgroundBlurStyleTest5"));
}

TGFX_TEST(LayerTest, PartialBackgroundBlur) {
  ContextScope scope;
  auto context = scope.getContext();
  auto surface = Surface::Make(context, 300, 300);
  EXPECT_TRUE(context != nullptr);
  DisplayList displayList;
  auto rootLayer = Layer::Make();
  displayList.root()->addChild(rootLayer);
  auto background = ShapeLayer::Make();
  Path backgroundPath;
  backgroundPath.addRect(Rect::MakeXYWH(0, 0, 300, 300));
  background->setPath(backgroundPath);
  background->addFillStyle(Gradient::MakeRadial({150, 150}, 360, {Color::Red(), Color::Blue()}));
  rootLayer->addChild(background);
  auto solidLayer = SolidLayer::Make();
  solidLayer->setColor(Color::FromRGBA(0, 0, 0, 50));
  solidLayer->setWidth(200);
  solidLayer->setHeight(200);
  solidLayer->setMatrix(Matrix::MakeTrans(50, 50));
  solidLayer->setLayerStyles({BackgroundBlurStyle::Make(10, 10)});
  rootLayer->addChild(solidLayer);
  auto solidLayer2 = SolidLayer::Make();
  solidLayer2->setColor(Color::FromRGBA(0, 0, 0, 10));
  solidLayer2->setWidth(50);
  solidLayer2->setHeight(50);
  solidLayer2->setMatrix(Matrix::MakeTrans(100, 100));
  rootLayer->addChild(solidLayer2);
  displayList.setRenderMode(RenderMode::Partial);
  displayList.render(surface.get());
  EXPECT_TRUE(Baseline::Compare(surface, "LayerTest/PartialBackgroundBlur"));
  solidLayer2->removeFromParent();
  rootLayer->addChild(solidLayer2);
  EXPECT_TRUE(displayList.root()->bitFields.dirtyDescendents);
  displayList.render(surface.get());
  EXPECT_TRUE(Baseline::Compare(surface, "LayerTest/PartialBackgroundBlur_partial"));
  solidLayer2->setMatrix(Matrix::MakeTrans(120, 120));
  displayList.render(surface.get());
  EXPECT_TRUE(Baseline::Compare(surface, "LayerTest/PartialBackgroundBlur_move"));
}

TGFX_TEST(LayerTest, PartialInnerShadow) {
  ContextScope scope;
  auto context = scope.getContext();
  EXPECT_TRUE(context != nullptr);
  DisplayList displayList;
  auto surface = Surface::Make(context, 100, 100);
  auto rootLayer = Layer::Make();
  displayList.root()->addChild(rootLayer);
  auto shapeLayer = ShapeLayer::Make();
  Path path;
  path.addRect(Rect::MakeXYWH(0, 0, 100, 100));
  shapeLayer->setPath(path);
  shapeLayer->setFillStyle(SolidColor::Make(Color::FromRGBA(255, 255, 255, 255)));
  shapeLayer->setLineWidth(1.0f);
  rootLayer->addChild(shapeLayer);

  auto innerShadowStyle = InnerShadowStyle::Make(10, 10, 0, 0, Color::Black());
  displayList.setContentOffset(-5, -5);
  displayList.setRenderMode(RenderMode::Tiled);
  displayList.render(surface.get());

  shapeLayer->setLayerStyles({});
  shapeLayer->setLayerStyles({innerShadowStyle});
  displayList.render(surface.get());
  EXPECT_TRUE(Baseline::Compare(surface, "LayerTest/PartialInnerShadow"));
}

TGFX_TEST(LayerTest, PartialDrawLayer) {
  ContextScope scope;
  auto context = scope.getContext();
  EXPECT_TRUE(context != nullptr);
  DisplayList displayList;
  auto surface = Surface::Make(context, 200, 200);
  auto rootLayer = Layer::Make();
  rootLayer->setMatrix(Matrix::MakeTrans(40, 40));
  displayList.root()->addChild(rootLayer);
  auto image = MakeImage("resources/apitest/imageReplacement.png");
  auto imageLayer = ImageLayer::Make();
  imageLayer->setImage(image);
  rootLayer->addChild(imageLayer);
  auto shapeLayer = ShapeLayer::Make();
  Path path;
  path.addRect(Rect::MakeXYWH(0, 0, 100, 100));
  shapeLayer->setPath(path);
  shapeLayer->setFillStyle(SolidColor::Make(Color::FromRGBA(255, 255, 255, 50)));
  shapeLayer->setLayerStyles({BackgroundBlurStyle::Make(10, 10)});
  rootLayer->addChild(shapeLayer);
  auto layerInvisible = SolidLayer::Make();
  layerInvisible->setColor(Color::FromRGBA(0, 0, 0, 255));
  layerInvisible->setWidth(100);
  layerInvisible->setHeight(100);
  layerInvisible->setMatrix(Matrix::MakeTrans(100, 100));
  layerInvisible->setShouldRasterize(true);
  rootLayer->addChild(layerInvisible);
  auto canvas = surface->getCanvas();
  canvas->clear();
  canvas->save();
  canvas->rotate(30, 45, 45);
  canvas->clipRect(Rect::MakeXYWH(0, 0, 110, 110));
  canvas->scale(2.0f, 1.0f);
  canvas->translate(20, 20);
  rootLayer->draw(canvas);
  EXPECT_TRUE(Baseline::Compare(surface, "LayerTest/PartialDrawLayer"));
  EXPECT_EQ(layerInvisible->rasterizedContent, nullptr);
  canvas->restore();

  canvas->clear();
  canvas->rotate(30, 45, 45);
  canvas->clipRect(Rect::MakeXYWH(0, 0, 110, 110));
  canvas->scale(2.0f, 1.0f);
  canvas->translate(20, 20);
  shapeLayer->draw(canvas);
  EXPECT_TRUE(Baseline::Compare(surface, "LayerTest/PartialDrawLayer_shapeLayer"));
}

TGFX_TEST(LayerTest, DropShadowDirtyRect) {
  ContextScope scope;
  auto context = scope.getContext();
  EXPECT_TRUE(context != nullptr);
  DisplayList displayList;
  auto surface = Surface::Make(context, 200, 200);
  auto rootLayer = Layer::Make();
  displayList.root()->addChild(rootLayer);
  auto shapeLayer = ShapeLayer::Make();
  Path path;
  path.addRect(Rect::MakeXYWH(0, 0, 100, 100));
  shapeLayer->setPath(path);
  shapeLayer->setFillStyle(SolidColor::Make(Color::FromRGBA(255, 0, 0, 255)));
  shapeLayer->setLayerStyles({DropShadowStyle::Make(10, 10, 0, 0, Color::Black())});
  rootLayer->addChild(shapeLayer);
  shapeLayer->setMatrix(Matrix::MakeRotate(-120));
  displayList.setContentOffset(50, 150);
  displayList.render(surface.get());
  shapeLayer->setMatrix(Matrix::MakeRotate(-121));
  displayList.showDirtyRegions(true);
  displayList.render(surface.get());
  EXPECT_TRUE(Baseline::Compare(surface, "LayerTest/DropShadowDirtyRect"));
}

TGFX_TEST(LayerTest, ContourTest) {
  ContextScope scope;
  auto context = scope.getContext();
  EXPECT_TRUE(context != nullptr);
  auto surface = Surface::Make(context, 300, 300);
  auto baseLayer = ShapeLayer::Make();
  Path path;
  path.addRect(Rect::MakeXYWH(50, 50, 100, 100));
  baseLayer->setPath(path);
  baseLayer->setFillStyle(SolidColor::Make(Color::FromRGBA(255, 0, 0, 255)));

  auto layerOutOfBase = ShapeLayer::Make();
  Path pathOutOfBase;
  pathOutOfBase.addRect(Rect::MakeXYWH(80, 50, 100, 80));
  layerOutOfBase->setPath(pathOutOfBase);
  layerOutOfBase->setFillStyle(SolidColor::Make(Color::FromRGBA(0, 255, 0, 128)));
  baseLayer->addChild(layerOutOfBase);

  auto layerOutOfBase2 = ShapeLayer::Make();
  layerOutOfBase2->setPath(pathOutOfBase);
  layerOutOfBase2->setFillStyle(SolidColor::Make(Color::FromRGBA(0, 255, 255, 128)));
  layerOutOfBase2->setMatrix(Matrix::MakeRotate(30, 80, 90));
  baseLayer->addChild(layerOutOfBase2);

  auto rRectLayerInBase = ShapeLayer::Make();
  Path rRectPath;
  rRectPath.addRRect(RRect{Rect::MakeXYWH(60, 60, 40, 40), Point::Make(20, 20)});
  rRectLayerInBase->setPath(rRectPath);
  rRectLayerInBase->setFillStyle(SolidColor::Make(Color::FromRGBA(255, 255, 0, 128)));
  baseLayer->addChild(rRectLayerInBase);

  auto rRectLayerOutBase = ShapeLayer::Make();
  Path rRectPath2;
  rRectPath2.addRRect(RRect{Rect::MakeXYWH(60, 60, 100, 100), Point::Make(20, 20)});
  rRectLayerOutBase->setPath(rRectPath2);
  rRectLayerOutBase->setFillStyle(SolidColor::Make(Color::FromRGBA(255, 0, 255, 128)));
  baseLayer->addChild(rRectLayerOutBase);
  auto rRectLayerOutBase2 = ShapeLayer::Make();
  rRectLayerOutBase2->setPath(rRectPath2);
  rRectLayerOutBase2->setFillStyle(SolidColor::Make(Color::FromRGBA(0, 0, 255, 128)));
  baseLayer->addChild(rRectLayerOutBase2);

  auto layerInBase = ShapeLayer::Make();
  Path pathInBase;
  pathInBase.addRect(Rect::MakeXYWH(80, 80, 30, 30));
  layerInBase->setPath(pathInBase);
  layerInBase->setFillStyle(SolidColor::Make(Color::FromRGBA(0, 0, 255, 128)));
  layerInBase->setMatrix(Matrix::MakeRotate(30, 60, 60));
  baseLayer->addChild(layerInBase);

  auto pathOutBase = ShapeLayer::Make();
  Path pathOutBasePath;
  pathOutBasePath.moveTo(200, 200);
  pathOutBasePath.cubicTo(250, 70, 250, 150, 200, 150);
  pathOutBase->setPath(pathOutBasePath);
  pathOutBase->setLineWidth(2);
  pathOutBase->setStrokeStyle(SolidColor::Make(Color::FromRGBA(0, 0, 0, 255)));
  baseLayer->addChild(pathOutBase);

  ContourContext contourContext;
  Canvas contourCanvas = Canvas(&contourContext);
  DrawArgs drawArgs = DrawArgs(nullptr);
  drawArgs.drawMode = DrawMode::Contour;
  baseLayer->drawLayer(drawArgs, &contourCanvas, 1.0, BlendMode::SrcOver);
  auto picture = contourContext.finishRecordingAsPicture();

  EXPECT_TRUE(picture != nullptr);
  EXPECT_TRUE(picture->drawCount == 6);
  EXPECT_TRUE(contourContext.contourBounds.size() == 3);
  auto canvas = surface->getCanvas();
  canvas->clear();
  canvas->drawPicture(picture);
  EXPECT_TRUE(Baseline::Compare(surface, "LayerTest/ContourTest"));
}
<<<<<<< HEAD

TGFX_TEST(LayerTest, HairlineLayer) {
  ContextScope scope;
  auto context = scope.getContext();
  EXPECT_TRUE(context != nullptr);
  auto surface = Surface::Make(context, 200, 200);
  auto canvas = surface->getCanvas();
  canvas->clear();

  Path path1 = {};
  path1.addRect(-10, -10, 10, 10);
  auto shapeLayer1 = ShapeLayer::Make();
  shapeLayer1->setPath(path1);
  auto strokeStyle = SolidColor::Make(Color::Red());
  shapeLayer1->setLineWidth(0.0f);
  shapeLayer1->setStrokeStyle(strokeStyle);
  shapeLayer1->setLineDashAdaptive(true);
  shapeLayer1->setLineDashPattern({2.f, 2.f});
  shapeLayer1->setLineDashPhase(2);
  auto matrix = Matrix::MakeTrans(100, 100);
  matrix.preScale(5, 5);
  shapeLayer1->setMatrix(matrix);

  Path path2 = {};
  path2.addRect(-80, -80, 80, 80);
  auto shapeLayer2 = ShapeLayer::Make();
  auto shape = Shape::MakeFrom(path2);
  shape = Shape::ApplyEffect(shape, PathEffect::MakeCorner(20));
  shapeLayer2->setShape(shape);
  shapeLayer2->setLineWidth(0.0f);
  shapeLayer2->setStrokeStyle(strokeStyle);
  shapeLayer2->setMatrix(Matrix::MakeTrans(100, 100));

  DisplayList displayList;
  displayList.root()->addChild(shapeLayer1);
  displayList.root()->addChild(shapeLayer2);
  displayList.render(surface.get());
  EXPECT_TRUE(Baseline::Compare(surface, "LayerTest/HairlineLayer"));
}

TGFX_TEST(LayerTest, NotRectBackgroundBlur) {
  ContextScope scope;
  auto context = scope.getContext();
  EXPECT_TRUE(context != nullptr);
  auto surface = Surface::Make(context, 200, 200);
  auto canvas = surface->getCanvas();
  canvas->clear();
  auto backgroundLayer = ShapeLayer::Make();
  Path backgroundPath;
  backgroundPath.addRect(Rect::MakeXYWH(0, 0, 200, 200));
  backgroundLayer->setPath(backgroundPath);
  backgroundLayer->addFillStyle(
      Gradient::MakeRadial({100, 100}, 100, {Color::Red(), Color::Blue()}));
  DisplayList displayList;
  displayList.root()->addChild(backgroundLayer);
  auto layer = ShapeLayer::Make();
  Path path;
  path.addOval(Rect::MakeXYWH(50, 50, 100, 100));
  layer->setPath(path);
  layer->setFillStyle(SolidColor::Make(Color::FromRGBA(255, 0, 0, 10)));
  layer->setLayerStyles({BackgroundBlurStyle::Make(10, 10)});
  displayList.root()->addChild(layer);
  layer->draw(canvas);
  EXPECT_TRUE(Baseline::Compare(surface, "LayerTest/NotRectBackgroundBlur"));
}
=======
>>>>>>> 9e95bf08
}  // namespace tgfx<|MERGE_RESOLUTION|>--- conflicted
+++ resolved
@@ -3106,46 +3106,6 @@
   canvas->drawPicture(picture);
   EXPECT_TRUE(Baseline::Compare(surface, "LayerTest/ContourTest"));
 }
-<<<<<<< HEAD
-
-TGFX_TEST(LayerTest, HairlineLayer) {
-  ContextScope scope;
-  auto context = scope.getContext();
-  EXPECT_TRUE(context != nullptr);
-  auto surface = Surface::Make(context, 200, 200);
-  auto canvas = surface->getCanvas();
-  canvas->clear();
-
-  Path path1 = {};
-  path1.addRect(-10, -10, 10, 10);
-  auto shapeLayer1 = ShapeLayer::Make();
-  shapeLayer1->setPath(path1);
-  auto strokeStyle = SolidColor::Make(Color::Red());
-  shapeLayer1->setLineWidth(0.0f);
-  shapeLayer1->setStrokeStyle(strokeStyle);
-  shapeLayer1->setLineDashAdaptive(true);
-  shapeLayer1->setLineDashPattern({2.f, 2.f});
-  shapeLayer1->setLineDashPhase(2);
-  auto matrix = Matrix::MakeTrans(100, 100);
-  matrix.preScale(5, 5);
-  shapeLayer1->setMatrix(matrix);
-
-  Path path2 = {};
-  path2.addRect(-80, -80, 80, 80);
-  auto shapeLayer2 = ShapeLayer::Make();
-  auto shape = Shape::MakeFrom(path2);
-  shape = Shape::ApplyEffect(shape, PathEffect::MakeCorner(20));
-  shapeLayer2->setShape(shape);
-  shapeLayer2->setLineWidth(0.0f);
-  shapeLayer2->setStrokeStyle(strokeStyle);
-  shapeLayer2->setMatrix(Matrix::MakeTrans(100, 100));
-
-  DisplayList displayList;
-  displayList.root()->addChild(shapeLayer1);
-  displayList.root()->addChild(shapeLayer2);
-  displayList.render(surface.get());
-  EXPECT_TRUE(Baseline::Compare(surface, "LayerTest/HairlineLayer"));
-}
 
 TGFX_TEST(LayerTest, NotRectBackgroundBlur) {
   ContextScope scope;
@@ -3172,6 +3132,4 @@
   layer->draw(canvas);
   EXPECT_TRUE(Baseline::Compare(surface, "LayerTest/NotRectBackgroundBlur"));
 }
-=======
->>>>>>> 9e95bf08
 }  // namespace tgfx