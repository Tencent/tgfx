--- conflicted
+++ resolved
@@ -3173,7 +3173,32 @@
   EXPECT_TRUE(Baseline::Compare(surface, "LayerTest/NotRectBackgroundBlur"));
 }
 
-<<<<<<< HEAD
+TGFX_TEST(LayerTest, DiffFilterModeImagePattern) {
+  ContextScope scope;
+  auto context = scope.getContext();
+  EXPECT_TRUE(context != nullptr);
+  auto surface = Surface::Make(context, 200, 200);
+  auto canvas = surface->getCanvas();
+  canvas->clear();
+  auto image = MakeImage("resources/apitest/image_as_mask.png");
+  EXPECT_TRUE(image != nullptr);
+  auto shapeLayer = ShapeLayer::Make();
+  Path path;
+  path.addRect(Rect::MakeWH(image->width(), image->height()));
+  shapeLayer->setPath(path);
+  auto pattern = ImagePattern::Make(image, TileMode::Decal, TileMode::Decal,
+                                    SamplingOptions(FilterMode::Linear, FilterMode::Nearest));
+  DisplayList displayList;
+  displayList.root()->addChild(shapeLayer);
+  shapeLayer->setFillStyle(pattern);
+  displayList.setZoomScale(0.3f);
+  displayList.render(surface.get());
+  EXPECT_TRUE(Baseline::Compare(surface, "LayerTest/DiffFilterModeImagePattern -- zoomOut"));
+  displayList.setZoomScale(1.5f);
+  displayList.render(surface.get());
+  EXPECT_TRUE(Baseline::Compare(surface, "LayerTest/DiffFilterModeImagePattern -- zoomIn"));
+}
+
 TGFX_TEST(LayerTest, Transform3DLayer) {
   const ContextScope scope;
   auto context = scope.getContext();
@@ -3258,31 +3283,4 @@
   EXPECT_TRUE(Baseline::Compare(surface, "LayerTest/Transform3DLayer"));
 }
 
-=======
-TGFX_TEST(LayerTest, DiffFilterModeImagePattern) {
-  ContextScope scope;
-  auto context = scope.getContext();
-  EXPECT_TRUE(context != nullptr);
-  auto surface = Surface::Make(context, 200, 200);
-  auto canvas = surface->getCanvas();
-  canvas->clear();
-  auto image = MakeImage("resources/apitest/image_as_mask.png");
-  EXPECT_TRUE(image != nullptr);
-  auto shapeLayer = ShapeLayer::Make();
-  Path path;
-  path.addRect(Rect::MakeWH(image->width(), image->height()));
-  shapeLayer->setPath(path);
-  auto pattern = ImagePattern::Make(image, TileMode::Decal, TileMode::Decal,
-                                    SamplingOptions(FilterMode::Linear, FilterMode::Nearest));
-  DisplayList displayList;
-  displayList.root()->addChild(shapeLayer);
-  shapeLayer->setFillStyle(pattern);
-  displayList.setZoomScale(0.3f);
-  displayList.render(surface.get());
-  EXPECT_TRUE(Baseline::Compare(surface, "LayerTest/DiffFilterModeImagePattern -- zoomOut"));
-  displayList.setZoomScale(1.5f);
-  displayList.render(surface.get());
-  EXPECT_TRUE(Baseline::Compare(surface, "LayerTest/DiffFilterModeImagePattern -- zoomIn"));
-}
->>>>>>> ad93ff26
 }  // namespace tgfx