/////////////////////////////////////////////////////////////////////////////////////////////////
//
//  Tencent is pleased to support the open source community by making tgfx available.
//
//  Copyright (C) 2024 Tencent. All rights reserved.
//
//  Licensed under the BSD 3-Clause License (the "License"); you may not use this file except
//  in compliance with the License. You may obtain a copy of the License at
//
//      https://opensource.org/licenses/BSD-3-Clause
//
//  unless required by applicable law or agreed to in writing, software distributed under the
//  license is distributed on an "as is" basis, without warranties or conditions of any kind,
//  either express or implied. see the license for the specific language governing permissions
//  and limitations under the license.
//
/////////////////////////////////////////////////////////////////////////////////////////////////

#include <math.h>
#include <vector>
#include "core/ContourContext.h"
#include "core/filters/GaussianBlurImageFilter.h"
#include "core/shaders/GradientShader.h"
#include "gpu/proxies/RenderTargetProxy.h"
#include "layers/DrawArgs.h"
#include "layers/RootLayer.h"
#include "layers/contents/RasterizedContent.h"
#include "tgfx/core/PathEffect.h"
#include "tgfx/core/Shape.h"
#include "tgfx/layers/DisplayList.h"
#include "tgfx/layers/Gradient.h"
#include "tgfx/layers/ImageLayer.h"
#include "tgfx/layers/ImagePattern.h"
#include "tgfx/layers/Layer.h"
#include "tgfx/layers/ShapeLayer.h"
#include "tgfx/layers/SolidLayer.h"
#include "tgfx/layers/TextLayer.h"
#include "tgfx/layers/filters/BlendFilter.h"
#include "tgfx/layers/filters/BlurFilter.h"
#include "tgfx/layers/filters/ColorMatrixFilter.h"
#include "tgfx/layers/filters/DropShadowFilter.h"
#include "tgfx/layers/filters/InnerShadowFilter.h"
#include "tgfx/layers/layerstyles/BackgroundBlurStyle.h"
#include "tgfx/layers/layerstyles/DropShadowStyle.h"
#include "tgfx/layers/layerstyles/InnerShadowStyle.h"
#include "utils/TestUtils.h"
#include "utils/common.h"

namespace tgfx {
TGFX_TEST(LayerTest, LayerTree) {
  auto displayList = std::make_unique<DisplayList>();
  auto parent = Layer::Make();
  auto child1 = Layer::Make();
  auto child2 = Layer::Make();
  auto child3 = Layer::Make();

  // Test adding children
  parent->addChild(child1);
  child1->addChild(child2);
  EXPECT_EQ(child1->parent(), parent.get());
  EXPECT_EQ(child2->parent(), child1.get());
  EXPECT_TRUE(parent->children().size() == 1);
  EXPECT_TRUE(parent->contains(child1));
  EXPECT_TRUE(parent->contains(child2));
  EXPECT_EQ(parent->getChildIndex(child1), 0);
  EXPECT_EQ(parent->getChildIndex(child2), -1);
  parent->addChildAt(child3, 0);
  EXPECT_EQ(child3->parent(), parent.get());
  EXPECT_TRUE(parent->children().size() == 2);
  EXPECT_TRUE(parent->getChildIndex(child3) == 0);
  EXPECT_EQ(parent->getChildIndex(child1), 1);

  // Tests for setting the display list owner.
  EXPECT_EQ(parent->root(), nullptr);
  EXPECT_EQ(child1->root(), nullptr);
  EXPECT_EQ(child2->root(), nullptr);
  EXPECT_EQ(child3->root(), nullptr);
  displayList->root()->addChild(parent);
  EXPECT_EQ(parent->root(), displayList->root());
  EXPECT_EQ(child1->root(), displayList->root());
  EXPECT_EQ(child2->root(), displayList->root());
  EXPECT_EQ(child3->root(), displayList->root());

  parent->removeFromParent();
  EXPECT_EQ(parent->root(), nullptr);
  EXPECT_EQ(child1->root(), nullptr);
  EXPECT_EQ(child2->root(), nullptr);
  EXPECT_EQ(child3->root(), nullptr);
  displayList->root()->addChild(parent);

  // Test replacing a child
  auto replacedChild = Layer::Make();
  auto replacedChild2 = Layer::Make();
  parent->replaceChild(replacedChild, replacedChild2);
  EXPECT_EQ(replacedChild2->parent(), nullptr);
  EXPECT_EQ(replacedChild2->root(), nullptr);

  parent->replaceChild(child1, replacedChild);
  EXPECT_EQ(replacedChild->parent(), parent.get());
  EXPECT_EQ(replacedChild->root(), displayList->root());
  EXPECT_FALSE(parent->contains(child1));
  EXPECT_FALSE(parent->contains(child2));
  EXPECT_TRUE(parent->contains(replacedChild));
  EXPECT_TRUE(parent->children().size() == 2);
  EXPECT_EQ(parent->getChildIndex(replacedChild), 1);
  parent->replaceChild(replacedChild, child2);
  EXPECT_EQ(child2->parent(), parent.get());
  EXPECT_EQ(child2->root(), displayList->root());
  EXPECT_FALSE(parent->contains(replacedChild));
  EXPECT_TRUE(parent->contains(child2));
  EXPECT_TRUE(child1->children().empty());
  parent->addChildAt(child1, 1);

  // Test removing a child
  auto removedChild = parent->removeChildAt(0);
  EXPECT_EQ(removedChild, child3);
  EXPECT_EQ(child3->parent(), nullptr);
  EXPECT_EQ(child3->root(), nullptr);
  EXPECT_FALSE(parent->contains(child3));
  EXPECT_TRUE(parent->children().size() == 2);
  EXPECT_EQ(parent->getChildIndex(child1), 0);
  EXPECT_EQ(parent->getChildIndex(child2), 1);

  // Test removing all children
  parent->removeChildren();
  EXPECT_EQ(child2->parent(), nullptr);
  EXPECT_EQ(child2->root(), nullptr);
  EXPECT_FALSE(parent->contains(child2));
  EXPECT_EQ(child2->parent(), nullptr);
  EXPECT_EQ(child2->root(), nullptr);
  EXPECT_FALSE(parent->contains(child1));
  EXPECT_EQ(child1->parent(), nullptr);
  EXPECT_EQ(child1->root(), nullptr);
  EXPECT_TRUE(parent->children().empty());
}

TGFX_TEST(LayerTest, LayerName) {
  auto layer = Layer::Make();
  EXPECT_EQ(layer->name(), "");
  layer->setName("test");
  EXPECT_EQ(layer->name(), "test");

  auto child = Layer::Make();
  layer->addChild(child);
  EXPECT_EQ(child->name(), "");
  child->setName("child");
  EXPECT_EQ(child->name(), "child");
  EXPECT_EQ(layer->getChildByName("child"), child);

  auto child2 = Layer::Make();
  layer->addChild(child2);
  child2->setName("child");
  EXPECT_EQ(child2->name(), "child");
  EXPECT_EQ(layer->getChildByName("child"), child);

  layer->setChildIndex(child2, 0);
  EXPECT_EQ(layer->getChildByName("child"), child2);
}

TGFX_TEST(LayerTest, LayerTreeCircle) {
  auto parent = Layer::Make();
  auto child = Layer::Make();
  auto grandChild = Layer::Make();
  auto displayList = std::make_unique<DisplayList>();
  // Add child to parent
  EXPECT_TRUE(parent->addChild(child));

  EXPECT_TRUE(child->addChild(grandChild));

  EXPECT_FALSE(child->addChild(parent));

  EXPECT_FALSE(grandChild->addChild(parent));

  EXPECT_FALSE(parent->addChild(displayList->_root));

  EXPECT_FALSE(parent->contains(displayList->_root));

  EXPECT_FALSE(child->contains(parent));

  EXPECT_EQ(displayList->_root, displayList->_root);

  EXPECT_FALSE(grandChild->contains(parent));

  EXPECT_FALSE(child->replaceChild(grandChild, parent));

  EXPECT_FALSE(child->contains(parent));

  EXPECT_TRUE(child->contains(grandChild));

  EXPECT_TRUE(parent->contains(child));
}

TGFX_TEST(LayerTest, textLayer) {
  ContextScope scope;
  auto context = scope.getContext();
  auto surface = Surface::Make(context, 200, 100);
  auto displayList = std::make_unique<DisplayList>();
  auto layer = Layer::Make();
  displayList->root()->addChild(layer);
  auto textLayer = TextLayer::Make();
  textLayer->setName("text_layer1");
  layer->addChild(textLayer);
  layer->setMatrix(Matrix::MakeTrans(10, 10));
  textLayer->setText("Hello, World!");
  auto color = Color::Red();
  color.alpha = 0.5;
  textLayer->setTextColor(color);
  auto typeface = MakeTypeface("resources/font/NotoSansSC-Regular.otf");
  tgfx::Font font(typeface, 20);
  textLayer->setFont(font);
  textLayer->setAlpha(0.5f);
  textLayer->setMatrix(Matrix::MakeRotate(30));
  auto textLayer2 = TextLayer::Make();
  textLayer2->setName("text_layer2");
  layer->addChild(textLayer2);
  textLayer2->setText("Hello, World!");
  textLayer2->setFont(font);
  textLayer2->setBlendMode(BlendMode::Difference);
  auto emojiTypeface = MakeTypeface("resources/font/NotoColorEmoji.ttf");
  tgfx::Font emojiFont(emojiTypeface, 10);
  auto emojiLayer = TextLayer::Make();
  layer->addChild(emojiLayer);
  emojiLayer->setText("🤡👻🐠🤩😃🤪");
  emojiLayer->setFont(emojiFont);
  emojiLayer->setMatrix(Matrix::MakeTrans(0, 20));
  displayList->render(surface.get());
  EXPECT_TRUE(Baseline::Compare(surface, "LayerTest/draw_text"));
}

TGFX_TEST(LayerTest, imageLayer) {
  ContextScope scope;
  auto context = scope.getContext();
  ASSERT_TRUE(context != nullptr);
  auto image = MakeImage("resources/apitest/cmyk.jpg");
  auto surface = Surface::Make(context, image->width() * 5, image->height() * 5);
  auto displayList = std::make_unique<DisplayList>();
  auto layer = Layer::Make();
  displayList->root()->addChild(layer);
  auto imageLayer = ImageLayer::Make();
  layer->addChild(imageLayer);
  imageLayer->setImage(image);
  SamplingOptions options(FilterMode::Nearest, MipmapMode::None);
  imageLayer->setSampling(options);
  imageLayer->setMatrix(Matrix::MakeScale(5.0f));
  displayList->render(surface.get());
  EXPECT_TRUE(Baseline::Compare(surface, "LayerTest/imageLayer"));
}

TGFX_TEST(LayerTest, Layer_getTotalMatrix) {
  auto parent = Layer::Make();
  // Should have no effect on the total matrix since it has no parent.
  parent->setMatrix(Matrix::MakeTrans(10, 10));

  auto child = Layer::Make();
  child->setMatrix(Matrix::MakeTrans(10, 10));

  auto grandChild = Layer::Make();
  grandChild->setMatrix(Matrix::MakeTrans(10, 10));

  auto greatGrandson = Layer::Make();
  greatGrandson->setMatrix(Matrix::MakeTrans(10, 10));

  parent->addChild(child);
  child->addChild(grandChild);
  grandChild->addChild(greatGrandson);

  auto greatGrandsonTotalMatrix = greatGrandson->getGlobalMatrix();
  EXPECT_EQ(greatGrandsonTotalMatrix, Matrix::MakeTrans(30, 30));

  EXPECT_EQ(greatGrandson->matrix(), Matrix::MakeTrans(10, 10));
  EXPECT_EQ(grandChild->matrix(), Matrix::MakeTrans(10, 10));
  EXPECT_EQ(child->matrix(), Matrix::MakeTrans(10, 10));
  EXPECT_EQ(parent->matrix(), Matrix::MakeTrans(10, 10));

  auto rotateMat = Matrix::MakeRotate(45);
  greatGrandson->setMatrix(rotateMat * greatGrandson->matrix());

  greatGrandsonTotalMatrix = greatGrandson->getGlobalMatrix();
  auto grandChildTotalMatrix = grandChild->getGlobalMatrix();
  EXPECT_FLOAT_EQ(greatGrandsonTotalMatrix.getTranslateX(), grandChildTotalMatrix.getTranslateX());
  EXPECT_FLOAT_EQ(greatGrandsonTotalMatrix.getTranslateY(),
                  grandChildTotalMatrix.getTranslateX() + 10.0f * std::sqrt(2.0f));
}

/**
 * The derivation process is shown in the following figure:
 * https://www.geogebra.org/graphing/vtcatfdf
 * https://codesign-1252678369.cos.ap-guangzhou.myqcloud.com/%E5%9D%90%E6%A0%87%E8%BD%AC%E6%8D%A2_%E5%85%A8%E5%B1%80%E5%88%B0%E5%B1%80%E9%83%A8.png
 */
TGFX_TEST(LayerTest, Layer_globalToLocal) {
  auto layerA1 = Layer::Make();
  layerA1->setMatrix(Matrix::MakeTrans(10.0f, 10.0f));

  auto layerA2 = Layer::Make();
  layerA2->setMatrix(Matrix::MakeTrans(15.0f, 5.0f) * Matrix::MakeRotate(45.0f));

  auto layerA3 = Layer::Make();
  layerA3->setMatrix(Matrix::MakeTrans(10.0f * std::sqrt(2.0f), 5.0f * std::sqrt(2.0f)) *
                     Matrix::MakeRotate(45.0f));

  layerA1->addChild(layerA2);
  layerA2->addChild(layerA3);

  auto globalPoint = Point::Make(15.0f, 35.0f);
  auto pointInLayer3 = layerA3->globalToLocal(globalPoint);
  auto testPoint = Point::Make(15.0f, 5.0f);
  EXPECT_EQ(pointInLayer3, testPoint);

  auto pointInLayer2 = layerA2->globalToLocal(globalPoint);
  testPoint = Point::Make(15.0f * std::sqrt(2.0f), 15.0f * std::sqrt(2.0f));
  EXPECT_FLOAT_EQ(pointInLayer2.x, testPoint.x);
  EXPECT_FLOAT_EQ(pointInLayer2.y, testPoint.y);

  auto pointInLayer1 = layerA1->globalToLocal(globalPoint);
  testPoint = Point::Make(15.0f, 35.0f);
  EXPECT_EQ(pointInLayer1, testPoint);
}
/**
 * The derivation process is shown in the following figure:
 * https://codesign-1252678369.cos.ap-guangzhou.myqcloud.com/%E5%9D%90%E6%A0%87%E8%BD%AC%E6%8D%A2.png
 * https://www.geogebra.org/graphing/kvrqtdqk
 */
TGFX_TEST(LayerTest, Layer_localToGlobal) {
  auto layerA1 = Layer::Make();
  auto mat1 = Matrix::MakeTrans(10, 10);
  layerA1->setMatrix(mat1);

  auto layerA2 = Layer::Make();
  layerA2->setMatrix(Matrix::MakeTrans(10, 10) * Matrix::MakeRotate(45.0f));
  layerA1->addChild(layerA2);
  auto layer2GlobalMat = layerA2->getGlobalMatrix();

  auto layerA3 = Layer::Make();
  layerA3->setMatrix(Matrix::MakeTrans(10 * std::sqrt(2.0f), 10 * std::sqrt(2.0f)) *
                     Matrix::MakeRotate(45.0f));
  layerA2->addChild(layerA3);

  auto pointDInLayer3 = Point::Make(5, 5);
  auto pointDInGlobal = layerA3->localToGlobal(pointDInLayer3);
  EXPECT_FLOAT_EQ(pointDInGlobal.x, 5.0f);
  EXPECT_FLOAT_EQ(pointDInGlobal.y, 35.0f);

  auto pointEInLayer2 = Point::Make(8, 8);
  auto pointEInGlobal = layerA2->localToGlobal(pointEInLayer2);
  EXPECT_EQ(pointEInGlobal, Point::Make(layer2GlobalMat.getTranslateX(),
                                        layer2GlobalMat.getTranslateY() + 8.0f * std::sqrt(2.0f)));

  auto layer4 = Layer::Make();
  layer4->setMatrix(Matrix::MakeTrans(5, -5) * Matrix::MakeRotate(-60.0f));
  layerA3->addChild(layer4);

  auto pointFInLayer4 = Point::Make(10.0f, 10.0f);
  auto pointFInGlobal = layer4->localToGlobal(pointFInLayer4);
  EXPECT_FLOAT_EQ(pointFInGlobal.x, 18.6602554f);
  EXPECT_FLOAT_EQ(pointFInGlobal.y, 48.6602516f);

  auto layer5 = Layer::Make();
  layer5->setMatrix(Matrix::MakeTrans(10, -15) * Matrix::MakeRotate(-90.0f));
  layerA3->addChild(layer5);

  auto pointGInLayer5 = Point::Make(10.0f, 20.0f);
  auto pointGInGlobal = layer5->localToGlobal(pointGInLayer5);
  EXPECT_EQ(pointGInGlobal, Point::Make(35.0f, 60.0f));
}

TGFX_TEST(LayerTest, getTightBounds) {
  auto root = Layer::Make();
  root->setMatrix(Matrix::MakeTrans(10, 10));

  auto rectShape = ShapeLayer::Make();
  auto rect = Rect::MakeXYWH(0.f, 0.f, 100.f, 100.f);
  Path path = {};
  path.addRect(rect);
  rectShape->setPath(path);
  rectShape->setFillStyle(SolidColor::Make(Color::Red()));
  auto strokeStyle = SolidColor::Make(Color::Black());
  rectShape->setStrokeStyle(strokeStyle);
  rectShape->setLineWidth(10);
  rectShape->setStrokeAlign(StrokeAlign::Outside);
  root->addChild(rectShape);
  auto bounds = rectShape->getBounds(root.get(), true);
  EXPECT_FLOAT_EQ(bounds.height(), 120);

  auto lineShape = ShapeLayer::Make();
  Path linePath = {};
  linePath.moveTo(0, 0);
  linePath.lineTo(100, 0);
  linePath.lineTo(50, 20);
  linePath.lineTo(20, -20);
  lineShape->setPath(linePath);
  lineShape->setStrokeStyle(SolidColor::Make(Color::Red()));
  auto matrix = Matrix::MakeRotate(50);
  matrix.postConcat(Matrix::MakeTrans(150, 20));
  lineShape->setMatrix(matrix);

  auto lineShapeChild = ShapeLayer::Make();
  Path linePath2 = {};
  linePath2.moveTo(0, 0);
  linePath2.lineTo(100, 0);
  linePath2.lineTo(50, 20);
  linePath2.lineTo(20, -20);
  lineShapeChild->setPath(linePath2);
  lineShapeChild->setStrokeStyle(SolidColor::Make(Color::Red()));
  matrix = Matrix::MakeTrans(100, 20);
  lineShapeChild->setMatrix(matrix);
  lineShape->addChild(lineShapeChild);

  root->addChild(lineShape);
  bounds = lineShape->getBounds(root.get(), true);
  EXPECT_FLOAT_EQ(bounds.width(), 114.002686f);
  EXPECT_FLOAT_EQ(bounds.height(), 166.826691f);

  auto lineBoundsShape = ShapeLayer::Make();
  Path lineBoundsRect = {};
  lineBoundsRect.addRect(bounds);
  lineBoundsShape->setPath(lineBoundsRect);
  lineBoundsShape->setStrokeStyle(SolidColor::Make(Color::Green()));
  root->addChild(lineBoundsShape);

  ContextScope scope;
  auto context = scope.getContext();
  ASSERT_TRUE(context != nullptr);
  auto surface = Surface::Make(context, 350, 250);
  auto displayList = std::make_unique<DisplayList>();
  displayList->root()->addChild(root);
  displayList->render(surface.get());
  EXPECT_TRUE(Baseline::Compare(surface, "LayerTest/getTightBounds"));
}

TGFX_TEST(LayerTest, getbounds) {
  auto root = Layer::Make();
  root->setMatrix(Matrix::MakeTrans(10, 10));

  auto child = TextLayer::Make();
  child->setMatrix(Matrix::MakeRotate(20));
  child->setText("hello");
  auto typeface = MakeTypeface("resources/font/NotoSansSC-Regular.otf");
  tgfx::Font font(typeface, 20);
  child->setFont(font);
  auto bounds = child->getBounds();
  EXPECT_FLOAT_EQ(bounds.left, -20.039999f);
  EXPECT_FLOAT_EQ(bounds.top, -7.2000007f);
  EXPECT_FLOAT_EQ(bounds.right, 93.5599975f);
  EXPECT_FLOAT_EQ(bounds.bottom, 49.9199982f);

  auto grandChild = ImageLayer::Make();
  grandChild->setMatrix(Matrix::MakeRotate(40, 55, 55));
  auto image = MakeImage("resources/apitest/imageReplacement.png");
  grandChild->setImage(image);
  bounds = grandChild->getBounds();
  auto clip = Rect::MakeLTRB(10, 10, 70, 70);
  grandChild->setScrollRect(clip);
  EXPECT_FLOAT_EQ(bounds.left, 0);
  EXPECT_FLOAT_EQ(bounds.top, 0);
  EXPECT_EQ(static_cast<int>(bounds.right), image->width());
  EXPECT_EQ(static_cast<int>(bounds.bottom), image->height());

  auto cousin = Layer::Make();
  cousin->setMatrix(Matrix::MakeTrans(10, 10));

  root->addChild(child);
  child->addChild(grandChild);
  root->addChild(cousin);

  bounds = child->getBounds();
  EXPECT_FLOAT_EQ(bounds.left, -20.039999f);
  EXPECT_FLOAT_EQ(bounds.top, -22.485762f);
  EXPECT_FLOAT_EQ(bounds.right, 94.183533f);
  EXPECT_FLOAT_EQ(bounds.bottom, 62.044159f);
  bounds = child->getBounds(root.get());
  EXPECT_FLOAT_EQ(bounds.left, -35.9050827f);
  EXPECT_FLOAT_EQ(bounds.top, -13.6198702f);
  EXPECT_FLOAT_EQ(bounds.right, 90.3801804f);
  EXPECT_FLOAT_EQ(bounds.bottom, 78.9088592f);
  bounds = child->getBounds(cousin.get());
  EXPECT_FLOAT_EQ(bounds.left, -45.9050827f);
  EXPECT_FLOAT_EQ(bounds.top, -23.6198692f);
  EXPECT_FLOAT_EQ(bounds.right, 80.3801804f);
  EXPECT_FLOAT_EQ(bounds.bottom, 68.9088592f);

  auto displayList = std::make_unique<DisplayList>();
  displayList->root()->addChild(root);
  bounds = child->getBounds();
  EXPECT_FLOAT_EQ(bounds.left, -20.039999f);
  EXPECT_FLOAT_EQ(bounds.top, -22.485762f);
  EXPECT_FLOAT_EQ(bounds.right, 94.183533f);
  EXPECT_FLOAT_EQ(bounds.bottom, 62.044159f);
  bounds = child->getBounds(root.get());
  EXPECT_FLOAT_EQ(bounds.left, -35.9050827f);
  EXPECT_FLOAT_EQ(bounds.top, -13.6198702f);
  EXPECT_FLOAT_EQ(bounds.right, 90.3801804f);
  EXPECT_FLOAT_EQ(bounds.bottom, 78.9088592f);
  bounds = child->getBounds(cousin.get());
  EXPECT_FLOAT_EQ(bounds.left, -45.9050827f);
  EXPECT_FLOAT_EQ(bounds.top, -23.6198692f);
  EXPECT_FLOAT_EQ(bounds.right, 80.3801804f);
  EXPECT_FLOAT_EQ(bounds.bottom, 68.9088592f);

  ContextScope scope;
  auto context = scope.getContext();
  ASSERT_TRUE(context != nullptr);
  auto rootBounds = root->getBounds();
  auto width = static_cast<int>(rootBounds.width());
  auto height = static_cast<int>(rootBounds.height());
  auto surface = Surface::Make(context, width, height);
  displayList->render(surface.get());
  EXPECT_TRUE(Baseline::Compare(surface, "LayerTest/getBounds"));
}

TGFX_TEST(LayerTest, shapeLayer) {
  ContextScope scope;
  auto context = scope.getContext();
  ASSERT_TRUE(context != nullptr);
  auto surface = Surface::Make(context, 200, 300);
  auto displayList = std::make_unique<DisplayList>();
  auto layer = Layer::Make();
  displayList->root()->addChild(layer);
  for (int i = 0; i < 3; i++) {
    auto shapeLayer = ShapeLayer::Make();
    auto rect = Rect::MakeXYWH(10, 10 + 100 * i, 140, 80);
    Path path = {};
    path.addRect(rect);
    shapeLayer->setPath(path);
    shapeLayer->removeFillStyles();
    std::shared_ptr<ShapeStyle> fillStyle = nullptr;
    switch (i) {
      case 0:
        fillStyle = Gradient::MakeLinear({rect.left, rect.top}, {rect.right, rect.top},
                                         {{0.f, 0.f, 1.f, 1.f}, {0.f, 1.f, 0.f, 1.f}});
        break;
      case 1:
        fillStyle = Gradient::MakeRadial({rect.centerX(), rect.centerY()}, rect.width() / 2.0f,
                                         {{0.f, 0.f, 1.f, 1.f}, {0.f, 1.f, 0.f, 1.f}});
        break;
      case 2:
        fillStyle = ImagePattern::Make(MakeImage("resources/apitest/imageReplacement.png"),
                                       TileMode::Repeat, TileMode::Mirror);
        std::static_pointer_cast<ImagePattern>(fillStyle)->setMatrix(
            Matrix::MakeTrans(-25, rect.top - 70));
        break;
      default:
        break;
    }
    fillStyle->setAlpha(0.8f);
    shapeLayer->addFillStyle(fillStyle);

    // stroke style
    shapeLayer->setLineWidth(10.0f);
    shapeLayer->setLineCap(LineCap::Butt);
    shapeLayer->setLineJoin(LineJoin::Miter);
    auto strokeStyle = SolidColor::Make(Color::Red());
    shapeLayer->setStrokeStyle(strokeStyle);
    strokeStyle = SolidColor::Make(Color::Green());
    strokeStyle->setAlpha(0.5f);
    strokeStyle->setBlendMode(BlendMode::Lighten);
    shapeLayer->addStrokeStyle(strokeStyle);
    if (i != 2) {
      std::vector<float> dashPattern = {10.0f, 10.0f};
      shapeLayer->setLineDashPattern(dashPattern);
      shapeLayer->setLineDashPhase(5.0f);
    }
    shapeLayer->setStrokeAlign(static_cast<StrokeAlign>(i));
    layer->addChild(shapeLayer);
    auto shapeLayerRect = shapeLayer->getBounds();
    switch (i) {
      case 0:
        EXPECT_EQ(shapeLayerRect, Rect::MakeLTRB(-10, -10, 170, 110));
        break;
      case 1:
        EXPECT_EQ(shapeLayerRect, Rect::MakeLTRB(10, 110, 150, 190));
        break;
      case 2:
        EXPECT_EQ(shapeLayerRect, Rect::MakeLTRB(-30, 170, 190, 330));
        break;
      default:
        break;
    }
  }
  displayList->render(surface.get());
  EXPECT_TRUE(Baseline::Compare(surface, "LayerTest/draw_shape"));
}

TGFX_TEST(LayerTest, solidLayer) {
  ContextScope scope;
  auto context = scope.getContext();
  ASSERT_TRUE(context != nullptr);
  auto surface = Surface::Make(context, 200, 100);
  auto displayList = std::make_unique<DisplayList>();
  auto layer = Layer::Make();
  displayList->root()->addChild(layer);
  auto solidLayer = SolidLayer::Make();
  solidLayer->setWidth(150);
  solidLayer->setHeight(80);
  solidLayer->setRadiusX(30);
  solidLayer->setRadiusY(40);
  solidLayer->setColor(Color::Blue());
  layer->addChild(solidLayer);
  auto bounds = Rect::MakeXYWH(0, 0, 150, 80);
  auto solidLayerRect = solidLayer->getBounds();
  EXPECT_TRUE(solidLayerRect == bounds);

  displayList->render(surface.get());
  EXPECT_TRUE(Baseline::Compare(surface, "LayerTest/draw_solid"));
}

TGFX_TEST(LayerTest, ZoomAndOffset) {
  auto image = MakeImage("resources/apitest/rotation.jpg");
  ContextScope scope;
  auto context = scope.getContext();
  ASSERT_TRUE(context != nullptr);
  auto surface = Surface::Make(context, 400, 400);
  auto displayList = std::make_unique<DisplayList>();
  auto layer = ImageLayer::Make();
  layer->setImage(image);
  auto matrix = Matrix::MakeScale(0.5f);
  matrix.postTranslate(200, 200);
  layer->setMatrix(matrix);
  displayList->root()->addChild(layer);
  displayList->setZoomScale(0.5f);
  displayList->setContentOffset(-300, -300);
  displayList->render(surface.get());
  EXPECT_TRUE(Baseline::Compare(surface, "LayerTest/ZoomAndOffset"));
}

TGFX_TEST(LayerTest, StrokeOnTop) {
  ContextScope scope;
  auto context = scope.getContext();
  ASSERT_TRUE(context != nullptr);
  auto surface = Surface::Make(context, 200, 200);
  auto displayList = std::make_unique<DisplayList>();
  auto layer = Layer::Make();
  displayList->root()->addChild(layer);
  auto shapeLayer = ShapeLayer::Make();
  Path path = {};
  path.addRect(Rect::MakeXYWH(20, 20, 150, 150));
  shapeLayer->setPath(path);
  shapeLayer->setFillStyle(SolidColor::Make(Color::Red()));
  auto strokeColor = SolidColor::Make(Color::Green());
  strokeColor->setAlpha(0.5f);
  shapeLayer->setStrokeStyle(strokeColor);
  shapeLayer->setLineWidth(16);
  auto innerShadow = InnerShadowStyle::Make(30, 30, 0, 0, Color::FromRGBA(100, 0, 0, 128));
  auto dropShadow = DropShadowStyle::Make(-20, -20, 0, 0, Color::Black());
  dropShadow->setShowBehindLayer(false);
  shapeLayer->setLayerStyles({dropShadow, innerShadow});
  shapeLayer->setExcludeChildEffectsInLayerStyle(true);
  layer->addChild(shapeLayer);
  auto solidLayer = SolidLayer::Make();
  solidLayer->setWidth(100);
  solidLayer->setHeight(100);
  solidLayer->setRadiusX(25);
  solidLayer->setRadiusY(25);
  solidLayer->setMatrix(Matrix::MakeTrans(75, 75));
  solidLayer->setColor(Color::Blue());
  shapeLayer->addChild(solidLayer);
  displayList->render(surface.get());
  EXPECT_TRUE(Baseline::Compare(surface, "LayerTest/StrokeOnTop_Off"));
  shapeLayer->setStrokeOnTop(true);
  displayList->render(surface.get());
  EXPECT_TRUE(Baseline::Compare(surface, "LayerTest/StrokeOnTop_On"));
}

TGFX_TEST(LayerTest, FilterTest) {
  auto filter = DropShadowFilter::Make(-80, -80, 0, 0, Color::Black());
  auto filter2 = DropShadowFilter::Make(-40, -40, 0, 0, Color::Green());
  auto filter3 = BlurFilter::Make(10, 10);
  auto image = MakeImage("resources/apitest/rotation.jpg");
  ContextScope scope;
  auto context = scope.getContext();
  ASSERT_TRUE(context != nullptr);
  auto surface = Surface::Make(context, image->width(), image->height());
  auto displayList = std::make_unique<DisplayList>();
  auto layer = ImageLayer::Make();
  layer->setImage(image);
  auto matrix = Matrix::MakeScale(0.5f);
  matrix.postTranslate(200, 200);
  layer->setMatrix(matrix);
  layer->setFilters({filter3, filter, filter2});
  displayList->root()->addChild(layer);
  displayList->render(surface.get());
  auto bounds = displayList->root()->getBounds();
  EXPECT_EQ(Rect::MakeLTRB(130.f, 130.f, 1722.f, 2226.f), bounds);
  EXPECT_TRUE(Baseline::Compare(surface, "LayerTest/filterTest"));
}

TGFX_TEST(LayerTest, filterClip) {
  auto filter = DropShadowFilter::Make(-10, -10, 0, 0, Color::Black());

  auto image = MakeImage("resources/apitest/rotation.jpg");
  ContextScope scope;
  auto context = scope.getContext();
  ASSERT_TRUE(context != nullptr);
  auto surface = Surface::Make(context, 200, 200);
  auto displayList = std::make_unique<DisplayList>();
  auto layer = ImageLayer::Make();
  layer->setImage(image);
  auto matrix = Matrix::MakeScale(0.5f);
  matrix.postTranslate(50, 50);
  layer->setMatrix(matrix);
  layer->setFilters({filter});
  displayList->root()->addChild(layer);
  displayList->render(surface.get());
  auto bounds = displayList->root()->getBounds();
  EXPECT_EQ(Rect::MakeLTRB(45.f, 45.f, 1562.f, 2066.f), bounds);
  EXPECT_TRUE(Baseline::Compare(surface, "LayerTest/filterClip"));
}

TGFX_TEST(LayerTest, dropshadowLayerFilter) {
  ContextScope scope;
  auto context = scope.getContext();
  ASSERT_TRUE(context != nullptr);
  auto image = MakeImage("resources/apitest/image_as_mask.png");
  ASSERT_TRUE(image != nullptr);
  auto imageWidth = static_cast<float>(image->width());
  auto imageHeight = static_cast<float>(image->height());
  auto padding = 30.f;
  Paint paint;
  auto surface = Surface::Make(context, static_cast<int>(imageWidth * 2.f + padding * 3.f),
                               static_cast<int>(imageHeight * 2.f + padding * 3.f));
  auto filter = BlurFilter::Make(5, 5);
  auto layer = ImageLayer::Make();
  layer->setImage(image);
  layer->setMatrix(Matrix::MakeTrans(padding, padding));
  layer->setFilters({filter});
  auto displayList = std::make_unique<DisplayList>();
  displayList->root()->addChild(layer);

  auto layer2 = ImageLayer::Make();
  layer2->setImage(image);
  layer2->setMatrix(Matrix::MakeTrans(imageWidth + padding * 2, padding));
  auto filter2 = DropShadowFilter::Make(0, 0, 5, 5, Color::White(), true);
  layer2->setFilters({filter2});
  displayList->root()->addChild(layer2);

  auto layer3 = ImageLayer::Make();
  layer3->setImage(image);
  layer3->setMatrix(Matrix::MakeTrans(padding, imageWidth + padding * 2));
  auto filter3 = DropShadowFilter::Make(0, 0, 5, 5, Color::White());
  layer3->setFilters({filter3});
  displayList->root()->addChild(layer3);

  auto layer4 = ImageLayer::Make();
  layer4->setImage(image);
  layer4->setMatrix(Matrix::MakeTrans(imageWidth + padding * 2, imageWidth + padding * 2));
  auto filter4 = DropShadowFilter::Make(3, 3, 0, 0, Color::White());
  layer4->setFilters({filter4});
  displayList->root()->addChild(layer4);

  displayList->render(surface.get());

  EXPECT_TRUE(Baseline::Compare(surface, "LayerTest/dropShadow"));

  auto src = Rect::MakeXYWH(10, 10, 10, 10);
  auto bounds = filter4->getImageFilter(1.0f)->filterBounds(src);
  EXPECT_EQ(bounds, Rect::MakeXYWH(10, 10, 13, 13));
  bounds = ImageFilter::DropShadowOnly(3, 3, 0, 0, Color::White())->filterBounds(src);
  EXPECT_EQ(bounds, Rect::MakeXYWH(13, 13, 10, 10));
}

TGFX_TEST(LayerTest, colorBlendLayerFilter) {
  ContextScope scope;
  auto context = scope.getContext();
  ASSERT_TRUE(context != nullptr);
  auto image = MakeImage("resources/apitest/rotation.jpg");
  ASSERT_TRUE(image != nullptr);
  auto surface = Surface::Make(context, image->width() / 4, image->height() / 4);

  auto filter = BlendFilter::Make(Color::Red(), BlendMode::Multiply);

  auto displayList = std::make_unique<DisplayList>();
  auto layer = ImageLayer::Make();
  layer->setImage(image);
  layer->setFilters({filter});
  displayList->root()->addChild(layer);
  layer->setMatrix(Matrix::MakeScale(0.25f));
  displayList->render(surface.get());
  EXPECT_TRUE(Baseline::Compare(surface, "LayerTest/ModeColorFilter"));
}

TGFX_TEST(LayerTest, colorMatrixLayerFilter) {
  ContextScope scope;
  auto context = scope.getContext();
  ASSERT_TRUE(context != nullptr);
  auto image = MakeImage("resources/apitest/test_timestretch.png");
  ASSERT_TRUE(image != nullptr);
  auto surface = Surface::Make(context, image->width(), image->height());
  Paint paint;
  std::array<float, 20> matrix = {1, 0, 0, 0, 0, 0, 1, 0, 0, 0, 0, 0, 1, 0, 0, 0, 0, 0, 1, 0};
  auto displayList = std::make_unique<DisplayList>();
  auto layer = ImageLayer::Make();
  layer->setImage(image);
  auto filter = ColorMatrixFilter::Make(matrix);
  layer->setFilters({filter});
  displayList->root()->addChild(layer);
  displayList->render(surface.get());
  EXPECT_TRUE(Baseline::Compare(surface, "LayerTest/identityMatrix"));
  std::array<float, 20> greyColorMatrix = {0.21f, 0.72f, 0.07f, 0.41f, 0,  // red
                                           0.21f, 0.72f, 0.07f, 0.41f, 0,  // green
                                           0.21f, 0.72f, 0.07f, 0.41f, 0,  // blue
                                           0,     0,     0,     1.0f,  0};

  filter->setMatrix(greyColorMatrix);
  displayList->render(surface.get());
  EXPECT_TRUE(Baseline::Compare(surface, "LayerTest/greyColorMatrix"));
}

TGFX_TEST(LayerTest, blurLayerFilter) {
  auto blur = BlurFilter::Make(130.f, 130.f);
  EXPECT_EQ(blur->blurrinessY(), 130.f);
  EXPECT_EQ(blur->blurrinessX(), 130.f);
  blur->setTileMode(TileMode::Clamp);
  EXPECT_EQ(blur->tileMode(), TileMode::Clamp);
  auto imageFilter = std::static_pointer_cast<GaussianBlurImageFilter>(blur->getImageFilter(0.5f));
  auto imageFilter2 = std::static_pointer_cast<GaussianBlurImageFilter>(
      ImageFilter::Blur(65.f, 65.f, TileMode::Clamp));
  EXPECT_EQ(imageFilter->blurrinessX, imageFilter2->blurrinessX);
  EXPECT_EQ(imageFilter->blurrinessY, imageFilter2->blurrinessY);
  EXPECT_EQ(imageFilter->tileMode, imageFilter2->tileMode);

  EXPECT_EQ(blur->getImageFilter(0.5f)->filterBounds(Rect::MakeWH(200, 200)),
            imageFilter2->filterBounds(Rect::MakeWH(200, 200)));
}

TGFX_TEST(LayerTest, PassthroughAndNormal) {
  ContextScope scope;
  auto context = scope.getContext();
  ASSERT_TRUE(context != nullptr);

  auto surface = Surface::Make(context, 800, 400);

  surface->getCanvas()->clear(Color::FromRGBA(53, 53, 53));
  DisplayList displayList;

  auto root = ShapeLayer::Make();
  root->setMatrix(Matrix::MakeTrans(50, 50));
  Path rect;
  rect.addRect(0, 0, 200, 200);
  auto rect1 = ShapeLayer::Make();
  rect1->setPath(rect);
  rect1->setFillStyle(SolidColor::Make(Color::FromRGBA(123, 77, 77)));
  auto rect2 = ShapeLayer::Make();
  rect2->setPath(rect);
  rect2->setMatrix(Matrix::MakeTrans(100, 100));
  rect2->setFillStyle(SolidColor::Make(Color::FromRGBA(219, 32, 32)));
  root->addChild(rect1);
  root->addChild(rect2);
  displayList.root()->addChild(root);
  rect1->setBlendMode(BlendMode::SoftLight);
  rect2->setBlendMode(BlendMode::Screen);
  root->setShouldRasterize(true);
  displayList.render(surface.get(), false);

  root->setMatrix(Matrix::MakeTrans(400, 50));
  root->setShouldRasterize(false);
  displayList.setRenderMode(RenderMode::Direct);
  displayList.render(surface.get(), false);
  EXPECT_TRUE(Baseline::Compare(surface, "LayerTest/PassThoughAndNormal"));
}

TGFX_TEST(LayerTest, imageMask) {
  ContextScope scope;
  auto context = scope.getContext();
  ASSERT_TRUE(context != nullptr);
  auto image = MakeImage("resources/apitest/rotation.jpg");
  auto surface = Surface::Make(context, image->width(), static_cast<int>(image->height() * 1.5));
  auto displayList = std::make_unique<DisplayList>();
  auto layer = Layer::Make();
  displayList->root()->addChild(layer);

  auto maskImage = MakeImage("resources/apitest/test_timestretch.png");

  // Original image
  auto originalLayer = Layer::Make();
  layer->addChild(originalLayer);
  auto imageLayer0 = ImageLayer::Make();
  originalLayer->addChild(imageLayer0);
  imageLayer0->setImage(image);
  imageLayer0->setMatrix(Matrix::MakeScale(0.5f));

  auto scrollRect = Rect::MakeXYWH(200, 200, 2600, 3600);
  imageLayer0->setScrollRect(scrollRect);

  auto imageLayer = ImageLayer::Make();
  originalLayer->addChild(imageLayer);
  imageLayer->setImage(maskImage);
  imageLayer->setAlpha(1.0f);
  Matrix maskMatrix = Matrix::MakeAll(1.2f, 0, 0, 0, 1.2f, 500);
  imageLayer->setMatrix(maskMatrix);

  auto originalLayerBounds = originalLayer->getBounds();
  EXPECT_TRUE(originalLayerBounds == Rect::MakeXYWH(0, 0, 1536, 1800));

  // Alpha mask effect
  auto alphaLayer = Layer::Make();
  layer->addChild(alphaLayer);
  auto imageLayer1 = ImageLayer::Make();
  alphaLayer->addChild(imageLayer1);
  imageLayer1->setImage(image);
  auto image1Matrix =
      Matrix::MakeAll(0.5f, 0, static_cast<float>(image->width()) * 0.5f, 0, 0.5f, 0);
  imageLayer1->setMatrix(image1Matrix);
  imageLayer1->setAlpha(1.0f);
  imageLayer1->setScrollRect(scrollRect);

  auto alphaMaskImageLayer = ImageLayer::Make();
  alphaLayer->addChild(alphaMaskImageLayer);
  alphaMaskImageLayer->setImage(maskImage);
  imageLayer1->setAlpha(0.5f);
  Matrix alphaMaskMatrix =
      Matrix::MakeAll(1.2f, 0, static_cast<float>(image->width()) * 0.5f, 0, 1.2f, 500);
  alphaMaskImageLayer->setMatrix(alphaMaskMatrix);
  imageLayer1->setMask(alphaMaskImageLayer);

  auto alphaLayerBounds = alphaLayer->getBounds();
  EXPECT_TRUE(alphaLayerBounds == Rect::MakeXYWH(1512, 500, 1300, 864));

  // Vector mask effect
  auto imageLayer2 = ImageLayer::Make();
  layer->addChild(imageLayer2);
  imageLayer2->setImage(image);
  auto image2Matrix =
      Matrix::MakeAll(0.5f, 0, 0, 0, 0.5f, static_cast<float>(image->height()) * 0.5f);
  imageLayer2->setMatrix(image2Matrix);
  imageLayer2->setAlpha(1.0f);
  imageLayer2->setScrollRect(scrollRect);

  auto vectorMaskImageLayer = ImageLayer::Make();
  layer->addChild(vectorMaskImageLayer);
  vectorMaskImageLayer->setImage(maskImage);
  imageLayer2->setMask(vectorMaskImageLayer);
  imageLayer2->setMaskType(LayerMaskType::Contour);
  imageLayer2->setAlpha(0.5f);
  Matrix vectorMaskMatrix =
      Matrix::MakeAll(1.2f, 0, 0, 0, 1.2f, 500 + static_cast<float>(image->height()) * 0.5f);
  vectorMaskImageLayer->setMatrix(vectorMaskMatrix);

  // Luma mask Effect
  auto imageLayer3 = ImageLayer::Make();
  layer->addChild(imageLayer3);
  imageLayer3->setImage(image);
  auto image3Matrix = Matrix::MakeAll(0.5f, 0, static_cast<float>(image->width()) * 0.5f, 0, 0.5f,
                                      static_cast<float>(image->height()) * 0.5f);
  imageLayer3->setMatrix(image3Matrix);
  imageLayer3->setAlpha(1.0f);
  imageLayer3->setScrollRect(scrollRect);

  auto lumaMaskImageLayer = ImageLayer::Make();
  layer->addChild(lumaMaskImageLayer);
  lumaMaskImageLayer->setImage(maskImage);
  imageLayer3->setMask(lumaMaskImageLayer);
  imageLayer3->setMaskType(LayerMaskType::Luminance);
  imageLayer3->setAlpha(0.5f);
  Matrix lumaMaskMatrix = Matrix::MakeAll(1.2f, 0, static_cast<float>(image->width()) * 0.5f, 0,
                                          1.2f, 500 + static_cast<float>(image->height()) * 0.5f);
  lumaMaskImageLayer->setMatrix(lumaMaskMatrix);

  // The layer and its mask have no intersection.
  auto imageLayer4 = ImageLayer::Make();
  layer->addChild(imageLayer4);
  imageLayer4->setImage(image);
  auto image4Matrix = Matrix::MakeAll(0.5f, 0, 0, 0, 0.5f, static_cast<float>(image->height()));
  imageLayer4->setMatrix(image4Matrix);

  auto maskImageLayer4 = ImageLayer::Make();
  layer->addChild(maskImageLayer4);
  maskImageLayer4->setImage(maskImage);
  maskImageLayer4->setMatrix(Matrix::MakeAll(1.2f, 0, static_cast<float>(image->width()) * 0.5f, 0,
                                             1.2f, 500 + static_cast<float>(image->height())));
  imageLayer4->setMask(maskImageLayer4);

  // The Layer's scroll rect and its mask have no intersection
  auto imageLayer5 = ImageLayer::Make();
  layer->addChild(imageLayer5);
  imageLayer5->setImage(image);
  auto image5Matrix = Matrix::MakeAll(0.5f, 0, static_cast<float>(image->width()) * 0.5f, 0, 0.5f,
                                      static_cast<float>(image->height()));
  imageLayer5->setMatrix(image5Matrix);
  auto imageLayer5ScrollRect = Rect::MakeXYWH(100, 100, 1200, 1000);
  imageLayer5->setScrollRect(imageLayer5ScrollRect);

  auto maskImageLayer5 = ImageLayer::Make();
  layer->addChild(maskImageLayer5);
  maskImageLayer5->setImage(maskImage);
  maskImageLayer5->setMatrix(Matrix::MakeAll(1.2f, 0, static_cast<float>(image->width()) * 0.5f, 0,
                                             1.2f, 500 + static_cast<float>(image->height())));
  imageLayer5->setMask(maskImageLayer5);

  displayList->render(surface.get());
  EXPECT_TRUE(Baseline::Compare(surface, "LayerTest/imageMask"));
}

TGFX_TEST(LayerTest, shapeMask) {
  ContextScope scope;
  auto context = scope.getContext();
  ASSERT_TRUE(context != nullptr);
  auto image = MakeImage("resources/apitest/rotation.jpg");
  auto surface = Surface::Make(context, image->width(), image->height());
  auto displayList = std::make_unique<DisplayList>();
  auto layer = Layer::Make();
  displayList->root()->addChild(layer);

  auto rect = Rect::MakeXYWH(0, 0, 1000, 1000);
  Path path = {};
  path.addRoundRect(rect, 200, 200);

  // Original image
  auto imageLayer0 = ImageLayer::Make();
  layer->addChild(imageLayer0);
  imageLayer0->setImage(image);
  imageLayer0->setMatrix(Matrix::MakeScale(0.5f));

  auto shaperLayer = ShapeLayer::Make();
  shaperLayer->setPath(path);
  auto radialFilleStyle =
      Gradient::MakeRadial({500, 500}, 500, {{1.f, 0.f, 0.f, 1.f}, {0.f, 1.f, 0.f, 1.f}});
  shaperLayer->setFillStyle(radialFilleStyle);
  shaperLayer->setAlpha(0.5f);
  layer->addChild(shaperLayer);
  Matrix maskMatrix = Matrix::MakeAll(1.0f, 0, 300, 0, 1.0f, 300);
  shaperLayer->setMatrix(maskMatrix);

  // Alpha mask effect
  auto imageLayer1 = ImageLayer::Make();
  layer->addChild(imageLayer1);
  imageLayer1->setImage(image);
  auto image1Matrix =
      Matrix::MakeAll(0.5f, 0, static_cast<float>(image->width()) * 0.5f, 0, 0.5f, 0);
  imageLayer1->setMatrix(image1Matrix);
  imageLayer1->setAlpha(1.0f);

  auto alphaShaperLayer = ShapeLayer::Make();
  alphaShaperLayer->setPath(path);
  auto filleStyle = SolidColor::Make(Color::Red());
  alphaShaperLayer->setFillStyle(filleStyle);
  alphaShaperLayer->setAlpha(0.5f);
  layer->addChild(alphaShaperLayer);
  Matrix alphaMaskMatrix =
      Matrix::MakeAll(1.0f, 0, 300 + static_cast<float>(image->width()) * 0.5f, 0, 1.0f, 300);
  alphaShaperLayer->setMatrix(alphaMaskMatrix);
  imageLayer1->setMask(alphaShaperLayer);
  imageLayer1->setMaskType(LayerMaskType::Alpha);

  // Vector mask effect
  auto imageLayer2 = ImageLayer::Make();
  layer->addChild(imageLayer2);
  imageLayer2->setImage(image);
  auto image2Matrix =
      Matrix::MakeAll(0.5f, 0, 0, 0, 0.5f, static_cast<float>(image->height()) * 0.5f);
  imageLayer2->setMatrix(image2Matrix);
  imageLayer2->setAlpha(1.0f);
  imageLayer2->setMaskType(LayerMaskType::Contour);

  auto vectorShaperLayer = ShapeLayer::Make();
  vectorShaperLayer->setPath(path);
  // make a fill style with alpha
  auto vectorFillStyle = SolidColor::Make(Color::FromRGBA(0, 0, 255, 128));
  vectorShaperLayer->setFillStyle(vectorFillStyle);
  layer->addChild(vectorShaperLayer);
  Matrix vectorMaskMatrix =
      Matrix::MakeAll(1.0f, 0, 300, 0, 1.0f, 300 + static_cast<float>(image->height()) * 0.5f);
  vectorShaperLayer->setMatrix(vectorMaskMatrix);
  imageLayer2->setMask(vectorShaperLayer);

  // Luma mask Effect
  auto imageLayer3 = ImageLayer::Make();
  layer->addChild(imageLayer3);
  imageLayer3->setImage(image);
  auto image3Matrix = Matrix::MakeAll(0.5f, 0, static_cast<float>(image->width()) * 0.5f, 0, 0.5f,
                                      static_cast<float>(image->height()) * 0.5f);
  imageLayer3->setMatrix(image3Matrix);
  imageLayer3->setAlpha(1.0f);
  imageLayer3->setMaskType(LayerMaskType::Luminance);

  auto lumaShaperLayer = ShapeLayer::Make();
  lumaShaperLayer->setPath(path);
  lumaShaperLayer->setFillStyle(filleStyle);
  lumaShaperLayer->setAlpha(0.5f);
  layer->addChild(lumaShaperLayer);
  Matrix lumaMaskMatrix =
      Matrix::MakeAll(1.0f, 0, 300 + static_cast<float>(image->width()) * 0.5f, 0, 1.0f,
                      300 + static_cast<float>(image->height()) * 0.5f);
  lumaShaperLayer->setMatrix(lumaMaskMatrix);
  imageLayer3->setMask(lumaShaperLayer);

  displayList->render(surface.get());
  EXPECT_TRUE(Baseline::Compare(surface, "LayerTest/shapeMask"));
}

TGFX_TEST(LayerTest, textMask) {
  ContextScope scope;
  auto context = scope.getContext();
  ASSERT_TRUE(context != nullptr);
  auto image = MakeImage("resources/apitest/rotation.jpg");
  auto surface = Surface::Make(context, image->width(), image->height());
  auto displayList = std::make_unique<DisplayList>();
  auto layer = Layer::Make();
  displayList->root()->addChild(layer);

  auto typeface = MakeTypeface("resources/font/NotoSansSC-Regular.otf");
  tgfx::Font font(typeface, 100);
  auto textContent = "Hello, TGFX! \n Mask Test!";
  auto color = Color::Red();

  // Original image
  auto originalLayer = Layer::Make();
  layer->addChild(originalLayer);
  auto imageLayer0 = ImageLayer::Make();
  originalLayer->addChild(imageLayer0);
  imageLayer0->setImage(image);
  imageLayer0->setMatrix(Matrix::MakeScale(0.5f));

  auto textLayer = TextLayer::Make();
  originalLayer->addChild(textLayer);
  textLayer->setText(textContent);
  textLayer->setTextColor(color);
  textLayer->setFont(font);
  textLayer->setAlpha(1.0f);
  auto textLayerMatrix = Matrix::MakeAll(1.5f, 0, 400, 0, 1.5f, 800);
  textLayer->setMatrix(textLayerMatrix);

  auto originalLayerBounds = originalLayer->getBounds();
  EXPECT_TRUE(originalLayerBounds == Rect::MakeXYWH(0.f, 0.f, 1694.2f, 2016.f));

  // Alpha mask effect
  auto alphaLayer = Layer::Make();
  layer->addChild(alphaLayer);
  auto imageLayer1 = ImageLayer::Make();
  alphaLayer->addChild(imageLayer1);
  imageLayer1->setImage(image);
  auto image1Matrix =
      Matrix::MakeAll(0.5f, 0, static_cast<float>(image->width()) * 0.5f, 0, 0.5f, 0);
  imageLayer1->setMatrix(image1Matrix);
  imageLayer1->setAlpha(1.0f);

  auto alphaTextLayer = TextLayer::Make();
  alphaLayer->addChild(alphaTextLayer);
  alphaTextLayer->setText(textContent);
  alphaTextLayer->setTextColor(color);
  auto alphaFilter = ColorMatrixFilter::Make(alphaColorMatrix);
  alphaTextLayer->setFilters({alphaFilter});
  alphaTextLayer->setFont(font);
  alphaTextLayer->setAlpha(1.0f);
  auto alphaTextLayerMatrix =
      Matrix::MakeAll(1.5f, 0, 400 + static_cast<float>(image->width()) * 0.5f, 0, 1.5f, 800);
  alphaTextLayer->setMatrix(alphaTextLayerMatrix);
  imageLayer1->setMask(alphaTextLayer);

  auto alphaLayerBounds = alphaLayer->getBounds();
  EXPECT_EQ(alphaLayerBounds, Rect::MakeLTRB(1761, 746, 3024, 1392));

  // Vector mask effect
  auto imageLayer2 = ImageLayer::Make();
  layer->addChild(imageLayer2);
  imageLayer2->setImage(image);
  auto image2Matrix =
      Matrix::MakeAll(0.5f, 0, 0, 0, 0.5f, static_cast<float>(image->height()) * 0.5f);
  imageLayer2->setMatrix(image2Matrix);
  imageLayer2->setAlpha(1.0f);

  auto vectorTextLayer = TextLayer::Make();
  layer->addChild(vectorTextLayer);
  vectorTextLayer->setText(textContent);
  vectorTextLayer->setTextColor(color);
  vectorTextLayer->setFont(font);
  vectorTextLayer->setAlpha(1.0f);
  auto vectorTextLayerMatrix =
      Matrix::MakeAll(1.5f, 0, 400, 0, 1.5f, 800 + static_cast<float>(image->height()) * 0.5f);
  vectorTextLayer->setMatrix(vectorTextLayerMatrix);
  imageLayer2->setMask(vectorTextLayer);

  // Luma mask Effect
  auto imageLayer3 = ImageLayer::Make();
  layer->addChild(imageLayer3);
  imageLayer3->setImage(image);
  auto image3Matrix = Matrix::MakeAll(0.5f, 0, static_cast<float>(image->width()) * 0.5f, 0, 0.5f,
                                      static_cast<float>(image->height()) * 0.5f);
  imageLayer3->setMatrix(image3Matrix);
  imageLayer3->setAlpha(1.0f);

  auto lumaTextLayer = TextLayer::Make();
  layer->addChild(lumaTextLayer);
  lumaTextLayer->setText(textContent);
  lumaTextLayer->setTextColor(color);
  auto lumaFilter = ColorMatrixFilter::Make(lumaColorMatrix);
  lumaTextLayer->setFilters({lumaFilter});
  lumaTextLayer->setFont(font);
  lumaTextLayer->setAlpha(1.0f);
  auto lumaTextLayerMatrix =
      Matrix::MakeAll(1.5f, 0, 400 + static_cast<float>(image->width()) * 0.5f, 0, 1.5f,
                      800 + static_cast<float>(image->height()) * 0.5f);
  lumaTextLayer->setMatrix(lumaTextLayerMatrix);
  imageLayer3->setMask(lumaTextLayer);

  displayList->render(surface.get());
  EXPECT_TRUE(Baseline::Compare(surface, "LayerTest/textMask"));
}

TGFX_TEST(LayerTest, HasContentChanged) {
  ContextScope scope;
  auto context = scope.getContext();
  ASSERT_TRUE(context != nullptr);

  auto surface = Surface::Make(context, 150, 150);
  DisplayList displayList;
  auto shapeLayer = ShapeLayer::Make();
  Path path;
  path.addRect(Rect::MakeXYWH(0, 0, 100, 100));
  shapeLayer->setPath(path);
  shapeLayer->setFillStyle(SolidColor::Make(Color::FromRGBA(255, 0, 0)));
  displayList.root()->addChild(shapeLayer);
  EXPECT_TRUE(displayList.hasContentChanged());
  displayList.render(surface.get());
  context->flushAndSubmit();
  EXPECT_FALSE(displayList.hasContentChanged());
  EXPECT_TRUE(Baseline::Compare(surface, "LayerTest/HasContentChanged_Org"));
  displayList.setContentOffset(50, 50);
  EXPECT_TRUE(displayList.hasContentChanged());
  displayList.render(surface.get(), false);
  context->flushAndSubmit();
  EXPECT_FALSE(displayList.hasContentChanged());
  EXPECT_TRUE(Baseline::Compare(surface, "LayerTest/HasContentChanged_Offset"));
  displayList.setZoomScale(0.5f);
  EXPECT_TRUE(displayList.hasContentChanged());
  displayList.render(surface.get());
  context->flushAndSubmit();
  EXPECT_FALSE(displayList.hasContentChanged());
  EXPECT_TRUE(Baseline::Compare(surface, "LayerTest/HasContentChanged_Zoom"));
}

/**
 * The schematic diagram is as follows:
 * https://www.geogebra.org/graphing/et36u73x
 * https://codesign-1252678369.cos.ap-guangzhou.myqcloud.com/getLayersUnderPoint.png
 */
TGFX_TEST(LayerTest, getLayersUnderPoint) {
  ContextScope scope;
  auto context = scope.getContext();
  ASSERT_TRUE(context != nullptr);
  auto surface = Surface::Make(context, 800, 800);
  auto canvas = surface->getCanvas();
  auto displayList = std::make_unique<DisplayList>();

  auto rootLayer = Layer::Make();
  rootLayer->setName("root_layer");
  displayList->root()->addChild(rootLayer);

  auto imageLayer = ImageLayer::Make();
  imageLayer->setName("image_layer");
  imageLayer->setMatrix(Matrix::MakeScale(3.0f, 3.0f));
  auto image = MakeImage("resources/apitest/image_as_mask.png");
  imageLayer->setImage(image);
  SamplingOptions options(FilterMode::Nearest, MipmapMode::None);
  imageLayer->setSampling(options);
  rootLayer->addChild(imageLayer);
  auto imageLayerBounds = imageLayer->getBounds(nullptr, true);
  imageLayer->getGlobalMatrix().mapRect(&imageLayerBounds);
  printf("imageLayerBounds: (%f, %f, %f, %f)\n", imageLayerBounds.left, imageLayerBounds.top,
         imageLayerBounds.right, imageLayerBounds.bottom);

  auto shaperLayer = ShapeLayer::Make();
  shaperLayer->setName("shaper_layer");
  Path path = {};
  path.moveTo(100, 50);
  path.lineTo(150, 125);
  path.lineTo(50, 125);
  path.close();
  shaperLayer->setPath(path);
  auto fillStyle = SolidColor::Make(Color::FromRGBA(255, 0, 0, 127));
  shaperLayer->setFillStyle(fillStyle);
  shaperLayer->setMatrix(Matrix::MakeTrans(100.0f, 0.0f) * Matrix::MakeScale(2.0f, 2.0f));
  rootLayer->addChild(shaperLayer);
  auto shaperLayerBounds = shaperLayer->getBounds(nullptr, true);
  shaperLayer->getGlobalMatrix().mapRect(&shaperLayerBounds);
  printf("shaperLayerBounds: (%f, %f, %f, %f)\n", shaperLayerBounds.left, shaperLayerBounds.top,
         shaperLayerBounds.right, shaperLayerBounds.bottom);

  auto textLayer = TextLayer::Make();
  textLayer->setName("text_layer");
  textLayer->setText("Hello World!");
  textLayer->setMatrix(Matrix::MakeTrans(50.0f, 0.0f) * Matrix::MakeScale(5.0f, 5.0f));
  auto typeface = MakeTypeface("resources/font/NotoSansSC-Regular.otf");
  tgfx::Font font(typeface, 20);
  textLayer->setFont(font);
  rootLayer->addChild(textLayer);
  auto textLayerBounds = textLayer->getBounds(nullptr, true);
  textLayer->getGlobalMatrix().mapRect(&textLayerBounds);
  printf("textLayerBounds: (%f, %f, %f, %f)\n", textLayerBounds.left, textLayerBounds.top,
         textLayerBounds.right, textLayerBounds.bottom);

  auto shaperLayer2 = ShapeLayer::Make();
  shaperLayer2->setName("shaper_layer2");
  shaperLayer2->setMatrix(Matrix::MakeTrans(550.0f, 150.0f) * Matrix::MakeRotate(45.0f));
  auto rect2 = Rect::MakeXYWH(0, 0, 80, 80);
  Path path2 = {};
  path2.addRect(rect2);
  shaperLayer2->setPath(path2);
  auto fillStyle2 = SolidColor::Make(Color::FromRGBA(175, 27, 193, 255));
  shaperLayer2->setFillStyle(fillStyle2);
  rootLayer->addChild(shaperLayer2);
  auto shaperLayer2Bounds = shaperLayer2->getBounds(nullptr, true);
  shaperLayer2->getGlobalMatrix().mapRect(&shaperLayer2Bounds);
  printf("shaperLayer2Bounds: (%f, %f, %f, %f)\n", shaperLayer2Bounds.left, shaperLayer2Bounds.top,
         shaperLayer2Bounds.right, shaperLayer2Bounds.bottom);

  auto rootLayerBounds = rootLayer->getBounds(nullptr, true);
  printf("rootLayerBounds: (%f, %f, %f, %f)\n", rootLayerBounds.left, rootLayerBounds.top,
         rootLayerBounds.right, rootLayerBounds.bottom);

  displayList->render(surface.get());

  auto paint = Paint();
  paint.setStyle(PaintStyle::Stroke);
  paint.setStrokeWidth(1.0f);
  paint.setColor(Color::Green());
  canvas->drawRect(imageLayerBounds, paint);
  canvas->drawRect(shaperLayerBounds, paint);
  canvas->drawRect(textLayerBounds, paint);
  canvas->drawRect(shaperLayer2Bounds, paint);
  paint.setColor(Color::Red());
  canvas->drawRect(rootLayerBounds, paint);

  paint.setColor(Color::Blue());
  paint.setStyle(PaintStyle::Fill);
  // P1(200, 100) is in the text_layer, shaper_layer, image_layer, root_layer
  auto layers = rootLayer->getLayersUnderPoint(200.0f, 100.0f);
  canvas->drawCircle(200.0f, 100.0f, 5.0f, paint);
  printf("layers.size(): %zu\n", layers.size());
  std::string layerNameJoin = "";
  for (auto layer : layers) {
    printf("layer: %s\n", layer->name().c_str());
    layerNameJoin += layer->name() + "|";
  }
  printf("\n");
  EXPECT_EQ(static_cast<int>(layers.size()), 4);
  EXPECT_EQ(layerNameJoin, "text_layer|shaper_layer|image_layer|root_layer|");

  // P2(330, 130) is in the text_layer, shaper_layer, root_layer
  layerNameJoin = "";
  layers = rootLayer->getLayersUnderPoint(330.0f, 130.0f);
  canvas->drawCircle(330.0f, 130.0f, 5.0f, paint);
  printf("layers.size(): %zu\n", layers.size());
  for (auto layer : layers) {
    printf("layer: %s\n", layer->name().c_str());
    layerNameJoin += layer->name() + "|";
  }
  printf("\n");
  EXPECT_EQ(static_cast<int>(layers.size()), 3);
  EXPECT_EQ(layerNameJoin, "text_layer|shaper_layer|root_layer|");

  // P3(369.4903917863642, 119.382137866799) is in the text_layer, shaper_layer, root_layer
  layerNameJoin = "";
  layers = rootLayer->getLayersUnderPoint(369.4903917863642f, 119.382137866799f);
  canvas->drawCircle(369.4903917863642f, 119.382137866799f, 5.0f, paint);
  printf("layers.size(): %zu\n", layers.size());
  for (auto layer : layers) {
    printf("layer: %s\n", layer->name().c_str());
    layerNameJoin += layer->name() + "|";
  }
  printf("\n");
  EXPECT_EQ(static_cast<int>(layers.size()), 3);
  EXPECT_EQ(layerNameJoin, "text_layer|shaper_layer|root_layer|");

  // P4(376.3366070606341, 226.8150544784194) is in the shaper_layer, root_layer
  layerNameJoin = "";
  layers = rootLayer->getLayersUnderPoint(376.3366070606341f, 226.8150544784194f);
  canvas->drawCircle(376.3366070606341f, 226.8150544784194f, 5.0f, paint);
  printf("layers.size(): %zu\n", layers.size());
  for (auto layer : layers) {
    printf("layer: %s\n", layer->name().c_str());
    layerNameJoin += layer->name() + "|";
  }
  printf("\n");
  EXPECT_EQ(static_cast<int>(layers.size()), 3);
  EXPECT_EQ(layerNameJoin, "text_layer|shaper_layer|root_layer|");

  // P5(538.0126139222378, 91.4706448255447) is in the text_layer, root_layer
  layerNameJoin = "";
  layers = rootLayer->getLayersUnderPoint(538.0126139222378f, 91.4706448255447f);
  canvas->drawCircle(538.0126139222378f, 91.4706448255447f, 5.0f, paint);
  printf("layers.size(): %zu\n", layers.size());
  for (auto layer : layers) {
    printf("layer: %s\n", layer->name().c_str());
    layerNameJoin += layer->name() + "|";
  }
  printf("\n");
  EXPECT_EQ(static_cast<int>(layers.size()), 2);
  EXPECT_EQ(layerNameJoin, "text_layer|root_layer|");

  // P6(526.4267111503966, 279.4782488958804) is in the root_layer
  layerNameJoin = "";
  layers = rootLayer->getLayersUnderPoint(526.4267111503966f, 279.4782488958804f);
  canvas->drawCircle(526.4267111503966f, 279.4782488958804f, 5.0f, paint);
  printf("layers.size(): %zu\n", layers.size());
  for (auto layer : layers) {
    printf("layer: %s\n", layer->name().c_str());
    layerNameJoin += layer->name() + "|";
  }
  printf("\n");
  EXPECT_EQ(static_cast<int>(layers.size()), 0);
  EXPECT_EQ(layerNameJoin, "");

  // P7(686.0488534297194, 375.2199363468245) is out of the root_layer
  layerNameJoin = "";
  layers = rootLayer->getLayersUnderPoint(686.0488534297194f, 375.2199363468245f);
  canvas->drawCircle(686.0488534297194f, 375.2199363468245f, 5.0f, paint);
  printf("layers.size(): %zu\n", layers.size());
  for (auto layer : layers) {
    printf("layer: %s\n", layer->name().c_str());
    layerNameJoin += layer->name() + "|";
  }
  printf("\n");
  EXPECT_EQ(static_cast<int>(layers.size()), 0);
  EXPECT_EQ(layerNameJoin, "");

  // P8(-64.7176461855979, 83.8344816350128) is out of the root_layer
  layerNameJoin = "";
  layers = rootLayer->getLayersUnderPoint(-64.7176461855979f, 83.8344816350128f);
  canvas->drawCircle(-64.7176461855979f, 83.8344816350128f, 5.0f, paint);
  printf("layers.size(): %zu\n", layers.size());
  for (auto layer : layers) {
    printf("layer: %s\n", layer->name().c_str());
    layerNameJoin += layer->name() + "|";
  }
  printf("\n");
  EXPECT_EQ(static_cast<int>(layers.size()), 0);
  EXPECT_EQ(layerNameJoin, "");

  // P9(50, 300) is in the image_layer, root_layer
  layerNameJoin = "";
  layers = rootLayer->getLayersUnderPoint(50.0f, 300.0f);
  canvas->drawCircle(50.0f, 300.0f, 5.0f, paint);
  printf("layers.size(): %zu\n", layers.size());
  for (auto layer : layers) {
    printf("layer: %s\n", layer->name().c_str());
    layerNameJoin += layer->name() + "|";
  }
  printf("\n");
  EXPECT_EQ(static_cast<int>(layers.size()), 2);
  EXPECT_EQ(layerNameJoin, "image_layer|root_layer|");

  // P10(511.6931040682015, 171.034333482391) is in the shaper_layer2, root_layer
  layerNameJoin = "";
  layers = rootLayer->getLayersUnderPoint(511.6931040682015f, 171.034333482391f);
  canvas->drawCircle(511.6931040682015f, 171.034333482391f, 5.0f, paint);
  printf("layers.size(): %zu\n", layers.size());
  for (auto layer : layers) {
    printf("layer: %s\n", layer->name().c_str());
    layerNameJoin += layer->name() + "|";
  }
  printf("\n");
  EXPECT_EQ(static_cast<int>(layers.size()), 2);
  EXPECT_EQ(layerNameJoin, "text_layer|root_layer|");

  // P11(540, 200) is in the shaper_layer2, root_layer
  layerNameJoin = "";
  layers = rootLayer->getLayersUnderPoint(540.0f, 200.0f);
  canvas->drawCircle(540.0f, 200.0f, 5.0f, paint);
  printf("layers.size(): %zu\n", layers.size());
  for (auto layer : layers) {
    printf("layer: %s\n", layer->name().c_str());
    layerNameJoin += layer->name() + "|";
  }
  printf("\n");
  EXPECT_EQ(static_cast<int>(layers.size()), 3);
  EXPECT_EQ(layerNameJoin, "shaper_layer2|text_layer|root_layer|");
  EXPECT_TRUE(Baseline::Compare(surface, "LayerTest/getLayersUnderPoint"));
}

/**
 * The schematic diagram is as follows(Visit geogebra online vector map to view pixel details):
 * https://www.geogebra.org/classic/krbzbz6m
 * https://codesign-1252678369.cos.ap-guangzhou.myqcloud.com/hitTestPoint.png
 * https://codesign-1252678369.cos.ap-guangzhou.myqcloud.com/Layer_hitTestPoint.png
 */
TGFX_TEST(LayerTest, hitTestPoint) {
  ContextScope scope;
  auto context = scope.getContext();
  ASSERT_TRUE(context != nullptr);
  auto surface = Surface::Make(context, 800, 800);
  auto canvas = surface->getCanvas();
  auto displayList = std::make_unique<DisplayList>();

  auto rootLayer = Layer::Make();
  rootLayer->setName("root_layer");
  displayList->root()->addChild(rootLayer);

  auto shaperLayer1 = ShapeLayer::Make();
  shaperLayer1->setName("shaper_layer1");
  Path path1 = {};
  path1.moveTo(100, 50);
  path1.lineTo(150, 125);
  path1.lineTo(50, 125);
  path1.close();
  shaperLayer1->setPath(path1);
  auto fillStyle1 = SolidColor::Make(Color::FromRGBA(255, 0, 0, 127));
  shaperLayer1->setFillStyle(fillStyle1);
  shaperLayer1->setMatrix(Matrix::MakeTrans(100.0f, 50.0f));
  rootLayer->addChild(shaperLayer1);
  auto shaperLayer1Bounds = shaperLayer1->getBounds();
  shaperLayer1->getGlobalMatrix().mapRect(&shaperLayer1Bounds);
  printf("shaperLayer1Bounds: (%f, %f, %f, %f)\n", shaperLayer1Bounds.left, shaperLayer1Bounds.top,
         shaperLayer1Bounds.right, shaperLayer1Bounds.bottom);

  auto shaperLayer2 = ShapeLayer::Make();
  shaperLayer2->setName("shaper_layer2");
  Rect rect = Rect::MakeLTRB(220, 100, 370, 250);
  Path path2 = {};
  path2.addOval(rect);
  path2.close();
  shaperLayer2->setPath(path2);
  auto fillStyle2 = SolidColor::Make(Color::FromRGBA(127, 255, 0, 127));
  shaperLayer2->setFillStyle(fillStyle2);
  rootLayer->addChild(shaperLayer2);
  auto shaperLayer2Bounds = shaperLayer2->getBounds();
  shaperLayer2->getGlobalMatrix().mapRect(&shaperLayer2Bounds);
  printf("shaperLayer2Bounds: (%f, %f, %f, %f)\n", shaperLayer2Bounds.left, shaperLayer2Bounds.top,
         shaperLayer2Bounds.right, shaperLayer2Bounds.bottom);

  auto rootLayerBounds = rootLayer->getBounds();
  rootLayerBounds.roundOut();
  printf("rootLayerBounds: (%f, %f, %f, %f)\n", rootLayerBounds.left, rootLayerBounds.top,
         rootLayerBounds.right, rootLayerBounds.bottom);

  displayList->render(surface.get());

  auto paint = Paint();
  paint.setColor(Color::Red());
  paint.setStyle(PaintStyle::Stroke);
  paint.setStrokeWidth(1.0f);
  canvas->drawRect(rootLayerBounds, paint);

  // P1(160, 120)
  paint.setColor(Color::Blue());
  paint.setStyle(PaintStyle::Fill);
  Point p1 = {160.0f, 120.0f};
  canvas->drawCircle(p1.x, p1.y, 1.0f, paint);
  EXPECT_EQ(true, shaperLayer1->hitTestPoint(p1.x, p1.y));
  EXPECT_EQ(false, shaperLayer1->hitTestPoint(p1.x, p1.y, true));

  // P2(186.66668f, 120.0f)
  paint.setColor(Color::Blue());
  paint.setStyle(PaintStyle::Fill);
  Point p2 = {186.66668f, 120.0f};
  canvas->drawCircle(p2.x, p2.y, 1.0f, paint);
  EXPECT_EQ(true, shaperLayer1->hitTestPoint(p2.x, p2.y));
  EXPECT_EQ(true, shaperLayer1->hitTestPoint(p2.x, p2.y, true));

  // P3(172.0774145878251, 140)
  paint.setColor(Color::Blue());
  paint.setStyle(PaintStyle::Fill);
  Point p3 = {172.0774145878251f, 140.0f};
  canvas->drawCircle(p3.x, p3.y, 1.0f, paint);
  EXPECT_EQ(true, shaperLayer1->hitTestPoint(p3.x, p3.y));
  EXPECT_EQ(false, shaperLayer1->hitTestPoint(p3.x, p3.y, true));

  // P4(200, 150)
  paint.setColor(Color::Blue());
  paint.setStyle(PaintStyle::Fill);
  Point p4 = {200.0f, 150.0f};
  canvas->drawCircle(p4.x, p4.y, 1.0f, paint);
  EXPECT_EQ(true, shaperLayer1->hitTestPoint(p4.x, p4.y));
  EXPECT_EQ(true, shaperLayer1->hitTestPoint(p4.x, p4.y, true));

  // P5(225, 120)
  paint.setColor(Color::Blue());
  paint.setStyle(PaintStyle::Fill);
  Point p5 = {225.0f, 120.0f};
  canvas->drawCircle(p5.x, p5.y, 1.0f, paint);
  EXPECT_EQ(true, shaperLayer1->hitTestPoint(p5.x, p5.y));
  EXPECT_EQ(false, shaperLayer1->hitTestPoint(p5.x, p5.y, true));

  // P6(200, 180)
  paint.setColor(Color::Blue());
  paint.setStyle(PaintStyle::Fill);
  Point p6 = {200.0f, 180.0f};
  canvas->drawCircle(p6.x, p6.y, 1.0f, paint);
  EXPECT_EQ(false, shaperLayer1->hitTestPoint(p6.x, p6.y));
  EXPECT_EQ(false, shaperLayer1->hitTestPoint(p6.x, p6.y, true));

  // Q1(227.79885, -141.69835)
  paint.setColor(Color::Blue());
  paint.setStyle(PaintStyle::Fill);
  Point q1 = {227.79885f, 141.69835f};
  canvas->drawCircle(q1.x, q1.y, 1.0f, paint);
  EXPECT_EQ(true, shaperLayer1->hitTestPoint(q1.x, q1.y));
  EXPECT_EQ(true, shaperLayer1->hitTestPoint(q1.x, q1.y, true));
  EXPECT_EQ(true, shaperLayer2->hitTestPoint(q1.x, q1.y));
  EXPECT_EQ(true, shaperLayer2->hitTestPoint(q1.x, q1.y, true));

  // Q2(230.0, 160.0)
  paint.setColor(Color::Blue());
  paint.setStyle(PaintStyle::Fill);
  Point q2 = {230.0f, 160.0f};
  canvas->drawCircle(q2.x, q2.y, 1.0f, paint);
  EXPECT_EQ(true, shaperLayer1->hitTestPoint(q2.x, q2.y));
  EXPECT_EQ(true, shaperLayer1->hitTestPoint(q2.x, q2.y, true));
  EXPECT_EQ(true, shaperLayer2->hitTestPoint(q2.x, q2.y));
  EXPECT_EQ(true, shaperLayer2->hitTestPoint(q2.x, q2.y, true));

  // Q3(270.0, 190.0)
  paint.setColor(Color::Blue());
  paint.setStyle(PaintStyle::Fill);
  Point q3 = {270.0f, 190.0f};
  canvas->drawCircle(q3.x, q3.y, 1.0f, paint);
  EXPECT_EQ(false, shaperLayer1->hitTestPoint(q3.x, q3.y));
  EXPECT_EQ(false, shaperLayer1->hitTestPoint(q3.x, q3.y, true));
  EXPECT_EQ(true, shaperLayer2->hitTestPoint(q3.x, q3.y));
  EXPECT_EQ(true, shaperLayer2->hitTestPoint(q3.x, q3.y, true));

  // Q4(336.0, 239.0)
  paint.setColor(Color::Blue());
  paint.setStyle(PaintStyle::Fill);
  Point q4 = {336.0f, 239.0f};
  canvas->drawCircle(q4.x, q4.y, 1.0f, paint);
  EXPECT_EQ(false, shaperLayer1->hitTestPoint(q4.x, q4.y));
  EXPECT_EQ(false, shaperLayer1->hitTestPoint(q4.x, q4.y, true));
  EXPECT_EQ(true, shaperLayer2->hitTestPoint(q4.x, q4.y));
  EXPECT_EQ(false, shaperLayer2->hitTestPoint(q4.x, q4.y, true));

  // Q5(240.0, 150.0)
  paint.setColor(Color::Blue());
  paint.setStyle(PaintStyle::Fill);
  Point q5 = {240.0f, 150.0f};
  canvas->drawCircle(q5.x, q5.y, 1.0f, paint);
  EXPECT_EQ(true, shaperLayer1->hitTestPoint(q5.x, q5.y));
  EXPECT_EQ(false, shaperLayer1->hitTestPoint(q5.x, q5.y, true));
  EXPECT_EQ(true, shaperLayer2->hitTestPoint(q5.x, q5.y));
  EXPECT_EQ(true, shaperLayer2->hitTestPoint(q5.x, q5.y, true));
  EXPECT_TRUE(Baseline::Compare(surface, "LayerTest/Layer_hitTestPoint"));
}

TGFX_TEST(LayerTest, drawRRect) {
  ContextScope scope;
  auto context = scope.getContext();
  ASSERT_TRUE(context != nullptr);
  auto surface = Surface::Make(context, 1000, 600);
  auto canvas = surface->getCanvas();

  auto fillPaint = Paint();
  fillPaint.setStyle(PaintStyle::Fill);
  fillPaint.setColor(Color::Red());
  Rect rect = Rect::MakeXYWH(50, 50, 200, 160);
  RRect rRect = {};
  rRect.setRectXY(rect, 10.0f, 10.0f);
  canvas->drawRRect(rRect, fillPaint);

  auto strokePaint = Paint();
  strokePaint.setStyle(PaintStyle::Stroke);
  strokePaint.setStrokeWidth(10.0f);
  strokePaint.setColor(Color::Red());

  Rect rect1 = Rect::MakeXYWH(300, 50, 200, 160);
  RRect rRect1 = {};
  rRect1.setRectXY(rect1, 10.0f, 10.0f);
  canvas->drawRRect(rRect1, strokePaint);

  Rect rect2 = Rect::MakeXYWH(600, 50, 200, 160);
  RRect rRect2 = {};
  rRect2.setRectXY(rect2, 15.0f, 10.0f);
  canvas->drawRRect(rRect2, strokePaint);

  Rect rect3 = Rect::MakeXYWH(50, 300, 200, 160);
  RRect rRect3 = {};
  rRect3.setRectXY(rect3, 100.0f, 150.0f);
  canvas->drawRRect(rRect3, strokePaint);

  Rect rect4 = Rect::MakeXYWH(300, 300, 200, 160);
  RRect rRect4 = {};
  rRect4.setRectXY(rect4, 50.0f, 10.0f);
  canvas->drawRRect(rRect4, strokePaint);

  auto strokePaint2 = Paint();
  strokePaint2.setStyle(PaintStyle::Stroke);
  strokePaint2.setStrokeWidth(50.0f);
  strokePaint2.setColor(Color::Red());

  Rect rect5 = Rect::MakeXYWH(600, 300, 200, 160);
  RRect rRect5 = {};
  rRect5.setRectXY(rect5, 20.f, 10.f);
  canvas->drawRRect(rRect5, strokePaint2);

  EXPECT_TRUE(Baseline::Compare(surface, "LayerTest/Layer_drawRRect"));
}

/**
 * The schematic diagram is as follows:
 * https://www.geogebra.org/classic/nxwbmmrp
 * https://codesign-1252678369.cos.ap-guangzhou.myqcloud.com/hitTestPointNested.png
 */
TGFX_TEST(LayerTest, hitTestPointNested) {
  ContextScope scope;
  auto context = scope.getContext();
  ASSERT_TRUE(context != nullptr);
  auto surface = Surface::Make(context, 800, 800);
  auto canvas = surface->getCanvas();
  auto displayList = std::make_unique<DisplayList>();

  auto rootLayer = Layer::Make();
  rootLayer->setName("root_layer");
  displayList->root()->addChild(rootLayer);

  auto parentLayer = Layer::Make();
  parentLayer->setName("parent_layer");
  parentLayer->setMatrix(Matrix::MakeTrans(50.0f, 50.0f));
  auto imageLayer = ImageLayer::Make();
  imageLayer->setName("image_layer");
  auto image = MakeImage("resources/apitest/image_as_mask.png");
  imageLayer->setImage(image);
  SamplingOptions options(FilterMode::Nearest, MipmapMode::None);
  imageLayer->setSampling(options);
  imageLayer->setMatrix(Matrix::MakeScale(3.0f));
  parentLayer->addChild(imageLayer);
  rootLayer->addChild(parentLayer);
  auto imageLayerBounds = imageLayer->getBounds(nullptr, true);
  imageLayer->getGlobalMatrix().mapRect(&imageLayerBounds);
  printf("imageLayerBounds: (%f, %f, %f, %f)\n", imageLayerBounds.left, imageLayerBounds.top,
         imageLayerBounds.right, imageLayerBounds.bottom);

  auto childLayer = Layer::Make();
  childLayer->setName("child_layer");
  childLayer->setMatrix(Matrix::MakeTrans(50.0f, 50.0f));
  auto shaperLayer = ShapeLayer::Make();
  shaperLayer->setName("shaper_layer");
  Rect rect = Rect::MakeLTRB(150, 150, 370, 370);
  Path path = {};
  path.addRect(rect);
  path.close();
  shaperLayer->setPath(path);
  auto fillStyle = SolidColor::Make(Color::FromRGBA(127, 255, 0, 127));
  shaperLayer->setFillStyle(fillStyle);
  childLayer->addChild(shaperLayer);
  parentLayer->addChild(childLayer);
  auto shaperLayerBounds = shaperLayer->getBounds(nullptr, true);
  shaperLayer->getGlobalMatrix().mapRect(&shaperLayerBounds);
  printf("shaperLayerBounds: (%f, %f, %f, %f)\n", shaperLayerBounds.left, shaperLayerBounds.top,
         shaperLayerBounds.right, shaperLayerBounds.bottom);

  auto grandsonLayer = Layer::Make();
  grandsonLayer->setName("grandson_layer");
  grandsonLayer->setMatrix(Matrix::MakeTrans(50.0f, 50.0f));
  auto textLayer = TextLayer::Make();
  textLayer->setName("text_layer");
  textLayer->setText("Hello World!");
  textLayer->setMatrix(Matrix::MakeTrans(50.0f, -50.0f) * Matrix::MakeRotate(45.0f) *
                       Matrix::MakeScale(5.0f, 5.0f));
  auto typeface = MakeTypeface("resources/font/NotoSansSC-Regular.otf");
  tgfx::Font font(typeface, 20);
  textLayer->setFont(font);
  grandsonLayer->addChild(textLayer);
  childLayer->addChild(grandsonLayer);
  auto textLayerBounds = textLayer->getBounds(nullptr, true);
  textLayer->getGlobalMatrix().mapRect(&textLayerBounds);
  printf("textLayerBounds: (%f, %f, %f, %f)\n", textLayerBounds.left, textLayerBounds.top,
         textLayerBounds.right, textLayerBounds.bottom);

  auto rootLayerBounds = rootLayer->getBounds(nullptr, true);
  rootLayer->getGlobalMatrix().mapRect(&rootLayerBounds);
  printf("rootLayerBounds: (%f, %f, %f, %f)\n", rootLayerBounds.left, rootLayerBounds.top,
         rootLayerBounds.right, rootLayerBounds.bottom);

  displayList->render(surface.get());

  auto paint = Paint();
  paint.setStyle(PaintStyle::Stroke);
  paint.setStrokeWidth(1.0f);
  paint.setColor(Color::Red());
  canvas->drawRect(imageLayerBounds, paint);
  canvas->drawRect(shaperLayerBounds, paint);
  canvas->drawRect(textLayerBounds, paint);
  paint.setColor(Color::Green());
  canvas->drawRect(rootLayerBounds, paint);

  // P0(320.0, 340.0)
  paint.setColor(Color::Blue());
  paint.setStyle(PaintStyle::Fill);
  Point p0 = {320.0f, 340.0f};
  canvas->drawCircle(p0.x, p0.y, 2.0f, paint);
  EXPECT_EQ(true, textLayer->hitTestPoint(p0.x, p0.y));
  EXPECT_EQ(false, textLayer->hitTestPoint(p0.x, p0.y, true));
  EXPECT_EQ(true, shaperLayer->hitTestPoint(p0.x, p0.y));
  EXPECT_EQ(true, shaperLayer->hitTestPoint(p0.x, p0.y, true));
  EXPECT_EQ(true, imageLayer->hitTestPoint(p0.x, p0.y));
  EXPECT_EQ(true, imageLayer->hitTestPoint(p0.x, p0.y, true));
  EXPECT_EQ(true, parentLayer->hitTestPoint(p0.x, p0.y));
  EXPECT_EQ(true, parentLayer->hitTestPoint(p0.x, p0.y, true));
  EXPECT_EQ(true, childLayer->hitTestPoint(p0.x, p0.y));
  EXPECT_EQ(true, childLayer->hitTestPoint(p0.x, p0.y, true));
  EXPECT_EQ(true, grandsonLayer->hitTestPoint(p0.x, p0.y));
  EXPECT_EQ(false, grandsonLayer->hitTestPoint(p0.x, p0.y, true));
  EXPECT_EQ(true, rootLayer->hitTestPoint(p0.x, p0.y));
  EXPECT_EQ(true, rootLayer->hitTestPoint(p0.x, p0.y, true));

  // P1(280.0, 360.0)
  paint.setColor(Color::Blue());
  paint.setStyle(PaintStyle::Fill);
  Point p1 = {280.0f, 360.0f};
  canvas->drawCircle(p1.x, p1.y, 2.0f, paint);
  EXPECT_EQ(true, textLayer->hitTestPoint(p1.x, p1.y));
  EXPECT_EQ(true, textLayer->hitTestPoint(p1.x, p1.y, true));
  EXPECT_EQ(true, shaperLayer->hitTestPoint(p1.x, p1.y));
  EXPECT_EQ(true, shaperLayer->hitTestPoint(p1.x, p1.y, true));
  EXPECT_EQ(true, imageLayer->hitTestPoint(p1.x, p1.y));
  EXPECT_EQ(true, imageLayer->hitTestPoint(p1.x, p1.y, true));
  EXPECT_EQ(true, parentLayer->hitTestPoint(p1.x, p1.y));
  EXPECT_EQ(true, parentLayer->hitTestPoint(p1.x, p1.y, true));
  EXPECT_EQ(true, childLayer->hitTestPoint(p1.x, p1.y));
  EXPECT_EQ(true, childLayer->hitTestPoint(p1.x, p1.y, true));
  EXPECT_EQ(true, grandsonLayer->hitTestPoint(p1.x, p1.y));
  EXPECT_EQ(true, grandsonLayer->hitTestPoint(p1.x, p1.y, true));
  EXPECT_EQ(true, rootLayer->hitTestPoint(p1.x, p1.y));
  EXPECT_EQ(true, rootLayer->hitTestPoint(p1.x, p1.y, true));

  // P2(150.0, 170.0)
  paint.setColor(Color::Blue());
  paint.setStyle(PaintStyle::Fill);
  Point p2 = {150.0f, 170.0f};
  canvas->drawCircle(p2.x, p2.y, 2.0f, paint);
  EXPECT_EQ(true, textLayer->hitTestPoint(p2.x, p2.y));
  EXPECT_EQ(true, textLayer->hitTestPoint(p2.x, p2.y, true));
  EXPECT_EQ(false, shaperLayer->hitTestPoint(p2.x, p2.y));
  EXPECT_EQ(false, shaperLayer->hitTestPoint(p2.x, p2.y, true));
  EXPECT_EQ(true, imageLayer->hitTestPoint(p2.x, p2.y));
  EXPECT_EQ(true, imageLayer->hitTestPoint(p2.x, p2.y, true));
  EXPECT_EQ(true, parentLayer->hitTestPoint(p2.x, p2.y));
  EXPECT_EQ(true, parentLayer->hitTestPoint(p2.x, p2.y, true));
  EXPECT_EQ(true, childLayer->hitTestPoint(p2.x, p2.y));
  EXPECT_EQ(true, childLayer->hitTestPoint(p2.x, p2.y, true));
  EXPECT_EQ(true, grandsonLayer->hitTestPoint(p2.x, p2.y));
  EXPECT_EQ(true, grandsonLayer->hitTestPoint(p2.x, p2.y, true));
  EXPECT_EQ(true, rootLayer->hitTestPoint(p2.x, p2.y));
  EXPECT_EQ(true, rootLayer->hitTestPoint(p2.x, p2.y, true));

  // P3(80.0, 80.0)
  paint.setColor(Color::Blue());
  paint.setStyle(PaintStyle::Fill);
  Point p3 = {80.0f, 80.0f};
  canvas->drawCircle(p3.x, p3.y, 2.0f, paint);
  EXPECT_EQ(true, textLayer->hitTestPoint(p3.x, p3.y));
  EXPECT_EQ(false, textLayer->hitTestPoint(p3.x, p3.y, true));
  EXPECT_EQ(false, shaperLayer->hitTestPoint(p3.x, p3.y));
  EXPECT_EQ(false, shaperLayer->hitTestPoint(p3.x, p3.y, true));
  EXPECT_EQ(true, imageLayer->hitTestPoint(p3.x, p3.y));
  EXPECT_EQ(true, imageLayer->hitTestPoint(p3.x, p3.y, true));
  EXPECT_EQ(true, parentLayer->hitTestPoint(p3.x, p3.y));
  EXPECT_EQ(true, parentLayer->hitTestPoint(p3.x, p3.y, true));
  EXPECT_EQ(true, childLayer->hitTestPoint(p3.x, p3.y));
  EXPECT_EQ(false, childLayer->hitTestPoint(p3.x, p3.y, true));
  EXPECT_EQ(true, grandsonLayer->hitTestPoint(p3.x, p3.y));
  EXPECT_EQ(false, grandsonLayer->hitTestPoint(p3.x, p3.y, true));
  EXPECT_EQ(true, rootLayer->hitTestPoint(p3.x, p3.y));
  EXPECT_EQ(true, rootLayer->hitTestPoint(p3.x, p3.y, true));
  EXPECT_TRUE(Baseline::Compare(surface, "LayerTest/Layer_hitTestPointNested"));
}

TGFX_TEST(LayerTest, InnerShadowFilter) {
  ContextScope scope;
  auto context = scope.getContext();
  ASSERT_TRUE(context != nullptr);
  auto image = MakeImage("resources/apitest/imageReplacement.png");
  ASSERT_TRUE(image != nullptr);
  auto imageWidth = static_cast<float>(image->width());
  auto imageHeight = static_cast<float>(image->height());
  auto padding = 30.f;
  Paint paint;
  auto surface = Surface::Make(context, static_cast<int>(imageWidth * 2.f + padding * 3.f),
                               static_cast<int>(imageHeight * 2.f + padding * 3.f));
  auto filter = BlurFilter::Make(15, 15);
  auto layer = ImageLayer::Make();
  layer->setImage(image);
  layer->setMatrix(Matrix::MakeTrans(padding, padding));
  layer->setFilters({filter});
  auto displayList = std::make_unique<DisplayList>();
  displayList->root()->addChild(layer);

  auto layer2 = ImageLayer::Make();
  layer2->setImage(image);
  layer2->setMatrix(Matrix::MakeTrans(imageWidth + padding * 2, padding));
  auto filter2 = InnerShadowFilter::Make(0, 0, 15, 15, Color::Black(), true);
  layer2->setFilters({filter2});
  displayList->root()->addChild(layer2);

  auto layer3 = ImageLayer::Make();
  layer3->setImage(image);
  layer3->setMatrix(Matrix::MakeTrans(padding, imageWidth + padding * 2));
  auto filter3 = InnerShadowFilter::Make(0, 0, 15, 15, Color::Black());
  layer3->setFilters({filter3});
  displayList->root()->addChild(layer3);

  auto layer4 = ImageLayer::Make();
  layer4->setImage(image);
  layer4->setMatrix(Matrix::MakeTrans(imageWidth + padding * 2, imageWidth + padding * 2));
  auto filter4 = InnerShadowFilter::Make(1, 1, 0, 0, Color::Black());
  layer4->setFilters({filter4});
  displayList->root()->addChild(layer4);

  displayList->render(surface.get());

  EXPECT_TRUE(Baseline::Compare(surface, "LayerTest/innerShadow"));
}

TGFX_TEST(LayerTest, DirtyFlag) {
  ContextScope scope;
  auto context = scope.getContext();
  ASSERT_TRUE(context != nullptr);
  auto displayList = std::make_unique<DisplayList>();
  auto surface = Surface::Make(context, 100, 100);
  auto child = Layer::Make();
  displayList->root()->addChild(child);

  auto grandChild = ImageLayer::Make();
  auto image = MakeImage("resources/apitest/imageReplacement.png");
  EXPECT_TRUE(image != nullptr);
  grandChild->setImage(image);
  grandChild->setMatrix(Matrix::MakeTrans(10, 10));
  grandChild->setVisible(false);
  child->addChild(grandChild);

  auto child2 = ImageLayer::Make();
  child2->setImage(image);
  displayList->root()->addChild(child2);

  displayList->render(surface.get());

  auto root = displayList->root();
  EXPECT_TRUE(grandChild->bitFields.dirtyDescendents);
  EXPECT_TRUE(grandChild->layerContent == nullptr && grandChild->bitFields.dirtyContent);
  EXPECT_TRUE(!child->bitFields.dirtyDescendents && !child->bitFields.dirtyContent);
  EXPECT_TRUE(!root->bitFields.dirtyDescendents && !root->bitFields.dirtyContent);

  grandChild->setVisible(true);
  EXPECT_TRUE(grandChild->bitFields.dirtyDescendents);
  EXPECT_TRUE(grandChild->layerContent == nullptr && grandChild->bitFields.dirtyContent);
  EXPECT_TRUE(child->bitFields.dirtyDescendents);
  EXPECT_TRUE(root->bitFields.dirtyDescendents);
  displayList->render(surface.get());

  EXPECT_TRUE(!grandChild->bitFields.dirtyDescendents && !grandChild->bitFields.dirtyContent);
  EXPECT_TRUE(grandChild->layerContent != nullptr);
  EXPECT_TRUE(!child->bitFields.dirtyDescendents && !child->bitFields.dirtyContent);
  EXPECT_TRUE(!root->bitFields.dirtyDescendents && !root->bitFields.dirtyContent);

  child->setVisible(false);
  EXPECT_TRUE(!grandChild->bitFields.dirtyDescendents && !grandChild->bitFields.dirtyContent);
  EXPECT_TRUE(grandChild->layerContent != nullptr);
  EXPECT_TRUE(!child->bitFields.dirtyDescendents && !child->bitFields.dirtyContent);
  EXPECT_TRUE(root->bitFields.dirtyDescendents && !root->bitFields.dirtyContent);
}

TGFX_TEST(LayerTest, DropShadowStyle) {
  ContextScope scope;
  auto context = scope.getContext();
  EXPECT_TRUE(context != nullptr);
  auto surface = Surface::Make(context, 150, 150);
  auto displayList = std::make_unique<DisplayList>();
  auto back = SolidLayer::Make();
  back->setColor(Color::White());
  back->setWidth(150);
  back->setHeight(150);
  auto layer = ShapeLayer::Make();
  layer->setMatrix(Matrix::MakeTrans(30, 30));
  Path path;
  path.addRect(Rect::MakeWH(100, 100));
  layer->setPath(path);
  auto fillStyle = SolidColor::Make(Color::FromRGBA(100, 0, 0, 128));
  layer->setFillStyle(fillStyle);
  layer->setBlendMode(BlendMode::Lighten);

  auto shadowLayer = Layer::Make();
  auto style = DropShadowStyle::Make(10, 10, 0, 0, Color::Black(), false);
  shadowLayer->setLayerStyles({style});
  shadowLayer->addChild(layer);
  shadowLayer->setExcludeChildEffectsInLayerStyle(true);
  back->addChild(shadowLayer);
  displayList->root()->addChild(back);
  displayList->render(surface.get());
  EXPECT_TRUE(Baseline::Compare(surface, "LayerTest/DropShadowStyle"));

  style->setBlendMode(BlendMode::Luminosity);
  style->setOffsetX(0);
  style->setOffsetY(-20);
  style->setShowBehindLayer(true);
  shadowLayer->setAlpha(0.5);
  displayList->render(surface.get());
  EXPECT_TRUE(Baseline::Compare(surface, "LayerTest/DropShadowStyle2"));

  layer->setBlendMode(BlendMode::Multiply);
  layer->setFillStyle(nullptr);
  layer->setStrokeStyle(SolidColor::Make(Color::FromRGBA(100, 0, 0, 128)));
  displayList->render(surface.get());
  EXPECT_TRUE(Baseline::Compare(surface, "LayerTest/DropShadowStyle-stroke-behindLayer"));

  style->setShowBehindLayer(false);
  displayList->render(surface.get());
  EXPECT_TRUE(Baseline::Compare(surface, "LayerTest/DropShadowStyle-stroke"));

  auto blur = BlurFilter::Make(2.5, 2.5);
  layer->setFilters({blur});
  displayList->render(surface.get());
  EXPECT_TRUE(Baseline::Compare(surface, "LayerTest/DropShadowStyle-stroke-blur"));

  style->setShowBehindLayer(true);
  displayList->render(surface.get());
  EXPECT_TRUE(Baseline::Compare(surface, "LayerTest/DropShadowStyle-stroke-blur-behindLayer"));
}

TGFX_TEST(LayerTest, InnerShadowStyle) {
  ContextScope scope;
  auto context = scope.getContext();
  EXPECT_TRUE(context != nullptr);
  auto surface = Surface::Make(context, 150, 150);
  auto displayList = std::make_unique<DisplayList>();
  auto layer = ShapeLayer::Make();
  layer->setMatrix(Matrix::MakeTrans(30, 30));
  Path path;
  path.addRect(Rect::MakeWH(100, 100));
  Path path2;
  path2.addRect(Rect::MakeWH(50, 50));
  path2.transform(Matrix::MakeTrans(20, 20));
  path.addPath(path2, PathOp::Difference);
  layer->setPath(path);
  auto fillStyle = SolidColor::Make(Color::FromRGBA(100, 0, 0, 128));
  layer->setFillStyle(fillStyle);
  auto style = InnerShadowStyle::Make(10, 10, 0, 0, Color::Black());
  layer->setLayerStyles({style});
  displayList->root()->addChild(layer);
  displayList->render(surface.get());
  EXPECT_TRUE(Baseline::Compare(surface, "LayerTest/InnerShadowStyle"));
}

TGFX_TEST(LayerTest, Filters) {
  ContextScope scope;
  auto context = scope.getContext();
  EXPECT_TRUE(context != nullptr);
  auto surface = Surface::Make(context, 150, 150);
  auto displayList = std::make_unique<DisplayList>();
  auto layer = ShapeLayer::Make();
  layer->setMatrix(Matrix::MakeTrans(30, 30));
  Path path;
  path.addRect(Rect::MakeWH(100, 100));
  layer->setPath(path);
  auto fillStyle = SolidColor::Make(Color::FromRGBA(100, 0, 0, 128));
  layer->setFillStyle(fillStyle);
  auto filter = BlurFilter::Make(5, 5);
  auto filter2 = DropShadowFilter::Make(10, 10, 0, 0, Color::Black());
  auto filter3 = InnerShadowFilter::Make(10, 10, 0, 0, Color::White());
  layer->setFilters({filter, filter2, filter3});
  displayList->root()->addChild(layer);
  displayList->render(surface.get());
  EXPECT_TRUE(Baseline::Compare(surface, "LayerTest/filters"));
}

TGFX_TEST(LayerTest, MaskOnwer) {
  ContextScope scope;
  auto context = scope.getContext();
  EXPECT_TRUE(context != nullptr);
  auto surface = Surface::Make(context, 1, 1);
  auto displayList = std::make_unique<DisplayList>();
  auto layer = SolidLayer::Make();
  layer->setWidth(1);
  layer->setHeight(1);
  auto layer2 = SolidLayer::Make();
  layer2->setWidth(1);
  layer2->setHeight(1);
  auto mask = ShapeLayer::Make();
  Path path = {};
  path.addRect(Rect::MakeWH(1, 1));
  mask->setPath(path);
  mask->setFillStyle(SolidColor::Make());

  displayList->root()->addChild(layer);
  layer->addChild(layer2);
  displayList->root()->addChild(mask);

  layer->setMask(mask);
  EXPECT_EQ(layer->mask(), mask);
  EXPECT_EQ(mask->maskOwner, layer.get());

  layer2->setMask(mask);
  EXPECT_EQ(layer->mask(), nullptr);
  EXPECT_EQ(mask->maskOwner, layer2.get());

  EXPECT_TRUE(layer2->bitFields.dirtyContent);
  displayList->render(surface.get());
  EXPECT_FALSE(layer->bitFields.dirtyDescendents);
  mask->setAlpha(0.5f);
  EXPECT_TRUE(layer->bitFields.dirtyDescendents);

  layer2->setMask(nullptr);
  EXPECT_EQ(layer->mask(), nullptr);
  EXPECT_EQ(mask->maskOwner, nullptr);
}

TGFX_TEST(LayerTest, BackgroundBlur) {
  ContextScope scope;
  auto context = scope.getContext();
  EXPECT_TRUE(context != nullptr);
  auto surface = Surface::Make(context, 150, 150);
  auto canvas = surface->getCanvas();
  canvas->clipRect(Rect::MakeWH(150, 150));
  auto displayList = std::make_unique<DisplayList>();
  auto solidLayer = SolidLayer::Make();
  solidLayer->setColor(Color::Blue());
  solidLayer->setWidth(150);
  solidLayer->setHeight(150);
  displayList->root()->addChild(solidLayer);

  auto background = ImageLayer::Make();
  background->setImage(MakeImage("resources/apitest/imageReplacement.png"));
  displayList->root()->addChild(background);

  auto layer = ShapeLayer::Make();
  layer->setMatrix(Matrix::MakeTrans(30, 30));
  Path path;
  path.addRect(Rect::MakeWH(100, 100));
  layer->setPath(path);
  auto strokeStyle = SolidColor::Make(Color::FromRGBA(100, 0, 0, 100));
  layer->setStrokeStyle(strokeStyle);
  layer->setLineWidth(10);
  layer->setStrokeOnTop(true);
  layer->setExcludeChildEffectsInLayerStyle(true);
  auto filter = BackgroundBlurStyle::Make(2, 2);
  auto dropShadow = DropShadowStyle::Make(10, 10, 0, 0, Color::FromRGBA(0, 0, 0, 100));
  dropShadow->setShowBehindLayer(true);
  layer->setExcludeChildEffectsInLayerStyle(true);
  layer->setLayerStyles({dropShadow, filter});

  auto blurFilter = BlurFilter::Make(1, 2);
  layer->setFilters({blurFilter});

  auto silbing = ShapeLayer::Make();
  Path rect;
  rect.addRect(Rect::MakeWH(50, 50));
  silbing->setPath(rect);
  silbing->setMatrix(Matrix::MakeTrans(-10, 0));
  auto newBackgroundBlur = BackgroundBlurStyle::Make(3, 3);
  silbing->setLayerStyles({dropShadow, newBackgroundBlur});
  silbing->setFillStyle(SolidColor::Make(Color::FromRGBA(0, 0, 100, 100)));
  layer->addChild(silbing);

  auto clipLayer = Layer::Make();
  clipLayer->setMatrix(Matrix::MakeTrans(2, 40));
  clipLayer->setScrollRect(Rect::MakeXYWH(10, 10, 20, 20));
  layer->addChild(clipLayer);

  auto child = ShapeLayer::Make();

  child->setPath(rect);
  child->setMatrix(Matrix::MakeScale(0.5, 0.5));
  auto fillStyle2 = SolidColor::Make(Color::FromRGBA(0, 100, 0, 100));
  child->setFillStyle(fillStyle2);
  auto backgroundBlur = BackgroundBlurStyle::Make(5, 5);
  child->setLayerStyles({backgroundBlur});
  child->setBlendMode(BlendMode::Multiply);
  clipLayer->addChild(child);

  displayList->root()->addChild(layer);
  displayList->render(surface.get());
  EXPECT_TRUE(Baseline::Compare(surface, "LayerTest/backgroundLayerBlur"));
}

TGFX_TEST(LayerTest, MaskAlpha) {
  ContextScope scope;
  auto context = scope.getContext();
  EXPECT_TRUE(context != nullptr);
  DisplayList list;
  Path path;
  path.addRect(Rect::MakeWH(100, 100));

  auto layer = ShapeLayer::Make();
  layer->setPath(path);
  auto layer_style = tgfx::SolidColor::Make({0.0f, 1.0f, 0.0f, 1.0f});
  layer->setFillStyle(layer_style);

  auto mask = ShapeLayer::Make();
  mask->setPath(path);
  mask->setMatrix(Matrix::MakeTrans(50, 50));
  auto mask_style = tgfx::SolidColor::Make({1.0f, 0.0f, 0.0f, 1.0f});
  mask_style->setAlpha(0);
  mask->setFillStyle(mask_style);

  layer->setMask(mask);

  list.root()->addChild(layer);
  list.root()->addChild(mask);
  auto surface = Surface::Make(context, 150, 150);
  list.render(surface.get());
  EXPECT_TRUE(Baseline::Compare(surface, "LayerTest/MaskAlpha"));
}

TGFX_TEST(LayerTest, ChildMask) {
  ContextScope scope;
  auto context = scope.getContext();
  EXPECT_TRUE(context != nullptr);
  DisplayList list;
  Path path;
  path.addRect(Rect::MakeWH(100, 100));

  const auto init_trans = Matrix::MakeTrans(150, 50);

  auto group = ShapeLayer::Make();

  auto layer = ShapeLayer::Make();
  layer->setPath(path);
  auto layer_matrix = Matrix::MakeRotate(45);
  layer_matrix.postConcat(init_trans);
  layer->setMatrix(layer_matrix);
  auto layer_style = SolidColor::Make(Color::Red());
  layer->setFillStyle(layer_style);

  auto layer2 = ShapeLayer::Make();
  layer2->setPath(path);
  auto layer2_matrix = Matrix::MakeTrans(100, 0);
  layer2_matrix.postConcat(init_trans);
  layer2->setMatrix(layer2_matrix);
  auto layer2_style = SolidColor::Make(Color::Green());
  layer2->setFillStyle(layer2_style);

  auto mask = ShapeLayer::Make();
  mask->setPath(path);
  auto mask_matrix = Matrix::MakeTrans(50, 50);
  mask_matrix.postConcat(init_trans);
  mask->setMatrix(mask_matrix);
  auto mask_style = SolidColor::Make(Color::Blue());
  mask->setFillStyle(mask_style);

  group->addChild(layer);
  group->addChild(layer2);
  group->addChild(mask);

  group->setMask(mask);

  auto groupMatrix = Matrix::MakeScale(0.5f);
  groupMatrix.postRotate(30);
  group->setMatrix(groupMatrix);

  group->setFilters({BlurFilter::Make(10, 10)});

  list.root()->addChild(group);
  auto surface = Surface::Make(context, 300, 300);
  list.render(surface.get());
  EXPECT_TRUE(Baseline::Compare(surface, "LayerTest/ChildMask"));
}

TGFX_TEST(LayerTest, InvalidMask) {
  ContextScope scope;
  auto context = scope.getContext();
  EXPECT_TRUE(context != nullptr);
  DisplayList list;
  Path path;
  path.addRect(Rect::MakeWH(10, 10));
  auto shapeLayer = ShapeLayer::Make();
  shapeLayer->setPath(path);
  auto fillStyle = SolidColor::Make(Color::Red());
  shapeLayer->setFillStyle(fillStyle);

  auto maskLayer = ShapeLayer::Make();
  maskLayer->setPath(path);
  auto maskFillStyle = SolidColor::Make(Color::FromRGBA(0, 0, 0, 128));
  maskLayer->setFillStyle(maskFillStyle);
  maskLayer->setVisible(false);

  shapeLayer->setMask(maskLayer);

  list.root()->addChild(shapeLayer);
  list.root()->addChild(maskLayer);

  auto surface = Surface::Make(context, 10, 10);

  list.render(surface.get());
  EXPECT_TRUE(Baseline::Compare(surface, "LayerTest/InvalidMask"));
}

TGFX_TEST(LayerTest, LargeScale) {
  ContextScope scope;
  auto context = scope.getContext();
  EXPECT_TRUE(context != nullptr);
  DisplayList list;
  auto shapeLayer = ShapeLayer::Make();
  Path path = {};
  path.addRect(Rect::MakeWH(10000, 10000));
  auto image = MakeImage("resources/apitest/imageReplacement.png");
  auto imagePattern = ImagePattern::Make(image);
  imagePattern->setMatrix(Matrix::MakeTrans(-20, -20));
  shapeLayer->setFillStyle(imagePattern);
  shapeLayer->setPath(path);
  list.root()->addChild(shapeLayer);

  auto surface = Surface::Make(context, 1000, 1000);

  shapeLayer->setMatrix(Matrix::MakeScale(256, 256));
  list.render(surface.get());
  EXPECT_TRUE(Baseline::Compare(surface, "LayerTest/LargeScale"));
}

TGFX_TEST(LayerTest, ShapeStyleWithMatrix) {
  ContextScope scope;
  auto context = scope.getContext();
  EXPECT_TRUE(context != nullptr);
  DisplayList list;
  Path path;
  path.addRect(Rect::MakeWH(100, 100));

  auto layer = ShapeLayer::Make();
  layer->setPath(path);
  auto matrix = Matrix::MakeScale(0.5f, 1.f);
  auto layerStyle =
      Gradient::MakeDiamond(Point::Make(100, 50), 50, {Color::Red(), Color::Blue()}, {0, 1});
  layerStyle->setMatrix(matrix);
  layer->setFillStyle(layerStyle);
  list.root()->addChild(layer);

  auto layer2 = ShapeLayer::Make();
  layer2->setPath(path);
  auto imageStyle = ImagePattern::Make(MakeImage("resources/apitest/imageReplacement.png"),
                                       TileMode::Decal, TileMode::Decal);
  imageStyle->setMatrix(matrix);
  layer2->setFillStyle(imageStyle);
  layer2->setMatrix(Matrix::MakeTrans(100, 0));
  list.root()->addChild(layer2);

  auto layer3 = ShapeLayer::Make();
  layer3->setPath(path);
  auto solidStyle = SolidColor::Make(Color::Red());
  solidStyle->setMatrix(matrix);
  layer3->setFillStyle(solidStyle);
  layer3->setMatrix(Matrix::MakeTrans(200, 0));
  list.root()->addChild(layer3);

  auto surface = Surface::Make(context, 300, 100);
  list.render(surface.get());
  EXPECT_TRUE(Baseline::Compare(surface, "LayerTest/ShapeStyleWithMatrix"));
}

TGFX_TEST(LayerTest, RasterizedCache) {
  ContextScope scope;
  auto context = scope.getContext();
  EXPECT_TRUE(context != nullptr);
  auto surface = Surface::Make(context, 350, 350);
  auto displayList = std::make_unique<DisplayList>();

  auto rootLayer = Layer::Make();
  rootLayer->setMatrix(Matrix::MakeTrans(30, 30));

  auto imageLayer = ImageLayer::Make();
  imageLayer->setImage(MakeImage("resources/apitest/imageReplacement.png"));
  imageLayer->setShouldRasterize(true);
  rootLayer->addChild(imageLayer);

  auto rectLayer = ShapeLayer::Make();
  auto style = DropShadowStyle::Make(10, 10, 0, 0, Color::Black(), false);
  Path rect;
  rect.addRect(Rect::MakeWH(50, 50));
  rectLayer->setPath(rect);
  rectLayer->setFillStyle(SolidColor::Make(Color::Red()));
  rectLayer->setShouldRasterize(true);
  rectLayer->setLayerStyles({style});
  rectLayer->setMatrix(Matrix::MakeTrans(150, 0));
  imageLayer->addChild(rectLayer);

  auto blurLayer = ShapeLayer::Make();
  Path childPath;
  childPath.addRect(Rect::MakeWH(100, 100));
  blurLayer->setPath(childPath);
  auto fillStyle = SolidColor::Make(Color::FromRGBA(100, 0, 0, 128));
  blurLayer->setFillStyle(fillStyle);
  blurLayer->setShouldRasterize(true);
  blurLayer->setMatrix(Matrix::MakeTrans(150, 0));
  blurLayer->setLayerStyles({BackgroundBlurStyle::Make(10, 10)});
  imageLayer->addChild(blurLayer);

  displayList->root()->addChild(rootLayer);
  displayList->render(surface.get());
  EXPECT_TRUE(Baseline::Compare(surface, "LayerTest/RasterizedCache"));
}

TGFX_TEST(LayerTest, RasterizedBackground) {
  ContextScope scope;
  auto context = scope.getContext();
  EXPECT_TRUE(context != nullptr);
  auto surface = Surface::Make(context, 150, 150);
  auto displayList = std::make_unique<DisplayList>();
  auto solidLayer = SolidLayer::Make();
  solidLayer->setColor(Color::Blue());
  solidLayer->setWidth(150);
  solidLayer->setHeight(150);
  displayList->root()->addChild(solidLayer);

  auto background = ImageLayer::Make();
  background->setImage(MakeImage("resources/apitest/imageReplacement.png"));
  displayList->root()->addChild(background);

  auto parent = Layer::Make();
  parent->setMatrix(Matrix::MakeTrans(30, 30));
  parent->addChild(background);

  auto layerBeforeChild = ShapeLayer::Make();
  auto path = Path();
  path.addRect(Rect::MakeWH(50, 50));
  layerBeforeChild->setPath(path);
  layerBeforeChild->setFillStyle(SolidColor::Make(Color::Red()));

  auto backgroundNephew = ShapeLayer::Make();
  backgroundNephew->setPath(path);
  backgroundNephew->setMatrix(Matrix::MakeTrans(10, 10));
  backgroundNephew->setFillStyle(SolidColor::Make(Color::Green()));

  auto child = ShapeLayer::Make();
  Path childPath;
  childPath.addRect(Rect::MakeWH(100, 100));
  child->setPath(childPath);
  auto fillStyle = SolidColor::Make(Color::FromRGBA(100, 0, 0, 128));
  child->setFillStyle(fillStyle);
  child->setShouldRasterize(true);
  child->setLayerStyles({BackgroundBlurStyle::Make(10, 10)});
  parent->addChild(child);
  displayList->root()->addChild(parent);

  displayList->render(surface.get());
  background->setMatrix(Matrix::MakeTrans(50, 50));
  auto rasterizedContent =
      static_cast<RasterizedContent*>(child->rasterizedContent.get())->getImage();
  displayList->render(surface.get());
  EXPECT_TRUE(rasterizedContent !=
              static_cast<RasterizedContent*>(child->rasterizedContent.get())->getImage());

  child->setMatrix(Matrix::MakeTrans(20, 20));
  rasterizedContent = static_cast<RasterizedContent*>(child->rasterizedContent.get())->getImage();
  displayList->render(surface.get());
  EXPECT_TRUE(rasterizedContent !=
              static_cast<RasterizedContent*>(child->rasterizedContent.get())->getImage());

  auto layerNextChild = ShapeLayer::Make();
  layerNextChild->setPath(path);
  layerNextChild->setMatrix(Matrix::MakeTrans(10, 10));
  layerNextChild->setFillStyle(SolidColor::Make(Color::FromRGBA(0, 100, 0, 128)));
  parent->addChild(layerNextChild);
  rasterizedContent = static_cast<RasterizedContent*>(child->rasterizedContent.get())->getImage();
  displayList->render(surface.get());
  EXPECT_TRUE(rasterizedContent ==
              static_cast<RasterizedContent*>(child->rasterizedContent.get())->getImage());

  auto grandChild = ShapeLayer::Make();
  grandChild->setPath(path);
  grandChild->setMatrix(Matrix::MakeTrans(10, 10));
  grandChild->setFillStyle(SolidColor::Make(Color::FromRGBA(0, 0, 100, 128)));
  child->addChild(grandChild);
  EXPECT_TRUE(child->rasterizedContent == nullptr);
  displayList->render(surface.get());

  auto nephew = ShapeLayer::Make();
  nephew->setPath(path);
  nephew->setMatrix(Matrix::MakeTrans(10, 10));
  nephew->setFillStyle(SolidColor::Make(Color::FromRGBA(0, 100, 0, 128)));
  layerNextChild->addChild(nephew);
  rasterizedContent = static_cast<RasterizedContent*>(child->rasterizedContent.get())->getImage();
  displayList->render(surface.get());
  EXPECT_TRUE(rasterizedContent ==
              static_cast<RasterizedContent*>(child->rasterizedContent.get())->getImage());

  parent->addChildAt(layerBeforeChild, parent->getChildIndex(child));
  rasterizedContent = static_cast<RasterizedContent*>(child->rasterizedContent.get())->getImage();
  displayList->render(surface.get());
  EXPECT_TRUE(rasterizedContent !=
              static_cast<RasterizedContent*>(child->rasterizedContent.get())->getImage());

  layerBeforeChild->addChildAt(backgroundNephew, 0);
  rasterizedContent = static_cast<RasterizedContent*>(child->rasterizedContent.get())->getImage();
  displayList->render(surface.get());
  EXPECT_TRUE(rasterizedContent !=
              static_cast<RasterizedContent*>(child->rasterizedContent.get())->getImage());

  layerBeforeChild->removeChildren();
  rasterizedContent = static_cast<RasterizedContent*>(child->rasterizedContent.get())->getImage();
  displayList->render(surface.get());
  EXPECT_TRUE(rasterizedContent !=
              static_cast<RasterizedContent*>(child->rasterizedContent.get())->getImage());

  layerBeforeChild->removeFromParent();
  rasterizedContent = static_cast<RasterizedContent*>(child->rasterizedContent.get())->getImage();
  displayList->render(surface.get());
  EXPECT_TRUE(rasterizedContent !=
              static_cast<RasterizedContent*>(child->rasterizedContent.get())->getImage());

  parent->setChildIndex(background, static_cast<int>(parent->children().size() - 1u));
  rasterizedContent = static_cast<RasterizedContent*>(child->rasterizedContent.get())->getImage();
  displayList->render(surface.get());
  EXPECT_TRUE(rasterizedContent !=
              static_cast<RasterizedContent*>(child->rasterizedContent.get())->getImage());

  parent->setChildIndex(background, 0);
  rasterizedContent = static_cast<RasterizedContent*>(child->rasterizedContent.get())->getImage();
  displayList->render(surface.get());
  EXPECT_TRUE(rasterizedContent !=
              static_cast<RasterizedContent*>(child->rasterizedContent.get())->getImage());

  parent->replaceChild(background, layerBeforeChild);
  rasterizedContent = static_cast<RasterizedContent*>(child->rasterizedContent.get())->getImage();
  displayList->render(surface.get());
  EXPECT_TRUE(rasterizedContent !=
              static_cast<RasterizedContent*>(child->rasterizedContent.get())->getImage());

  parent->replaceChild(layerNextChild, background);
  rasterizedContent = static_cast<RasterizedContent*>(child->rasterizedContent.get())->getImage();
  displayList->render(surface.get());
  // Ideally, rasterizedContent should remain unchanged here, but we need to call root->invalidateRect()
  // whenever a layer is removed or its index changes. As a result, dirty rects are always treated
  // as background changes. This is a trade-off between performance and correctness.
  EXPECT_TRUE(rasterizedContent !=
              static_cast<RasterizedContent*>(child->rasterizedContent.get())->getImage());
}

TGFX_TEST(LayerTest, AdaptiveDashEffect) {
  ContextScope scope;
  auto context = scope.getContext();
  EXPECT_TRUE(context != nullptr);
  auto surface = Surface::Make(context, 300, 400);
  auto canvas = surface->getCanvas();
  canvas->clear();
  canvas->drawColor(Color::White());
  Path path = {};
  path.addRect(50, 50, 250, 150);
  path.addOval(Rect::MakeXYWH(50, 200, 200, 50));
  path.moveTo(50, 300);
  path.cubicTo(100, 300, 100, 350, 150, 350);
  path.quadTo(200, 350, 200, 300);
  std::vector<float> dashList = {10.f, 10.f};
  auto shapeLayer = ShapeLayer::Make();
  shapeLayer->setPath(path);
  auto strokeStyle = SolidColor::Make(Color::FromRGBA(100, 0, 0));
  shapeLayer->setLineWidth(1);
  shapeLayer->setStrokeStyle(strokeStyle);
  shapeLayer->setLineDashAdaptive(true);
  shapeLayer->setLineDashPattern(dashList);
  shapeLayer->setLineDashPhase(5);
  DisplayList displayList;
  displayList.root()->addChild(shapeLayer);
  displayList.render(surface.get());
  EXPECT_TRUE(Baseline::Compare(surface, "LayerTest/AdaptiveDashEffect"));
}

TGFX_TEST(LayerTest, BottomLeftSurface) {
  ContextScope scope;
  auto context = scope.getContext();
  EXPECT_TRUE(context != nullptr);
  auto proxy = tgfx::RenderTargetProxy::MakeFallback(context, 200, 200, false, 1, false,
                                                     ImageOrigin::BottomLeft);
  auto surface = Surface::MakeFrom(std::move(proxy), 0, true);

  // parent
  auto parentFrame = tgfx::Rect::MakeXYWH(60, 110, 40, 40);

  auto childFrame = tgfx::Rect::MakeWH(150, 150);
  auto childLayer = tgfx::ShapeLayer::Make();
  childLayer->setExcludeChildEffectsInLayerStyle(true);

  tgfx::Path childPath;
  childPath.addRect(childFrame);
  childLayer->setPath(childPath);
  childLayer->setFillStyles({tgfx::SolidColor::Make(tgfx::Color::Red())});

  // contents
  auto contentsLayer = tgfx::Layer::Make();
  contentsLayer->setMatrix(tgfx::Matrix::MakeRotate(3));
  contentsLayer->setScrollRect(parentFrame);
  auto childMatrix = tgfx::Matrix::MakeTrans(50, 100);
  childMatrix.postRotate(3);
  contentsLayer->setMatrix(childMatrix);
  contentsLayer->addChild(childLayer);
  DisplayList displayList;

  displayList.root()->addChild(contentsLayer);
  displayList.render(surface.get());

  EXPECT_TRUE(Baseline::Compare(surface, "LayerTest/BottomLeftSurface"));
}

TGFX_TEST(LayerTest, DirtyRegionTest) {
  ContextScope scope;
  auto context = scope.getContext();
  EXPECT_TRUE(context != nullptr);
  auto surface = Surface::Make(context, 1024, 800);
  auto displayList = std::make_unique<DisplayList>();
  displayList->showDirtyRegions(false);
  auto rootLayer = Layer::Make();
  displayList->root()->addChild(rootLayer);

  auto shapeLayer1 = ShapeLayer::Make();
  shapeLayer1->setStrokeStyle(SolidColor::Make(Color::Black()));
  auto path1 = Path();
  path1.addRect(Rect::MakeXYWH(40, 40, 100, 140));
  shapeLayer1->setPath(path1);
  // rootLayer->addChild(shapeLayer1);
  auto bounds1 = shapeLayer1->getBounds();
  shapeLayer1->getGlobalMatrix().mapRect(&bounds1);

  auto shapeLayer2 = ShapeLayer::Make();
  shapeLayer2->setStrokeStyle(SolidColor::Make(Color::Black()));
  auto path2 = Path();
  path2.addRect(Rect::MakeXYWH(120, 20, 60, 220));
  shapeLayer2->setPath(path2);
  // rootLayer->addChild(shapeLayer2);
  auto bounds2 = shapeLayer2->getBounds();
  shapeLayer2->getGlobalMatrix().mapRect(&bounds2);

  auto shapeLayer3 = ShapeLayer::Make();
  shapeLayer3->setStrokeStyle(SolidColor::Make(Color::Black()));
  auto path3 = Path();
  path3.addRect(Rect::MakeXYWH(60, 80, 40, 60));
  shapeLayer3->setPath(path3);
  // rootLayer->addChild(shapeLayer3);
  auto bounds3 = shapeLayer3->getBounds();
  shapeLayer3->getGlobalMatrix().mapRect(&bounds3);

  auto shapeLayer4 = ShapeLayer::Make();
  shapeLayer4->setStrokeStyle(SolidColor::Make(Color::Black()));
  auto path4 = Path();
  path4.addRect(Rect::MakeXYWH(800, 40, 80, 100));
  shapeLayer4->setPath(path4);
  // rootLayer->addChild(shapeLayer4);
  auto bounds4 = shapeLayer4->getBounds();
  shapeLayer4->getGlobalMatrix().mapRect(&bounds4);

  auto shapeLayer5 = ShapeLayer::Make();
  shapeLayer5->setStrokeStyle(SolidColor::Make(Color::Black()));
  auto path5 = Path();
  path5.addRect(Rect::MakeXYWH(840, 110, 120, 130));
  shapeLayer5->setPath(path5);
  // rootLayer->addChild(shapeLayer5);
  auto bounds5 = shapeLayer5->getBounds();
  shapeLayer5->getGlobalMatrix().mapRect(&bounds5);

  auto shapeLayer6 = ShapeLayer::Make();
  shapeLayer6->setStrokeStyle(SolidColor::Make(Color::Black()));
  auto path6 = Path();
  path6.addRect(Rect::MakeXYWH(80, 460, 120, 180));
  shapeLayer6->setPath(path6);
  // rootLayer->addChild(shapeLayer6);
  auto bounds6 = shapeLayer6->getBounds();
  shapeLayer6->getGlobalMatrix().mapRect(&bounds6);

  auto shapeLayer7 = ShapeLayer::Make();
  shapeLayer7->setStrokeStyle(SolidColor::Make(Color::Black()));
  auto path7 = Path();
  path7.addRect(Rect::MakeXYWH(20, 600, 240, 100));
  shapeLayer7->setPath(path7);
  // rootLayer->addChild(shapeLayer7);
  auto bounds7 = shapeLayer7->getBounds();
  shapeLayer7->getGlobalMatrix().mapRect(&bounds7);

  auto shapeLayer8 = ShapeLayer::Make();
  shapeLayer8->setStrokeStyle(SolidColor::Make(Color::Black()));
  auto path8 = Path();
  path8.addRect(Rect::MakeXYWH(300, 500, 100, 140));
  shapeLayer8->setPath(path8);
  // rootLayer->addChild(shapeLayer8);
  auto bounds8 = shapeLayer8->getBounds();
  shapeLayer8->getGlobalMatrix().mapRect(&bounds8);

  auto shapeLayer9 = ShapeLayer::Make();
  shapeLayer9->setStrokeStyle(SolidColor::Make(Color::Black()));
  auto path9 = Path();
  path9.addRect(Rect::MakeXYWH(220, 460, 140, 50));
  shapeLayer9->setPath(path9);
  // rootLayer->addChild(shapeLayer9);
  auto bounds9 = shapeLayer9->getBounds();
  shapeLayer9->getGlobalMatrix().mapRect(&bounds9);

  auto shapeLayer10 = ShapeLayer::Make();
  shapeLayer10->setStrokeStyle(SolidColor::Make(Color::Black()));
  auto path10 = Path();
  path10.addRect(Rect::MakeXYWH(820, 420, 140, 200));
  shapeLayer10->setPath(path10);
  // rootLayer->addChild(shapeLayer10);
  auto bounds10 = shapeLayer10->getBounds();
  shapeLayer10->getGlobalMatrix().mapRect(&bounds10);

  auto shapeLayer11 = ShapeLayer::Make();
  shapeLayer11->setStrokeStyle(SolidColor::Make(Color::Black()));
  auto path11 = Path();
  path11.addRect(Rect::MakeXYWH(850, 540, 80, 40));
  shapeLayer11->setPath(path11);
  // rootLayer->addChild(shapeLayer11);
  auto bounds11 = shapeLayer11->getBounds();
  shapeLayer11->getGlobalMatrix().mapRect(&bounds11);

  displayList->render(surface.get());
  displayList->showDirtyRegions(true);

  rootLayer->removeChildren();
  rootLayer->addChild(shapeLayer1);
  rootLayer->addChild(shapeLayer2);
  rootLayer->addChild(shapeLayer3);

  displayList->render(surface.get());
  EXPECT_TRUE(Baseline::Compare(surface, "LayerTest/DirtyRegionTest1"));

  rootLayer->removeChildren();
  rootLayer->addChild(shapeLayer1);
  rootLayer->addChild(shapeLayer2);
  rootLayer->addChild(shapeLayer3);
  rootLayer->addChild(shapeLayer4);
  rootLayer->addChild(shapeLayer5);
  displayList->render(surface.get());
  EXPECT_TRUE(Baseline::Compare(surface, "LayerTest/DirtyRegionTest2"));

  rootLayer->removeChildren();
  rootLayer->addChild(shapeLayer1);
  rootLayer->addChild(shapeLayer2);
  rootLayer->addChild(shapeLayer3);
  rootLayer->addChild(shapeLayer4);
  rootLayer->addChild(shapeLayer5);
  rootLayer->addChild(shapeLayer6);
  rootLayer->addChild(shapeLayer7);
  displayList->render(surface.get());
  EXPECT_TRUE(Baseline::Compare(surface, "LayerTest/DirtyRegionTest3"));

  rootLayer->removeChildren();
  rootLayer->addChild(shapeLayer1);
  rootLayer->addChild(shapeLayer2);
  rootLayer->addChild(shapeLayer3);
  rootLayer->addChild(shapeLayer4);
  rootLayer->addChild(shapeLayer5);
  rootLayer->addChild(shapeLayer6);
  rootLayer->addChild(shapeLayer7);
  rootLayer->addChild(shapeLayer8);
  rootLayer->addChild(shapeLayer9);
  displayList->render(surface.get());
  EXPECT_TRUE(Baseline::Compare(surface, "LayerTest/DirtyRegionTest4"));

  rootLayer->removeChildren();
  rootLayer->addChild(shapeLayer1);
  rootLayer->addChild(shapeLayer2);
  rootLayer->addChild(shapeLayer3);
  rootLayer->addChild(shapeLayer4);
  rootLayer->addChild(shapeLayer5);
  rootLayer->addChild(shapeLayer6);
  rootLayer->addChild(shapeLayer7);
  rootLayer->addChild(shapeLayer8);
  rootLayer->addChild(shapeLayer9);
  rootLayer->addChild(shapeLayer10);
  rootLayer->addChild(shapeLayer11);
  displayList->render(surface.get());
  EXPECT_TRUE(Baseline::Compare(surface, "LayerTest/DirtyRegionTest5"));

  displayList->setRenderMode(RenderMode::Tiled);
  displayList->setAllowZoomBlur(true);
  displayList->setMaxTileCount(512);
  displayList->render(surface.get());
  // Clear the previous dirty regions.
  displayList->showDirtyRegions(false);
  displayList->showDirtyRegions(true);
  rootLayer->removeChildren();
  rootLayer->addChild(shapeLayer1);
  rootLayer->addChild(shapeLayer2);
  rootLayer->addChild(shapeLayer3);
  rootLayer->addChild(shapeLayer4);
  rootLayer->addChild(shapeLayer5);
  rootLayer->addChild(shapeLayer6);
  rootLayer->addChild(shapeLayer7);
  rootLayer->addChild(shapeLayer8);
  rootLayer->addChild(shapeLayer9);
  rootLayer->addChild(shapeLayer10);
  rootLayer->addChild(shapeLayer11);
  displayList->render(surface.get());
  EXPECT_TRUE(Baseline::Compare(surface, "LayerTest/DirtyRegionTest6"));

  // Clear the previous dirty regions.
  displayList->showDirtyRegions(false);
  displayList->showDirtyRegions(true);
  displayList->setContentOffset(-100, -300);
  displayList->render(surface.get());
  EXPECT_TRUE(Baseline::Compare(surface, "LayerTest/DirtyRegionTest7"));

  // Clear the previous dirty regions.
  displayList->showDirtyRegions(false);
  displayList->showDirtyRegions(true);
  displayList->setZoomScale(1.3f);
  displayList->setMaxTilesRefinedPerFrame(0);
  displayList->render(surface.get());
  EXPECT_TRUE(Baseline::Compare(surface, "LayerTest/DirtyRegionTest8"));

  // Clear the previous dirty regions.
  displayList->showDirtyRegions(false);
  displayList->showDirtyRegions(true);
  displayList->setMaxTilesRefinedPerFrame(INT_MAX);
  displayList->render(surface.get());
  EXPECT_TRUE(Baseline::Compare(surface, "LayerTest/DirtyRegionTest9"));

  // Clear the previous dirty regions.
  displayList->showDirtyRegions(false);
  displayList->showDirtyRegions(true);
  displayList->setContentOffset(250, 150);
  displayList->setZoomScale(0.5f);
  displayList->setMaxTilesRefinedPerFrame(0);
  displayList->render(surface.get());
  EXPECT_TRUE(Baseline::Compare(surface, "LayerTest/DirtyRegionTest10"));

  // Clear the previous dirty regions.
  displayList->showDirtyRegions(false);
  displayList->showDirtyRegions(true);
  displayList->setMaxTilesRefinedPerFrame(INT_MAX);
  displayList->render(surface.get());
  EXPECT_TRUE(Baseline::Compare(surface, "LayerTest/DirtyRegionTest11"));
}

TGFX_TEST(LayerTest, LayerVisible) {
  ContextScope scope;
  auto context = scope.getContext();
  EXPECT_TRUE(context != nullptr);
  auto surface = Surface::Make(context, 100, 100);
  auto displayList = std::make_unique<DisplayList>();
  auto rootLayer = Layer::Make();
  displayList->root()->addChild(rootLayer);
  auto layer = ShapeLayer::Make();
  auto path = Path();
  path.addRect(Rect::MakeXYWH(0, 0, 100, 100));
  layer->setPath(path);
  layer->setFillStyle(SolidColor::Make(Color::Red()));
  layer->setVisible(true);
  rootLayer->addChild(layer);
  displayList->render(surface.get());
  EXPECT_TRUE(Baseline::Compare(surface, "LayerTest/LayerVisible"));
  layer->setVisible(false);
  displayList->render(surface.get());
  EXPECT_TRUE(Baseline::Compare(surface, "LayerTest/LayerVisible1"));
  layer->setVisible(true);
  displayList->render(surface.get());
  EXPECT_TRUE(Baseline::Compare(surface, "LayerTest/LayerVisible"));
}

TGFX_TEST(LayerTest, BackgroundBlurStyleTest) {
  ContextScope scope;
  auto context = scope.getContext();
  EXPECT_TRUE(context != nullptr);
  auto surface = Surface::Make(context, 300, 300);
  Layer::SetDefaultAllowsGroupOpacity(true);
  auto displayList = std::make_unique<DisplayList>();
  displayList->showDirtyRegions(false);
  auto rootLayer = Layer::Make();
  displayList->root()->addChild(rootLayer);
  auto shapeLayer1 = ShapeLayer::Make();
  shapeLayer1->setFillStyle(SolidColor::Make(Color::FromRGBA(0, 0, 0, 2)));
  auto path1 = Path();
  path1.addRect(Rect::MakeXYWH(40.5f, 40.5f, 80.f, 80.f));
  shapeLayer1->setPath(path1);
  shapeLayer1->setMatrix(Matrix::MakeTrans(0.5f, 0.5f));
  shapeLayer1->setLayerStyles({BackgroundBlurStyle::Make(4, 4)});
  auto image = MakeImage("resources/apitest/imageReplacement.png");
  auto imageLayer = ImageLayer::Make();
  imageLayer->setImage(image);
  rootLayer->addChildAt(imageLayer, 0);

  auto shapeLayer2 = ShapeLayer::Make();
  auto path2 = Path();
  path2.addRect(Rect::MakeXYWH(50, 20, 100, 100));
  shapeLayer2->setPath(path2);
  shapeLayer2->setFillStyle(
      Gradient::MakeLinear({50, 20}, {150, 120}, {{0.f, 0.f, 1.f, 1.f}, {0.f, 1.f, 0.f, 1.f}}));
  rootLayer->addChildAt(shapeLayer2, 0);

  auto layer2 = Layer::Make();
  layer2->addChild(shapeLayer1);
  layer2->setShouldRasterize(true);
  rootLayer->addChild(layer2);
  displayList->setZoomScale(2.0f);
  displayList->setContentOffset(-50, -50);
  displayList->setRenderMode(RenderMode::Direct);
  displayList->render(surface.get());
  EXPECT_TRUE(Baseline::Compare(surface, "LayerTest/BackgroundBlurStyleTest1"));
  layer2->setBlendMode(BlendMode::Difference);
  displayList->render(surface.get());
  EXPECT_TRUE(Baseline::Compare(surface, "LayerTest/BackgroundBlurStyleTest2"));
  surface->getCanvas()->clear();
  surface->getCanvas()->resetMatrix();
  layer2->draw(surface->getCanvas());
  EXPECT_TRUE(Baseline::Compare(surface, "LayerTest/BackgroundBlurStyleTest3"));
  auto maskLayer = ShapeLayer::Make();
  auto maskPath = Path();
  maskPath.addRect(Rect::MakeXYWH(80, 80, 200, 200));
  maskLayer->setPath(maskPath);
  maskLayer->setFillStyle(SolidColor::Make(Color::FromRGBA(0, 0, 0, 255)));
  imageLayer->setMask(maskLayer);
  rootLayer->addChild(maskLayer);
  displayList->render(surface.get());
  EXPECT_TRUE(Baseline::Compare(surface, "LayerTest/BackgroundBlurStyleTest4"));

  auto canvas = surface->getCanvas();
  canvas->clear();
  canvas->setMatrix(Matrix::MakeScale(2.0f, 2.0f));
  canvas->translate(-50, -50);
  layer2->draw(canvas);
  EXPECT_TRUE(Baseline::Compare(surface, "LayerTest/BackgroundBlurStyleTest5"));
}

TGFX_TEST(LayerTest, PartialBackgroundBlur) {
  ContextScope scope;
  auto context = scope.getContext();
  auto surface = Surface::Make(context, 300, 300);
  EXPECT_TRUE(context != nullptr);
  DisplayList displayList;
  auto rootLayer = Layer::Make();
  displayList.root()->addChild(rootLayer);
  auto background = ShapeLayer::Make();
  Path backgroundPath;
  backgroundPath.addRect(Rect::MakeXYWH(0, 0, 300, 300));
  background->setPath(backgroundPath);
  background->addFillStyle(Gradient::MakeRadial({150, 150}, 360, {Color::Red(), Color::Blue()}));
  rootLayer->addChild(background);
  auto solidLayer = SolidLayer::Make();
  solidLayer->setColor(Color::FromRGBA(0, 0, 0, 50));
  solidLayer->setWidth(200);
  solidLayer->setHeight(200);
  solidLayer->setMatrix(Matrix::MakeTrans(50, 50));
  solidLayer->setLayerStyles({BackgroundBlurStyle::Make(10, 10)});
  rootLayer->addChild(solidLayer);
  auto solidLayer2 = SolidLayer::Make();
  solidLayer2->setColor(Color::FromRGBA(0, 0, 0, 10));
  solidLayer2->setWidth(50);
  solidLayer2->setHeight(50);
  solidLayer2->setMatrix(Matrix::MakeTrans(100, 100));
  rootLayer->addChild(solidLayer2);
  displayList.setRenderMode(RenderMode::Partial);
  displayList.render(surface.get());
  EXPECT_TRUE(Baseline::Compare(surface, "LayerTest/PartialBackgroundBlur"));
  solidLayer2->removeFromParent();
  rootLayer->addChild(solidLayer2);
  EXPECT_TRUE(displayList.root()->bitFields.dirtyDescendents);
  displayList.render(surface.get());
  EXPECT_TRUE(Baseline::Compare(surface, "LayerTest/PartialBackgroundBlur_partial"));
  solidLayer2->setMatrix(Matrix::MakeTrans(120, 120));
  displayList.render(surface.get());
  EXPECT_TRUE(Baseline::Compare(surface, "LayerTest/PartialBackgroundBlur_move"));
}

TGFX_TEST(LayerTest, PartialInnerShadow) {
  ContextScope scope;
  auto context = scope.getContext();
  EXPECT_TRUE(context != nullptr);
  DisplayList displayList;
  auto surface = Surface::Make(context, 100, 100);
  auto rootLayer = Layer::Make();
  displayList.root()->addChild(rootLayer);
  auto shapeLayer = ShapeLayer::Make();
  Path path;
  path.addRect(Rect::MakeXYWH(0, 0, 100, 100));
  shapeLayer->setPath(path);
  shapeLayer->setFillStyle(SolidColor::Make(Color::FromRGBA(255, 255, 255, 255)));
  shapeLayer->setLineWidth(1.0f);
  rootLayer->addChild(shapeLayer);

  auto innerShadowStyle = InnerShadowStyle::Make(10, 10, 0, 0, Color::Black());
  displayList.setContentOffset(-5, -5);
  displayList.setRenderMode(RenderMode::Tiled);
  displayList.render(surface.get());

  shapeLayer->setLayerStyles({});
  shapeLayer->setLayerStyles({innerShadowStyle});
  displayList.render(surface.get());
  EXPECT_TRUE(Baseline::Compare(surface, "LayerTest/PartialInnerShadow"));
}

TGFX_TEST(LayerTest, PartialDrawLayer) {
  ContextScope scope;
  auto context = scope.getContext();
  EXPECT_TRUE(context != nullptr);
  DisplayList displayList;
  auto surface = Surface::Make(context, 200, 200);
  auto rootLayer = Layer::Make();
  rootLayer->setMatrix(Matrix::MakeTrans(40, 40));
  displayList.root()->addChild(rootLayer);
  auto image = MakeImage("resources/apitest/imageReplacement.png");
  auto imageLayer = ImageLayer::Make();
  imageLayer->setImage(image);
  rootLayer->addChild(imageLayer);
  auto shapeLayer = ShapeLayer::Make();
  Path path;
  path.addRect(Rect::MakeXYWH(0, 0, 100, 100));
  shapeLayer->setPath(path);
  shapeLayer->setFillStyle(SolidColor::Make(Color::FromRGBA(255, 255, 255, 50)));
  shapeLayer->setLayerStyles({BackgroundBlurStyle::Make(10, 10)});
  rootLayer->addChild(shapeLayer);
  auto layerInvisible = SolidLayer::Make();
  layerInvisible->setColor(Color::FromRGBA(0, 0, 0, 255));
  layerInvisible->setWidth(100);
  layerInvisible->setHeight(100);
  layerInvisible->setMatrix(Matrix::MakeTrans(100, 100));
  layerInvisible->setShouldRasterize(true);
  rootLayer->addChild(layerInvisible);
  auto canvas = surface->getCanvas();
  canvas->clear();
  canvas->save();
  canvas->rotate(30, 45, 45);
  canvas->clipRect(Rect::MakeXYWH(0, 0, 110, 110));
  canvas->scale(2.0f, 1.0f);
  canvas->translate(20, 20);
  rootLayer->draw(canvas);
  EXPECT_TRUE(Baseline::Compare(surface, "LayerTest/PartialDrawLayer"));
  EXPECT_EQ(layerInvisible->rasterizedContent, nullptr);
  canvas->restore();

  canvas->clear();
  canvas->rotate(30, 45, 45);
  canvas->clipRect(Rect::MakeXYWH(0, 0, 110, 110));
  canvas->scale(2.0f, 1.0f);
  canvas->translate(20, 20);
  shapeLayer->draw(canvas);
  EXPECT_TRUE(Baseline::Compare(surface, "LayerTest/PartialDrawLayer_shapeLayer"));
}

TGFX_TEST(LayerTest, DropShadowDirtyRect) {
  ContextScope scope;
  auto context = scope.getContext();
  EXPECT_TRUE(context != nullptr);
  DisplayList displayList;
  auto surface = Surface::Make(context, 200, 200);
  auto rootLayer = Layer::Make();
  displayList.root()->addChild(rootLayer);
  auto shapeLayer = ShapeLayer::Make();
  Path path;
  path.addRect(Rect::MakeXYWH(0, 0, 100, 100));
  shapeLayer->setPath(path);
  shapeLayer->setFillStyle(SolidColor::Make(Color::FromRGBA(255, 0, 0, 255)));
  shapeLayer->setLayerStyles({DropShadowStyle::Make(10, 10, 0, 0, Color::Black())});
  rootLayer->addChild(shapeLayer);
  shapeLayer->setMatrix(Matrix::MakeRotate(-120));
  displayList.setContentOffset(50, 150);
  displayList.render(surface.get());
  shapeLayer->setMatrix(Matrix::MakeRotate(-121));
  displayList.showDirtyRegions(true);
  displayList.render(surface.get());
  EXPECT_TRUE(Baseline::Compare(surface, "LayerTest/DropShadowDirtyRect"));
}

<<<<<<< HEAD
TGFX_TEST(LayerTest, ContourTest) {
  ContextScope scope;
  auto context = scope.getContext();
  EXPECT_TRUE(context != nullptr);
  auto surface = Surface::Make(context, 300, 300);
  auto baseLayer = ShapeLayer::Make();
  Path path;
  path.addRect(Rect::MakeXYWH(50, 50, 100, 100));
  baseLayer->setPath(path);
  baseLayer->setFillStyle(SolidColor::Make(Color::FromRGBA(255, 0, 0, 255)));

  auto layerOutOfBase = ShapeLayer::Make();
  Path pathOutOfBase;
  pathOutOfBase.addRect(Rect::MakeXYWH(80, 50, 100, 80));
  layerOutOfBase->setPath(pathOutOfBase);
  layerOutOfBase->setFillStyle(SolidColor::Make(Color::FromRGBA(0, 255, 0, 128)));
  baseLayer->addChild(layerOutOfBase);

  auto layerOutOfBase2 = ShapeLayer::Make();
  layerOutOfBase2->setPath(pathOutOfBase);
  layerOutOfBase2->setFillStyle(SolidColor::Make(Color::FromRGBA(0, 255, 255, 128)));
  layerOutOfBase2->setMatrix(Matrix::MakeRotate(30, 80, 90));
  baseLayer->addChild(layerOutOfBase2);

  auto rRectLayerInBase = ShapeLayer::Make();
  Path rRectPath;
  rRectPath.addRRect(RRect{Rect::MakeXYWH(60, 60, 40, 40), Point::Make(20, 20)});
  rRectLayerInBase->setPath(rRectPath);
  rRectLayerInBase->setFillStyle(SolidColor::Make(Color::FromRGBA(255, 255, 0, 128)));
  baseLayer->addChild(rRectLayerInBase);

  auto rRectLayerOutBase = ShapeLayer::Make();
  Path rRectPath2;
  rRectPath2.addRRect(RRect{Rect::MakeXYWH(60, 60, 100, 100), Point::Make(20, 20)});
  rRectLayerOutBase->setPath(rRectPath2);
  rRectLayerOutBase->setFillStyle(SolidColor::Make(Color::FromRGBA(255, 0, 255, 128)));
  baseLayer->addChild(rRectLayerOutBase);

  auto layerInBase = ShapeLayer::Make();
  Path pathInBase;
  pathInBase.addRect(Rect::MakeXYWH(80, 80, 30, 30));
  layerInBase->setPath(pathInBase);
  layerInBase->setFillStyle(SolidColor::Make(Color::FromRGBA(0, 0, 255, 128)));
  layerInBase->setMatrix(Matrix::MakeRotate(30, 60, 60));
  baseLayer->addChild(layerInBase);

  auto pathOutBase = ShapeLayer::Make();
  Path pathOutBasePath;
  pathOutBasePath.moveTo(200, 200);
  pathOutBasePath.cubicTo(250, 70, 250, 150, 200, 150);
  pathOutBase->setPath(pathOutBasePath);
  pathOutBase->setLineWidth(2);
  pathOutBase->setStrokeStyle(SolidColor::Make(Color::FromRGBA(0, 0, 0, 255)));
  baseLayer->addChild(pathOutBase);

  ContourContext contourContext;
  Canvas contourCanvas = Canvas(&contourContext);
  DrawArgs drawArgs = DrawArgs(nullptr);
  drawArgs.drawMode = DrawMode::Contour;
  baseLayer->drawLayer(drawArgs, &contourCanvas, 1.0, BlendMode::SrcOver);
  auto picture = contourContext.finishRecordingAsPicture();

  EXPECT_TRUE(picture != nullptr);
  EXPECT_TRUE(picture->drawCount == 6);
  EXPECT_TRUE(contourContext.contourBounds.size() == 3);
  auto canvas = surface->getCanvas();
  canvas->clear();
  canvas->drawPicture(picture);
  EXPECT_TRUE(Baseline::Compare(surface, "LayerTest/ContourTest"));
=======
TGFX_TEST(LayerTest, HairlineLayer) {
  ContextScope scope;
  auto context = scope.getContext();
  EXPECT_TRUE(context != nullptr);
  auto surface = Surface::Make(context, 200, 200);
  auto canvas = surface->getCanvas();
  canvas->clear();

  Path path1 = {};
  path1.addRect(-10, -10, 10, 10);
  auto shapeLayer1 = ShapeLayer::Make();
  shapeLayer1->setPath(path1);
  auto strokeStyle = SolidColor::Make(Color::Red());
  shapeLayer1->setLineWidth(0.0f);
  shapeLayer1->setStrokeStyle(strokeStyle);
  shapeLayer1->setLineDashAdaptive(true);
  shapeLayer1->setLineDashPattern({2.f, 2.f});
  shapeLayer1->setLineDashPhase(2);
  auto matrix = Matrix::MakeTrans(100, 100);
  matrix.preScale(5, 5);
  shapeLayer1->setMatrix(matrix);

  Path path2 = {};
  path2.addRect(-80, -80, 80, 80);
  auto shapeLayer2 = ShapeLayer::Make();
  auto shape = Shape::MakeFrom(path2);
  shape = Shape::ApplyEffect(shape, PathEffect::MakeCorner(20));
  shapeLayer2->setShape(shape);
  shapeLayer2->setLineWidth(0.0f);
  shapeLayer2->setStrokeStyle(strokeStyle);
  shapeLayer2->setMatrix(Matrix::MakeTrans(100, 100));

  DisplayList displayList;
  displayList.root()->addChild(shapeLayer1);
  displayList.root()->addChild(shapeLayer2);
  displayList.render(surface.get());
  EXPECT_TRUE(Baseline::Compare(surface, "LayerTest/HairlineLayer"));
>>>>>>> 6b1e8839
}
}  // namespace tgfx<|MERGE_RESOLUTION|>--- conflicted
+++ resolved
@@ -3031,7 +3031,6 @@
   EXPECT_TRUE(Baseline::Compare(surface, "LayerTest/DropShadowDirtyRect"));
 }
 
-<<<<<<< HEAD
 TGFX_TEST(LayerTest, ContourTest) {
   ContextScope scope;
   auto context = scope.getContext();
@@ -3101,7 +3100,8 @@
   canvas->clear();
   canvas->drawPicture(picture);
   EXPECT_TRUE(Baseline::Compare(surface, "LayerTest/ContourTest"));
-=======
+}
+
 TGFX_TEST(LayerTest, HairlineLayer) {
   ContextScope scope;
   auto context = scope.getContext();
@@ -3139,6 +3139,5 @@
   displayList.root()->addChild(shapeLayer2);
   displayList.render(surface.get());
   EXPECT_TRUE(Baseline::Compare(surface, "LayerTest/HairlineLayer"));
->>>>>>> 6b1e8839
 }
 }  // namespace tgfx