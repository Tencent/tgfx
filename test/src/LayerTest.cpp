/////////////////////////////////////////////////////////////////////////////////////////////////
//
//  Tencent is pleased to support the open source community by making tgfx available.
//
//  Copyright (C) 2024 Tencent. All rights reserved.
//
//  Licensed under the BSD 3-Clause License (the "License"); you may not use this file except
//  in compliance with the License. You may obtain a copy of the License at
//
//      https://opensource.org/licenses/BSD-3-Clause
//
//  unless required by applicable law or agreed to in writing, software distributed under the
//  license is distributed on an "as is" basis, without warranties or conditions of any kind,
//  either express or implied. see the license for the specific language governing permissions
//  and limitations under the license.
//
/////////////////////////////////////////////////////////////////////////////////////////////////

#include <math.h>
#include <vector>
#include "core/filters/ComposeImageFilter.h"
#include "core/filters/GaussianBlurImageFilter.h"
#include "core/shaders/GradientShader.h"
#include "core/utils/MathExtra.h"
#include "gpu/proxies/RenderTargetProxy.h"
#include "layers/ContourContext.h"
#include "layers/DrawArgs.h"
#include "layers/RootLayer.h"
#include "layers/contents/RasterizedContent.h"
#include "tgfx/core/Shape.h"
#include "tgfx/layers/DisplayList.h"
#include "tgfx/layers/Gradient.h"
#include "tgfx/layers/ImageLayer.h"
#include "tgfx/layers/ImagePattern.h"
#include "tgfx/layers/Layer.h"
#include "tgfx/layers/ShapeLayer.h"
#include "tgfx/layers/SolidLayer.h"
#include "tgfx/layers/TextLayer.h"
#include "tgfx/layers/filters/BlendFilter.h"
#include "tgfx/layers/filters/BlurFilter.h"
#include "tgfx/layers/filters/ColorMatrixFilter.h"
#include "tgfx/layers/filters/DropShadowFilter.h"
#include "tgfx/layers/filters/InnerShadowFilter.h"
#include "tgfx/layers/layerstyles/BackgroundBlurStyle.h"
#include "tgfx/layers/layerstyles/DropShadowStyle.h"
#include "tgfx/layers/layerstyles/InnerShadowStyle.h"
#include "utils/TestUtils.h"
#include "utils/common.h"

namespace tgfx {
TGFX_TEST(LayerTest, LayerTree) {
  auto displayList = std::make_unique<DisplayList>();
  auto parent = Layer::Make();
  auto child1 = Layer::Make();
  auto child2 = Layer::Make();
  auto child3 = Layer::Make();

  // Test adding children
  parent->addChild(child1);
  child1->addChild(child2);
  EXPECT_EQ(child1->parent(), parent.get());
  EXPECT_EQ(child2->parent(), child1.get());
  EXPECT_TRUE(parent->children().size() == 1);
  EXPECT_TRUE(parent->contains(child1));
  EXPECT_TRUE(parent->contains(child2));
  EXPECT_EQ(parent->getChildIndex(child1), 0);
  EXPECT_EQ(parent->getChildIndex(child2), -1);
  parent->addChildAt(child3, 0);
  EXPECT_EQ(child3->parent(), parent.get());
  EXPECT_TRUE(parent->children().size() == 2);
  EXPECT_TRUE(parent->getChildIndex(child3) == 0);
  EXPECT_EQ(parent->getChildIndex(child1), 1);

  // Tests for setting the display list owner.
  EXPECT_EQ(parent->root(), nullptr);
  EXPECT_EQ(child1->root(), nullptr);
  EXPECT_EQ(child2->root(), nullptr);
  EXPECT_EQ(child3->root(), nullptr);
  displayList->root()->addChild(parent);
  EXPECT_EQ(parent->root(), displayList->root());
  EXPECT_EQ(child1->root(), displayList->root());
  EXPECT_EQ(child2->root(), displayList->root());
  EXPECT_EQ(child3->root(), displayList->root());

  parent->removeFromParent();
  EXPECT_EQ(parent->root(), nullptr);
  EXPECT_EQ(child1->root(), nullptr);
  EXPECT_EQ(child2->root(), nullptr);
  EXPECT_EQ(child3->root(), nullptr);
  displayList->root()->addChild(parent);

  // Test replacing a child
  auto replacedChild = Layer::Make();
  auto replacedChild2 = Layer::Make();
  parent->replaceChild(replacedChild, replacedChild2);
  EXPECT_EQ(replacedChild2->parent(), nullptr);
  EXPECT_EQ(replacedChild2->root(), nullptr);

  parent->replaceChild(child1, replacedChild);
  EXPECT_EQ(replacedChild->parent(), parent.get());
  EXPECT_EQ(replacedChild->root(), displayList->root());
  EXPECT_FALSE(parent->contains(child1));
  EXPECT_FALSE(parent->contains(child2));
  EXPECT_TRUE(parent->contains(replacedChild));
  EXPECT_TRUE(parent->children().size() == 2);
  EXPECT_EQ(parent->getChildIndex(replacedChild), 1);
  parent->replaceChild(replacedChild, child2);
  EXPECT_EQ(child2->parent(), parent.get());
  EXPECT_EQ(child2->root(), displayList->root());
  EXPECT_FALSE(parent->contains(replacedChild));
  EXPECT_TRUE(parent->contains(child2));
  EXPECT_TRUE(child1->children().empty());
  parent->addChildAt(child1, 1);

  // Test removing a child
  auto removedChild = parent->removeChildAt(0);
  EXPECT_EQ(removedChild, child3);
  EXPECT_EQ(child3->parent(), nullptr);
  EXPECT_EQ(child3->root(), nullptr);
  EXPECT_FALSE(parent->contains(child3));
  EXPECT_TRUE(parent->children().size() == 2);
  EXPECT_EQ(parent->getChildIndex(child1), 0);
  EXPECT_EQ(parent->getChildIndex(child2), 1);

  // Test removing all children
  parent->removeChildren();
  EXPECT_EQ(child2->parent(), nullptr);
  EXPECT_EQ(child2->root(), nullptr);
  EXPECT_FALSE(parent->contains(child2));
  EXPECT_EQ(child2->parent(), nullptr);
  EXPECT_EQ(child2->root(), nullptr);
  EXPECT_FALSE(parent->contains(child1));
  EXPECT_EQ(child1->parent(), nullptr);
  EXPECT_EQ(child1->root(), nullptr);
  EXPECT_TRUE(parent->children().empty());
}

TGFX_TEST(LayerTest, LayerName) {
  auto layer = Layer::Make();
  EXPECT_EQ(layer->name(), "");
  layer->setName("test");
  EXPECT_EQ(layer->name(), "test");

  auto child = Layer::Make();
  layer->addChild(child);
  EXPECT_EQ(child->name(), "");
  child->setName("child");
  EXPECT_EQ(child->name(), "child");
  EXPECT_EQ(layer->getChildByName("child"), child);

  auto child2 = Layer::Make();
  layer->addChild(child2);
  child2->setName("child");
  EXPECT_EQ(child2->name(), "child");
  EXPECT_EQ(layer->getChildByName("child"), child);

  layer->setChildIndex(child2, 0);
  EXPECT_EQ(layer->getChildByName("child"), child2);
}

TGFX_TEST(LayerTest, LayerTreeCircle) {
  auto parent = Layer::Make();
  auto child = Layer::Make();
  auto grandChild = Layer::Make();
  auto displayList = std::make_unique<DisplayList>();
  // Add child to parent
  EXPECT_TRUE(parent->addChild(child));

  EXPECT_TRUE(child->addChild(grandChild));

  EXPECT_FALSE(child->addChild(parent));

  EXPECT_FALSE(grandChild->addChild(parent));

  EXPECT_FALSE(parent->addChild(displayList->_root));

  EXPECT_FALSE(parent->contains(displayList->_root));

  EXPECT_FALSE(child->contains(parent));

  EXPECT_EQ(displayList->_root, displayList->_root);

  EXPECT_FALSE(grandChild->contains(parent));

  EXPECT_FALSE(child->replaceChild(grandChild, parent));

  EXPECT_FALSE(child->contains(parent));

  EXPECT_TRUE(child->contains(grandChild));

  EXPECT_TRUE(parent->contains(child));
}

TGFX_TEST(LayerTest, textLayer) {
  ContextScope scope;
  auto context = scope.getContext();
  auto surface = Surface::Make(context, 200, 100);
  auto displayList = std::make_unique<DisplayList>();
  auto layer = Layer::Make();
  displayList->root()->addChild(layer);
  auto textLayer = TextLayer::Make();
  textLayer->setName("text_layer1");
  layer->addChild(textLayer);
  layer->setMatrix(Matrix::MakeTrans(10, 10));
  textLayer->setText("Hello, World!");
  auto color = Color::Red();
  color.alpha = 0.5;
  textLayer->setTextColor(color);
  auto typeface = MakeTypeface("resources/font/NotoSansSC-Regular.otf");
  tgfx::Font font(typeface, 20);
  textLayer->setFont(font);
  textLayer->setAlpha(0.5f);
  textLayer->setMatrix(Matrix::MakeRotate(30));
  auto textLayer2 = TextLayer::Make();
  textLayer2->setName("text_layer2");
  layer->addChild(textLayer2);
  textLayer2->setText("Hello, World!");
  textLayer2->setFont(font);
  textLayer2->setBlendMode(BlendMode::Difference);
  auto emojiTypeface = MakeTypeface("resources/font/NotoColorEmoji.ttf");
  tgfx::Font emojiFont(emojiTypeface, 10);
  auto emojiLayer = TextLayer::Make();
  layer->addChild(emojiLayer);
  emojiLayer->setText("🤡👻🐠🤩😃🤪");
  emojiLayer->setFont(emojiFont);
  emojiLayer->setMatrix(Matrix::MakeTrans(0, 20));
  displayList->render(surface.get());
  EXPECT_TRUE(Baseline::Compare(surface, "LayerTest/draw_text"));
}

TGFX_TEST(LayerTest, imageLayer) {
  ContextScope scope;
  auto context = scope.getContext();
  ASSERT_TRUE(context != nullptr);
  auto image = MakeImage("resources/apitest/cmyk.jpg");
  auto surface = Surface::Make(context, image->width() * 5, image->height() * 5);
  auto displayList = std::make_unique<DisplayList>();
  auto layer = Layer::Make();
  displayList->root()->addChild(layer);
  auto imageLayer = ImageLayer::Make();
  layer->addChild(imageLayer);
  imageLayer->setImage(image);
  SamplingOptions options(FilterMode::Nearest, MipmapMode::None);
  imageLayer->setSampling(options);
  imageLayer->setMatrix(Matrix::MakeScale(5.0f));
  displayList->render(surface.get());
  EXPECT_TRUE(Baseline::Compare(surface, "LayerTest/imageLayer"));
}

TGFX_TEST(LayerTest, Layer_getTotalMatrix) {
  auto parent = Layer::Make();
  // Should have no effect on the total matrix since it has no parent.
  parent->setMatrix(Matrix::MakeTrans(10, 10));

  auto child = Layer::Make();
  child->setMatrix(Matrix::MakeTrans(10, 10));

  auto grandChild = Layer::Make();
  grandChild->setMatrix(Matrix::MakeTrans(10, 10));

  auto greatGrandson = Layer::Make();
  greatGrandson->setMatrix(Matrix::MakeTrans(10, 10));

  parent->addChild(child);
  child->addChild(grandChild);
  grandChild->addChild(greatGrandson);

  auto greatGrandsonTotalMatrix = greatGrandson->getGlobalMatrix();
  EXPECT_EQ(greatGrandsonTotalMatrix, Matrix3D::MakeTranslate(30, 30, 0));

  EXPECT_EQ(greatGrandson->matrix(), Matrix::MakeTrans(10, 10));
  EXPECT_EQ(grandChild->matrix(), Matrix::MakeTrans(10, 10));
  EXPECT_EQ(child->matrix(), Matrix::MakeTrans(10, 10));
  EXPECT_EQ(parent->matrix(), Matrix::MakeTrans(10, 10));

  auto rotateMat = Matrix::MakeRotate(45);
  greatGrandson->setMatrix(rotateMat * greatGrandson->matrix());

  greatGrandsonTotalMatrix = greatGrandson->getGlobalMatrix();
  auto grandChildTotalMatrix = grandChild->getGlobalMatrix();
  EXPECT_FLOAT_EQ(greatGrandsonTotalMatrix.getTranslateX(), grandChildTotalMatrix.getTranslateX());
  EXPECT_FLOAT_EQ(greatGrandsonTotalMatrix.getTranslateY(),
                  grandChildTotalMatrix.getTranslateX() + 10.0f * std::sqrt(2.0f));
}

/**
 * The derivation process is shown in the following figure:
 * https://www.geogebra.org/graphing/vtcatfdf
 */
TGFX_TEST(LayerTest, Layer_globalToLocal) {
  auto layerA1 = Layer::Make();
  layerA1->setMatrix(Matrix::MakeTrans(10.0f, 10.0f));

  auto layerA2 = Layer::Make();
  layerA2->setMatrix(Matrix::MakeTrans(15.0f, 5.0f) * Matrix::MakeRotate(45.0f));

  auto layerA3 = Layer::Make();
  layerA3->setMatrix(Matrix::MakeTrans(10.0f * std::sqrt(2.0f), 5.0f * std::sqrt(2.0f)) *
                     Matrix::MakeRotate(45.0f));

  layerA1->addChild(layerA2);
  layerA2->addChild(layerA3);

  auto globalPoint = Point::Make(15.0f, 35.0f);
  auto pointInLayer3 = layerA3->globalToLocal(globalPoint);
  auto testPoint = Point::Make(15.0f, 5.0f);
  EXPECT_EQ(pointInLayer3, testPoint);

  auto pointInLayer2 = layerA2->globalToLocal(globalPoint);
  testPoint = Point::Make(15.0f * std::sqrt(2.0f), 15.0f * std::sqrt(2.0f));
  EXPECT_FLOAT_EQ(pointInLayer2.x, testPoint.x);
  EXPECT_FLOAT_EQ(pointInLayer2.y, testPoint.y);

  auto pointInLayer1 = layerA1->globalToLocal(globalPoint);
  testPoint = Point::Make(15.0f, 35.0f);
  EXPECT_EQ(pointInLayer1, testPoint);
}
/**
 * The derivation process is shown in the following figure:
 * https://www.geogebra.org/graphing/kvrqtdqk
 */
TGFX_TEST(LayerTest, Layer_localToGlobal) {
  auto layerA1 = Layer::Make();
  auto mat1 = Matrix::MakeTrans(10, 10);
  layerA1->setMatrix(mat1);

  auto layerA2 = Layer::Make();
  layerA2->setMatrix(Matrix::MakeTrans(10, 10) * Matrix::MakeRotate(45.0f));
  layerA1->addChild(layerA2);
  auto layer2GlobalMat = layerA2->getGlobalMatrix();

  auto layerA3 = Layer::Make();
  layerA3->setMatrix(Matrix::MakeTrans(10 * std::sqrt(2.0f), 10 * std::sqrt(2.0f)) *
                     Matrix::MakeRotate(45.0f));
  layerA2->addChild(layerA3);

  auto pointDInLayer3 = Point::Make(5, 5);
  auto pointDInGlobal = layerA3->localToGlobal(pointDInLayer3);
  EXPECT_FLOAT_EQ(pointDInGlobal.x, 5.0f);
  EXPECT_FLOAT_EQ(pointDInGlobal.y, 35.0f);

  auto pointEInLayer2 = Point::Make(8, 8);
  auto pointEInGlobal = layerA2->localToGlobal(pointEInLayer2);
  EXPECT_EQ(pointEInGlobal, Point::Make(layer2GlobalMat.getTranslateX(),
                                        layer2GlobalMat.getTranslateY() + 8.0f * std::sqrt(2.0f)));

  auto layer4 = Layer::Make();
  layer4->setMatrix(Matrix::MakeTrans(5, -5) * Matrix::MakeRotate(-60.0f));
  layerA3->addChild(layer4);

  auto pointFInLayer4 = Point::Make(10.0f, 10.0f);
  auto pointFInGlobal = layer4->localToGlobal(pointFInLayer4);
  EXPECT_FLOAT_EQ(pointFInGlobal.x, 18.6602554f);
  EXPECT_FLOAT_EQ(pointFInGlobal.y, 48.6602516f);

  auto layer5 = Layer::Make();
  layer5->setMatrix(Matrix::MakeTrans(10, -15) * Matrix::MakeRotate(-90.0f));
  layerA3->addChild(layer5);

  auto pointGInLayer5 = Point::Make(10.0f, 20.0f);
  auto pointGInGlobal = layer5->localToGlobal(pointGInLayer5);
  EXPECT_EQ(pointGInGlobal, Point::Make(35.0f, 60.0f));
}

TGFX_TEST(LayerTest, getTightBounds) {
  auto root = Layer::Make();
  root->setMatrix(Matrix::MakeTrans(10, 10));

  auto rectShape = ShapeLayer::Make();
  auto rect = Rect::MakeXYWH(0.f, 0.f, 100.f, 100.f);
  Path path = {};
  path.addRect(rect);
  rectShape->setPath(path);
  rectShape->setFillStyle(SolidColor::Make(Color::Red()));
  auto strokeStyle = SolidColor::Make(Color::Black());
  rectShape->setStrokeStyle(strokeStyle);
  rectShape->setLineWidth(10);
  rectShape->setStrokeAlign(StrokeAlign::Outside);
  root->addChild(rectShape);
  auto bounds = rectShape->getBounds(root.get(), true);
  EXPECT_FLOAT_EQ(bounds.height(), 120);

  auto lineShape = ShapeLayer::Make();
  Path linePath = {};
  linePath.moveTo(0, 0);
  linePath.lineTo(100, 0);
  linePath.lineTo(50, 20);
  linePath.lineTo(20, -20);
  lineShape->setPath(linePath);
  lineShape->setStrokeStyle(SolidColor::Make(Color::Red()));
  auto matrix = Matrix::MakeRotate(50);
  matrix.postConcat(Matrix::MakeTrans(150, 20));
  lineShape->setMatrix(matrix);

  auto lineShapeChild = ShapeLayer::Make();
  Path linePath2 = {};
  linePath2.moveTo(0, 0);
  linePath2.lineTo(100, 0);
  linePath2.lineTo(50, 20);
  linePath2.lineTo(20, -20);
  lineShapeChild->setPath(linePath2);
  lineShapeChild->setStrokeStyle(SolidColor::Make(Color::Red()));
  matrix = Matrix::MakeTrans(100, 20);
  lineShapeChild->setMatrix(matrix);
  lineShape->addChild(lineShapeChild);

  root->addChild(lineShape);
  bounds = lineShape->getBounds(root.get(), true);
  EXPECT_FLOAT_EQ(bounds.width(), 114.002686f);
  EXPECT_FLOAT_EQ(bounds.height(), 166.826691f);

  auto lineBoundsShape = ShapeLayer::Make();
  Path lineBoundsRect = {};
  lineBoundsRect.addRect(bounds);
  lineBoundsShape->setPath(lineBoundsRect);
  lineBoundsShape->setStrokeStyle(SolidColor::Make(Color::Green()));
  root->addChild(lineBoundsShape);

  ContextScope scope;
  auto context = scope.getContext();
  ASSERT_TRUE(context != nullptr);
  auto surface = Surface::Make(context, 350, 250);
  auto displayList = std::make_unique<DisplayList>();
  displayList->root()->addChild(root);
  displayList->render(surface.get());
  EXPECT_TRUE(Baseline::Compare(surface, "LayerTest/getTightBounds"));
}

TGFX_TEST(LayerTest, getbounds) {
  auto root = Layer::Make();
  root->setMatrix(Matrix::MakeTrans(10, 10));

  auto child = TextLayer::Make();
  child->setMatrix(Matrix::MakeRotate(20));
  child->setText("hello");
  auto typeface = MakeTypeface("resources/font/NotoSansSC-Regular.otf");
  tgfx::Font font(typeface, 20);
  child->setFont(font);
  auto bounds = child->getBounds();
  EXPECT_FLOAT_EQ(bounds.left, -20.039999f);
  EXPECT_FLOAT_EQ(bounds.top, -7.2000007f);
  EXPECT_FLOAT_EQ(bounds.right, 93.5599975f);
  EXPECT_FLOAT_EQ(bounds.bottom, 49.9199982f);

  auto grandChild = ImageLayer::Make();
  grandChild->setMatrix(Matrix::MakeRotate(40, 55, 55));
  auto image = MakeImage("resources/apitest/imageReplacement.png");
  grandChild->setImage(image);
  bounds = grandChild->getBounds();
  auto clip = Rect::MakeLTRB(10, 10, 70, 70);
  grandChild->setScrollRect(clip);
  EXPECT_FLOAT_EQ(bounds.left, 0);
  EXPECT_FLOAT_EQ(bounds.top, 0);
  EXPECT_EQ(static_cast<int>(bounds.right), image->width());
  EXPECT_EQ(static_cast<int>(bounds.bottom), image->height());

  auto cousin = Layer::Make();
  cousin->setMatrix(Matrix::MakeTrans(10, 10));

  root->addChild(child);
  child->addChild(grandChild);
  root->addChild(cousin);

  bounds = child->getBounds();
  EXPECT_FLOAT_EQ(bounds.left, -20.039999f);
  EXPECT_FLOAT_EQ(bounds.top, -22.485762f);
  EXPECT_FLOAT_EQ(bounds.right, 94.183533f);
  EXPECT_FLOAT_EQ(bounds.bottom, 62.044159f);
  bounds = child->getBounds(root.get());
  EXPECT_FLOAT_EQ(bounds.left, -35.9050827f);
  EXPECT_FLOAT_EQ(bounds.top, -13.6198702f);
  EXPECT_FLOAT_EQ(bounds.right, 90.3801804f);
  EXPECT_FLOAT_EQ(bounds.bottom, 78.9088592f);
  bounds = child->getBounds(cousin.get());
  EXPECT_FLOAT_EQ(bounds.left, -45.9050827f);
  EXPECT_FLOAT_EQ(bounds.top, -23.6198692f);
  EXPECT_FLOAT_EQ(bounds.right, 80.3801804f);
  EXPECT_FLOAT_EQ(bounds.bottom, 68.9088592f);

  auto displayList = std::make_unique<DisplayList>();
  displayList->root()->addChild(root);
  bounds = child->getBounds();
  EXPECT_FLOAT_EQ(bounds.left, -20.039999f);
  EXPECT_FLOAT_EQ(bounds.top, -22.485762f);
  EXPECT_FLOAT_EQ(bounds.right, 94.183533f);
  EXPECT_FLOAT_EQ(bounds.bottom, 62.044159f);
  bounds = child->getBounds(root.get());
  EXPECT_FLOAT_EQ(bounds.left, -35.9050827f);
  EXPECT_FLOAT_EQ(bounds.top, -13.6198702f);
  EXPECT_FLOAT_EQ(bounds.right, 90.3801804f);
  EXPECT_FLOAT_EQ(bounds.bottom, 78.9088592f);
  bounds = child->getBounds(cousin.get());
  EXPECT_FLOAT_EQ(bounds.left, -45.9050827f);
  EXPECT_FLOAT_EQ(bounds.top, -23.6198692f);
  EXPECT_FLOAT_EQ(bounds.right, 80.3801804f);
  EXPECT_FLOAT_EQ(bounds.bottom, 68.9088592f);

  ContextScope scope;
  auto context = scope.getContext();
  ASSERT_TRUE(context != nullptr);
  auto rootBounds = root->getBounds();
  auto width = static_cast<int>(rootBounds.width());
  auto height = static_cast<int>(rootBounds.height());
  auto surface = Surface::Make(context, width, height);
  displayList->render(surface.get());
  EXPECT_TRUE(Baseline::Compare(surface, "LayerTest/getBounds"));
}

TGFX_TEST(LayerTest, shapeLayer) {
  ContextScope scope;
  auto context = scope.getContext();
  ASSERT_TRUE(context != nullptr);
  auto surface = Surface::Make(context, 200, 300);
  auto displayList = std::make_unique<DisplayList>();
  auto layer = Layer::Make();
  displayList->root()->addChild(layer);
  for (int i = 0; i < 3; i++) {
    auto shapeLayer = ShapeLayer::Make();
    auto rect = Rect::MakeXYWH(10, 10 + 100 * i, 140, 80);
    Path path = {};
    path.addRect(rect);
    shapeLayer->setPath(path);
    shapeLayer->removeFillStyles();
    std::shared_ptr<ShapeStyle> fillStyle = nullptr;
    switch (i) {
      case 0:
        fillStyle = Gradient::MakeLinear({rect.left, rect.top}, {rect.right, rect.top},
                                         {{0.f, 0.f, 1.f, 1.f}, {0.f, 1.f, 0.f, 1.f}});
        break;
      case 1:
        fillStyle = Gradient::MakeRadial({rect.centerX(), rect.centerY()}, rect.width() / 2.0f,
                                         {{0.f, 0.f, 1.f, 1.f}, {0.f, 1.f, 0.f, 1.f}});
        break;
      case 2:
        fillStyle = ImagePattern::Make(MakeImage("resources/apitest/imageReplacement.png"),
                                       TileMode::Repeat, TileMode::Mirror);
        std::static_pointer_cast<ImagePattern>(fillStyle)->setMatrix(
            Matrix::MakeTrans(-25, rect.top - 70));
        break;
      default:
        break;
    }
    fillStyle->setAlpha(0.8f);
    shapeLayer->addFillStyle(fillStyle);

    // stroke style
    shapeLayer->setLineWidth(10.0f);
    shapeLayer->setLineCap(LineCap::Butt);
    shapeLayer->setLineJoin(LineJoin::Miter);
    auto strokeStyle = SolidColor::Make(Color::Red());
    shapeLayer->setStrokeStyle(strokeStyle);
    strokeStyle = SolidColor::Make(Color::Green());
    strokeStyle->setAlpha(0.5f);
    strokeStyle->setBlendMode(BlendMode::Lighten);
    shapeLayer->addStrokeStyle(strokeStyle);
    if (i != 2) {
      std::vector<float> dashPattern = {10.0f, 10.0f};
      shapeLayer->setLineDashPattern(dashPattern);
      shapeLayer->setLineDashPhase(5.0f);
    }
    shapeLayer->setStrokeAlign(static_cast<StrokeAlign>(i));
    layer->addChild(shapeLayer);
    auto shapeLayerRect = shapeLayer->getBounds();
    switch (i) {
      case 0:
        EXPECT_EQ(shapeLayerRect, Rect::MakeLTRB(-10, -10, 170, 110));
        break;
      case 1:
        EXPECT_EQ(shapeLayerRect, Rect::MakeLTRB(10, 110, 150, 190));
        break;
      case 2:
        EXPECT_EQ(shapeLayerRect, Rect::MakeLTRB(-30, 170, 190, 330));
        break;
      default:
        break;
    }
  }
  displayList->render(surface.get());
  EXPECT_TRUE(Baseline::Compare(surface, "LayerTest/draw_shape"));
}

TGFX_TEST(LayerTest, solidLayer) {
  ContextScope scope;
  auto context = scope.getContext();
  ASSERT_TRUE(context != nullptr);
  auto surface = Surface::Make(context, 200, 100);
  auto displayList = std::make_unique<DisplayList>();
  auto layer = Layer::Make();
  displayList->root()->addChild(layer);
  auto solidLayer = SolidLayer::Make();
  solidLayer->setWidth(150);
  solidLayer->setHeight(80);
  solidLayer->setRadiusX(30);
  solidLayer->setRadiusY(40);
  solidLayer->setColor(Color::Blue());
  layer->addChild(solidLayer);
  auto bounds = Rect::MakeXYWH(0, 0, 150, 80);
  auto solidLayerRect = solidLayer->getBounds();
  EXPECT_TRUE(solidLayerRect == bounds);

  displayList->render(surface.get());
  EXPECT_TRUE(Baseline::Compare(surface, "LayerTest/draw_solid"));
}

TGFX_TEST(LayerTest, ZoomAndOffset) {
  auto image = MakeImage("resources/apitest/rotation.jpg");
  ContextScope scope;
  auto context = scope.getContext();
  ASSERT_TRUE(context != nullptr);
  auto surface = Surface::Make(context, 400, 400);
  auto displayList = std::make_unique<DisplayList>();
  auto layer = ImageLayer::Make();
  layer->setImage(image);
  auto matrix = Matrix::MakeScale(0.5f);
  matrix.postTranslate(200, 200);
  layer->setMatrix(matrix);
  displayList->root()->addChild(layer);
  displayList->setZoomScale(0.5f);
  displayList->setContentOffset(-300, -300);
  displayList->render(surface.get());
  EXPECT_TRUE(Baseline::Compare(surface, "LayerTest/ZoomAndOffset"));
}

TGFX_TEST(LayerTest, StrokeOnTop) {
  ContextScope scope;
  auto context = scope.getContext();
  ASSERT_TRUE(context != nullptr);
  auto surface = Surface::Make(context, 200, 200);
  auto displayList = std::make_unique<DisplayList>();
  auto layer = Layer::Make();
  displayList->root()->addChild(layer);
  auto shapeLayer = ShapeLayer::Make();
  Path path = {};
  path.addRect(Rect::MakeXYWH(20, 20, 150, 150));
  shapeLayer->setPath(path);
  shapeLayer->setFillStyle(SolidColor::Make(Color::Red()));
  auto strokeColor = SolidColor::Make(Color::Green());
  strokeColor->setAlpha(0.5f);
  shapeLayer->setStrokeStyle(strokeColor);
  shapeLayer->setLineWidth(16);
  auto innerShadow = InnerShadowStyle::Make(30, 30, 0, 0, Color::FromRGBA(100, 0, 0, 128));
  auto dropShadow = DropShadowStyle::Make(-20, -20, 0, 0, Color::Black());
  dropShadow->setShowBehindLayer(false);
  shapeLayer->setLayerStyles({dropShadow, innerShadow});
  shapeLayer->setExcludeChildEffectsInLayerStyle(true);
  layer->addChild(shapeLayer);
  auto solidLayer = SolidLayer::Make();
  solidLayer->setWidth(100);
  solidLayer->setHeight(100);
  solidLayer->setRadiusX(25);
  solidLayer->setRadiusY(25);
  solidLayer->setMatrix(Matrix::MakeTrans(75, 75));
  solidLayer->setColor(Color::Blue());
  shapeLayer->addChild(solidLayer);
  displayList->render(surface.get());
  EXPECT_TRUE(Baseline::Compare(surface, "LayerTest/StrokeOnTop_Off"));
  shapeLayer->setStrokeOnTop(true);
  displayList->render(surface.get());
  EXPECT_TRUE(Baseline::Compare(surface, "LayerTest/StrokeOnTop_On"));
}

TGFX_TEST(LayerTest, FilterTest) {
  auto filter = DropShadowFilter::Make(-80, -80, 0, 0, Color::Black());
  auto filter2 = DropShadowFilter::Make(-40, -40, 0, 0, Color::Green());
  auto filter3 = BlurFilter::Make(10, 10);
  auto image = MakeImage("resources/apitest/rotation.jpg");
  ContextScope scope;
  auto context = scope.getContext();
  ASSERT_TRUE(context != nullptr);
  auto surface = Surface::Make(context, image->width(), image->height());
  auto displayList = std::make_unique<DisplayList>();
  auto layer = ImageLayer::Make();
  layer->setImage(image);
  auto matrix = Matrix::MakeScale(0.5f);
  matrix.postTranslate(200, 200);
  layer->setMatrix(matrix);
  layer->setFilters({filter3, filter, filter2});
  displayList->root()->addChild(layer);
  displayList->render(surface.get());
  auto bounds = displayList->root()->getBounds();
  EXPECT_EQ(Rect::MakeLTRB(130.f, 130.f, 1722.f, 2226.f), bounds);
  EXPECT_TRUE(Baseline::Compare(surface, "LayerTest/filterTest"));
}

TGFX_TEST(LayerTest, filterClip) {
  auto filter = DropShadowFilter::Make(-10, -10, 0, 0, Color::Black());

  auto image = MakeImage("resources/apitest/rotation.jpg");
  ContextScope scope;
  auto context = scope.getContext();
  ASSERT_TRUE(context != nullptr);
  auto surface = Surface::Make(context, 200, 200);
  auto displayList = std::make_unique<DisplayList>();
  auto layer = ImageLayer::Make();
  layer->setImage(image);
  auto matrix = Matrix::MakeScale(0.5f);
  matrix.postTranslate(50, 50);
  layer->setMatrix(matrix);
  layer->setFilters({filter});
  displayList->root()->addChild(layer);
  displayList->render(surface.get());
  auto bounds = displayList->root()->getBounds();
  EXPECT_EQ(Rect::MakeLTRB(45.f, 45.f, 1562.f, 2066.f), bounds);
  EXPECT_TRUE(Baseline::Compare(surface, "LayerTest/filterClip"));
}

TGFX_TEST(LayerTest, dropshadowLayerFilter) {
  ContextScope scope;
  auto context = scope.getContext();
  ASSERT_TRUE(context != nullptr);
  auto image = MakeImage("resources/apitest/image_as_mask.png");
  ASSERT_TRUE(image != nullptr);
  auto imageWidth = static_cast<float>(image->width());
  auto imageHeight = static_cast<float>(image->height());
  auto padding = 30.f;
  Paint paint;
  auto surface = Surface::Make(context, static_cast<int>(imageWidth * 2.f + padding * 3.f),
                               static_cast<int>(imageHeight * 2.f + padding * 3.f));
  auto filter = BlurFilter::Make(5, 5);
  auto layer = ImageLayer::Make();
  layer->setImage(image);
  layer->setMatrix(Matrix::MakeTrans(padding, padding));
  layer->setFilters({filter});
  auto displayList = std::make_unique<DisplayList>();
  displayList->root()->addChild(layer);

  auto layer2 = ImageLayer::Make();
  layer2->setImage(image);
  layer2->setMatrix(Matrix::MakeTrans(imageWidth + padding * 2, padding));
  auto filter2 = DropShadowFilter::Make(0, 0, 5, 5, Color::White(), true);
  layer2->setFilters({filter2});
  displayList->root()->addChild(layer2);

  auto layer3 = ImageLayer::Make();
  layer3->setImage(image);
  layer3->setMatrix(Matrix::MakeTrans(padding, imageWidth + padding * 2));
  auto filter3 = DropShadowFilter::Make(0, 0, 5, 5, Color::White());
  layer3->setFilters({filter3});
  displayList->root()->addChild(layer3);

  auto layer4 = ImageLayer::Make();
  layer4->setImage(image);
  layer4->setMatrix(Matrix::MakeTrans(imageWidth + padding * 2, imageWidth + padding * 2));
  auto filter4 = DropShadowFilter::Make(3, 3, 0, 0, Color::White());
  layer4->setFilters({filter4});
  displayList->root()->addChild(layer4);

  displayList->render(surface.get());

  EXPECT_TRUE(Baseline::Compare(surface, "LayerTest/dropShadow"));

  auto src = Rect::MakeXYWH(10, 10, 10, 10);
  auto bounds = filter4->getImageFilter(1.0f)->filterBounds(src);
  EXPECT_EQ(bounds, Rect::MakeXYWH(10, 10, 13, 13));
  bounds = ImageFilter::DropShadowOnly(3, 3, 0, 0, Color::White())->filterBounds(src);
  EXPECT_EQ(bounds, Rect::MakeXYWH(13, 13, 10, 10));
}

TGFX_TEST(LayerTest, colorBlendLayerFilter) {
  ContextScope scope;
  auto context = scope.getContext();
  ASSERT_TRUE(context != nullptr);
  auto image = MakeImage("resources/apitest/rotation.jpg");
  ASSERT_TRUE(image != nullptr);
  auto surface = Surface::Make(context, image->width() / 4, image->height() / 4);

  auto filter = BlendFilter::Make(Color::Red(), BlendMode::Multiply);

  auto displayList = std::make_unique<DisplayList>();
  auto layer = ImageLayer::Make();
  layer->setImage(image);
  layer->setFilters({filter});
  displayList->root()->addChild(layer);
  layer->setMatrix(Matrix::MakeScale(0.25f));
  displayList->render(surface.get());
  EXPECT_TRUE(Baseline::Compare(surface, "LayerTest/ModeColorFilter"));
}

TGFX_TEST(LayerTest, colorMatrixLayerFilter) {
  ContextScope scope;
  auto context = scope.getContext();
  ASSERT_TRUE(context != nullptr);
  auto image = MakeImage("resources/apitest/test_timestretch.png");
  ASSERT_TRUE(image != nullptr);
  auto surface = Surface::Make(context, image->width(), image->height());
  Paint paint;
  std::array<float, 20> matrix = {1, 0, 0, 0, 0, 0, 1, 0, 0, 0, 0, 0, 1, 0, 0, 0, 0, 0, 1, 0};
  auto displayList = std::make_unique<DisplayList>();
  auto layer = ImageLayer::Make();
  layer->setImage(image);
  auto filter = ColorMatrixFilter::Make(matrix);
  layer->setFilters({filter});
  displayList->root()->addChild(layer);
  displayList->render(surface.get());
  EXPECT_TRUE(Baseline::Compare(surface, "LayerTest/identityMatrix"));
  std::array<float, 20> greyColorMatrix = {0.21f, 0.72f, 0.07f, 0.41f, 0,  // red
                                           0.21f, 0.72f, 0.07f, 0.41f, 0,  // green
                                           0.21f, 0.72f, 0.07f, 0.41f, 0,  // blue
                                           0,     0,     0,     1.0f,  0};

  filter->setMatrix(greyColorMatrix);
  displayList->render(surface.get());
  EXPECT_TRUE(Baseline::Compare(surface, "LayerTest/greyColorMatrix"));
}

TGFX_TEST(LayerTest, blurLayerFilter) {
  auto blur = BlurFilter::Make(130.f, 130.f);
  EXPECT_EQ(blur->blurrinessY(), 130.f);
  EXPECT_EQ(blur->blurrinessX(), 130.f);
  blur->setTileMode(TileMode::Clamp);
  EXPECT_EQ(blur->tileMode(), TileMode::Clamp);
  auto imageFilter = std::static_pointer_cast<GaussianBlurImageFilter>(blur->getImageFilter(0.5f));
  auto imageFilter2 = std::static_pointer_cast<GaussianBlurImageFilter>(
      ImageFilter::Blur(65.f, 65.f, TileMode::Clamp));
  EXPECT_EQ(imageFilter->blurrinessX, imageFilter2->blurrinessX);
  EXPECT_EQ(imageFilter->blurrinessY, imageFilter2->blurrinessY);
  EXPECT_EQ(imageFilter->tileMode, imageFilter2->tileMode);

  EXPECT_EQ(blur->getImageFilter(0.5f)->filterBounds(Rect::MakeWH(200, 200)),
            imageFilter2->filterBounds(Rect::MakeWH(200, 200)));
}

TGFX_TEST(LayerTest, PassthroughAndNormal) {
  ContextScope scope;
  auto context = scope.getContext();
  ASSERT_TRUE(context != nullptr);

  auto surface = Surface::Make(context, 800, 400);

  surface->getCanvas()->clear(Color::FromRGBA(53, 53, 53));
  DisplayList displayList;

  auto root = ShapeLayer::Make();
  root->setMatrix(Matrix::MakeTrans(50, 50));
  Path rect;
  rect.addRect(0, 0, 200, 200);
  auto rect1 = ShapeLayer::Make();
  rect1->setPath(rect);
  rect1->setFillStyle(SolidColor::Make(Color::FromRGBA(123, 77, 77)));
  auto rect2 = ShapeLayer::Make();
  rect2->setPath(rect);
  rect2->setMatrix(Matrix::MakeTrans(100, 100));
  rect2->setFillStyle(SolidColor::Make(Color::FromRGBA(219, 32, 32)));
  root->addChild(rect1);
  root->addChild(rect2);
  displayList.root()->addChild(root);
  rect1->setBlendMode(BlendMode::SoftLight);
  rect2->setBlendMode(BlendMode::Screen);
  root->setShouldRasterize(true);
  displayList.render(surface.get(), false);

  root->setMatrix(Matrix::MakeTrans(400, 50));
  root->setShouldRasterize(false);
  displayList.setRenderMode(RenderMode::Direct);
  displayList.render(surface.get(), false);
  EXPECT_TRUE(Baseline::Compare(surface, "LayerTest/PassThoughAndNormal"));
}

TGFX_TEST(LayerTest, imageMask) {
  ContextScope scope;
  auto context = scope.getContext();
  ASSERT_TRUE(context != nullptr);
  auto image = MakeImage("resources/apitest/rotation.jpg");
  auto surface = Surface::Make(context, image->width(), static_cast<int>(image->height() * 1.5));
  auto displayList = std::make_unique<DisplayList>();
  auto layer = Layer::Make();
  displayList->root()->addChild(layer);

  auto maskImage = MakeImage("resources/apitest/test_timestretch.png");

  // Original image
  auto originalLayer = Layer::Make();
  layer->addChild(originalLayer);
  auto imageLayer0 = ImageLayer::Make();
  originalLayer->addChild(imageLayer0);
  imageLayer0->setImage(image);
  imageLayer0->setMatrix(Matrix::MakeScale(0.5f));

  auto scrollRect = Rect::MakeXYWH(200, 200, 2600, 3600);
  imageLayer0->setScrollRect(scrollRect);

  auto imageLayer = ImageLayer::Make();
  originalLayer->addChild(imageLayer);
  imageLayer->setImage(maskImage);
  imageLayer->setAlpha(1.0f);
  Matrix maskMatrix = Matrix::MakeAll(1.2f, 0, 0, 0, 1.2f, 500);
  imageLayer->setMatrix(maskMatrix);

  auto originalLayerBounds = originalLayer->getBounds();
  EXPECT_TRUE(originalLayerBounds == Rect::MakeXYWH(0, 0, 1536, 1800));

  // Alpha mask effect
  auto alphaLayer = Layer::Make();
  layer->addChild(alphaLayer);
  auto imageLayer1 = ImageLayer::Make();
  alphaLayer->addChild(imageLayer1);
  imageLayer1->setImage(image);
  auto image1Matrix =
      Matrix::MakeAll(0.5f, 0, static_cast<float>(image->width()) * 0.5f, 0, 0.5f, 0);
  imageLayer1->setMatrix(image1Matrix);
  imageLayer1->setAlpha(1.0f);
  imageLayer1->setScrollRect(scrollRect);

  auto alphaMaskImageLayer = ImageLayer::Make();
  alphaLayer->addChild(alphaMaskImageLayer);
  alphaMaskImageLayer->setImage(maskImage);
  imageLayer1->setAlpha(0.5f);
  Matrix alphaMaskMatrix =
      Matrix::MakeAll(1.2f, 0, static_cast<float>(image->width()) * 0.5f, 0, 1.2f, 500);
  alphaMaskImageLayer->setMatrix(alphaMaskMatrix);
  imageLayer1->setMask(alphaMaskImageLayer);

  auto alphaLayerBounds = alphaLayer->getBounds();
  EXPECT_TRUE(alphaLayerBounds == Rect::MakeXYWH(1512, 500, 1300, 864));

  // Vector mask effect
  auto imageLayer2 = ImageLayer::Make();
  layer->addChild(imageLayer2);
  imageLayer2->setImage(image);
  auto image2Matrix =
      Matrix::MakeAll(0.5f, 0, 0, 0, 0.5f, static_cast<float>(image->height()) * 0.5f);
  imageLayer2->setMatrix(image2Matrix);
  imageLayer2->setAlpha(1.0f);
  imageLayer2->setScrollRect(scrollRect);

  auto vectorMaskImageLayer = ImageLayer::Make();
  layer->addChild(vectorMaskImageLayer);
  vectorMaskImageLayer->setImage(maskImage);
  imageLayer2->setMask(vectorMaskImageLayer);
  imageLayer2->setMaskType(LayerMaskType::Contour);
  imageLayer2->setAlpha(0.5f);
  Matrix vectorMaskMatrix =
      Matrix::MakeAll(1.2f, 0, 0, 0, 1.2f, 500 + static_cast<float>(image->height()) * 0.5f);
  vectorMaskImageLayer->setMatrix(vectorMaskMatrix);

  // Luma mask Effect
  auto imageLayer3 = ImageLayer::Make();
  layer->addChild(imageLayer3);
  imageLayer3->setImage(image);
  auto image3Matrix = Matrix::MakeAll(0.5f, 0, static_cast<float>(image->width()) * 0.5f, 0, 0.5f,
                                      static_cast<float>(image->height()) * 0.5f);
  imageLayer3->setMatrix(image3Matrix);
  imageLayer3->setAlpha(1.0f);
  imageLayer3->setScrollRect(scrollRect);

  auto lumaMaskImageLayer = ImageLayer::Make();
  layer->addChild(lumaMaskImageLayer);
  lumaMaskImageLayer->setImage(maskImage);
  imageLayer3->setMask(lumaMaskImageLayer);
  imageLayer3->setMaskType(LayerMaskType::Luminance);
  imageLayer3->setAlpha(0.5f);
  Matrix lumaMaskMatrix = Matrix::MakeAll(1.2f, 0, static_cast<float>(image->width()) * 0.5f, 0,
                                          1.2f, 500 + static_cast<float>(image->height()) * 0.5f);
  lumaMaskImageLayer->setMatrix(lumaMaskMatrix);

  // The layer and its mask have no intersection.
  auto imageLayer4 = ImageLayer::Make();
  layer->addChild(imageLayer4);
  imageLayer4->setImage(image);
  auto image4Matrix = Matrix::MakeAll(0.5f, 0, 0, 0, 0.5f, static_cast<float>(image->height()));
  imageLayer4->setMatrix(image4Matrix);

  auto maskImageLayer4 = ImageLayer::Make();
  layer->addChild(maskImageLayer4);
  maskImageLayer4->setImage(maskImage);
  maskImageLayer4->setMatrix(Matrix::MakeAll(1.2f, 0, static_cast<float>(image->width()) * 0.5f, 0,
                                             1.2f, 500 + static_cast<float>(image->height())));
  imageLayer4->setMask(maskImageLayer4);

  // The Layer's scroll rect and its mask have no intersection
  auto imageLayer5 = ImageLayer::Make();
  layer->addChild(imageLayer5);
  imageLayer5->setImage(image);
  auto image5Matrix = Matrix::MakeAll(0.5f, 0, static_cast<float>(image->width()) * 0.5f, 0, 0.5f,
                                      static_cast<float>(image->height()));
  imageLayer5->setMatrix(image5Matrix);
  auto imageLayer5ScrollRect = Rect::MakeXYWH(100, 100, 1200, 1000);
  imageLayer5->setScrollRect(imageLayer5ScrollRect);

  auto maskImageLayer5 = ImageLayer::Make();
  layer->addChild(maskImageLayer5);
  maskImageLayer5->setImage(maskImage);
  maskImageLayer5->setMatrix(Matrix::MakeAll(1.2f, 0, static_cast<float>(image->width()) * 0.5f, 0,
                                             1.2f, 500 + static_cast<float>(image->height())));
  imageLayer5->setMask(maskImageLayer5);

  displayList->render(surface.get());
  EXPECT_TRUE(Baseline::Compare(surface, "LayerTest/imageMask"));
}

TGFX_TEST(LayerTest, shapeMask) {
  ContextScope scope;
  auto context = scope.getContext();
  ASSERT_TRUE(context != nullptr);
  auto image = MakeImage("resources/apitest/rotation.jpg");
  auto surface = Surface::Make(context, image->width(), image->height());
  auto displayList = std::make_unique<DisplayList>();
  auto layer = Layer::Make();
  displayList->root()->addChild(layer);

  auto rect = Rect::MakeXYWH(0, 0, 1000, 1000);
  Path path = {};
  path.addRoundRect(rect, 200, 200);

  // Original image
  auto imageLayer0 = ImageLayer::Make();
  layer->addChild(imageLayer0);
  imageLayer0->setImage(image);
  imageLayer0->setMatrix(Matrix::MakeScale(0.5f));

  auto shaperLayer = ShapeLayer::Make();
  shaperLayer->setPath(path);
  auto radialFilleStyle =
      Gradient::MakeRadial({500, 500}, 500, {{1.f, 0.f, 0.f, 1.f}, {0.f, 1.f, 0.f, 1.f}});
  shaperLayer->setFillStyle(radialFilleStyle);
  shaperLayer->setAlpha(0.5f);
  layer->addChild(shaperLayer);
  Matrix maskMatrix = Matrix::MakeAll(1.0f, 0, 300, 0, 1.0f, 300);
  shaperLayer->setMatrix(maskMatrix);

  // Alpha mask effect
  auto imageLayer1 = ImageLayer::Make();
  layer->addChild(imageLayer1);
  imageLayer1->setImage(image);
  auto image1Matrix =
      Matrix::MakeAll(0.5f, 0, static_cast<float>(image->width()) * 0.5f, 0, 0.5f, 0);
  imageLayer1->setMatrix(image1Matrix);
  imageLayer1->setAlpha(1.0f);

  auto alphaShaperLayer = ShapeLayer::Make();
  alphaShaperLayer->setPath(path);
  auto filleStyle = SolidColor::Make(Color::Red());
  alphaShaperLayer->setFillStyle(filleStyle);
  alphaShaperLayer->setAlpha(0.5f);
  layer->addChild(alphaShaperLayer);
  Matrix alphaMaskMatrix =
      Matrix::MakeAll(1.0f, 0, 300 + static_cast<float>(image->width()) * 0.5f, 0, 1.0f, 300);
  alphaShaperLayer->setMatrix(alphaMaskMatrix);
  imageLayer1->setMask(alphaShaperLayer);
  imageLayer1->setMaskType(LayerMaskType::Alpha);

  // Vector mask effect
  auto imageLayer2 = ImageLayer::Make();
  layer->addChild(imageLayer2);
  imageLayer2->setImage(image);
  auto image2Matrix =
      Matrix::MakeAll(0.5f, 0, 0, 0, 0.5f, static_cast<float>(image->height()) * 0.5f);
  imageLayer2->setMatrix(image2Matrix);
  imageLayer2->setAlpha(1.0f);
  imageLayer2->setMaskType(LayerMaskType::Contour);

  auto vectorShaperLayer = ShapeLayer::Make();
  vectorShaperLayer->setPath(path);
  // make a fill style with alpha
  auto vectorFillStyle = SolidColor::Make(Color::FromRGBA(0, 0, 255, 128));
  vectorShaperLayer->setFillStyle(vectorFillStyle);
  layer->addChild(vectorShaperLayer);
  Matrix vectorMaskMatrix =
      Matrix::MakeAll(1.0f, 0, 300, 0, 1.0f, 300 + static_cast<float>(image->height()) * 0.5f);
  vectorShaperLayer->setMatrix(vectorMaskMatrix);
  imageLayer2->setMask(vectorShaperLayer);

  // Luma mask Effect
  auto imageLayer3 = ImageLayer::Make();
  layer->addChild(imageLayer3);
  imageLayer3->setImage(image);
  auto image3Matrix = Matrix::MakeAll(0.5f, 0, static_cast<float>(image->width()) * 0.5f, 0, 0.5f,
                                      static_cast<float>(image->height()) * 0.5f);
  imageLayer3->setMatrix(image3Matrix);
  imageLayer3->setAlpha(1.0f);
  imageLayer3->setMaskType(LayerMaskType::Luminance);

  auto lumaShaperLayer = ShapeLayer::Make();
  lumaShaperLayer->setPath(path);
  lumaShaperLayer->setFillStyle(filleStyle);
  lumaShaperLayer->setAlpha(0.5f);
  layer->addChild(lumaShaperLayer);
  Matrix lumaMaskMatrix =
      Matrix::MakeAll(1.0f, 0, 300 + static_cast<float>(image->width()) * 0.5f, 0, 1.0f,
                      300 + static_cast<float>(image->height()) * 0.5f);
  lumaShaperLayer->setMatrix(lumaMaskMatrix);
  imageLayer3->setMask(lumaShaperLayer);

  displayList->render(surface.get());
  EXPECT_TRUE(Baseline::Compare(surface, "LayerTest/shapeMask"));
}

TGFX_TEST(LayerTest, textMask) {
  ContextScope scope;
  auto context = scope.getContext();
  ASSERT_TRUE(context != nullptr);
  auto image = MakeImage("resources/apitest/rotation.jpg");
  auto surface = Surface::Make(context, image->width(), image->height());
  auto displayList = std::make_unique<DisplayList>();
  auto layer = Layer::Make();
  displayList->root()->addChild(layer);

  auto typeface = MakeTypeface("resources/font/NotoSansSC-Regular.otf");
  tgfx::Font font(typeface, 100);
  auto textContent = "Hello, TGFX! \n Mask Test!";
  auto color = Color::Red();

  // Original image
  auto originalLayer = Layer::Make();
  layer->addChild(originalLayer);
  auto imageLayer0 = ImageLayer::Make();
  originalLayer->addChild(imageLayer0);
  imageLayer0->setImage(image);
  imageLayer0->setMatrix(Matrix::MakeScale(0.5f));

  auto textLayer = TextLayer::Make();
  originalLayer->addChild(textLayer);
  textLayer->setText(textContent);
  textLayer->setTextColor(color);
  textLayer->setFont(font);
  textLayer->setAlpha(1.0f);
  auto textLayerMatrix = Matrix::MakeAll(1.5f, 0, 400, 0, 1.5f, 800);
  textLayer->setMatrix(textLayerMatrix);

  auto originalLayerBounds = originalLayer->getBounds();
  EXPECT_TRUE(originalLayerBounds == Rect::MakeXYWH(0.f, 0.f, 1694.2f, 2016.f));

  // Alpha mask effect
  auto alphaLayer = Layer::Make();
  layer->addChild(alphaLayer);
  auto imageLayer1 = ImageLayer::Make();
  alphaLayer->addChild(imageLayer1);
  imageLayer1->setImage(image);
  auto image1Matrix =
      Matrix::MakeAll(0.5f, 0, static_cast<float>(image->width()) * 0.5f, 0, 0.5f, 0);
  imageLayer1->setMatrix(image1Matrix);
  imageLayer1->setAlpha(1.0f);

  auto alphaTextLayer = TextLayer::Make();
  alphaLayer->addChild(alphaTextLayer);
  alphaTextLayer->setText(textContent);
  alphaTextLayer->setTextColor(color);
  auto alphaFilter = ColorMatrixFilter::Make(alphaColorMatrix);
  alphaTextLayer->setFilters({alphaFilter});
  alphaTextLayer->setFont(font);
  alphaTextLayer->setAlpha(1.0f);
  auto alphaTextLayerMatrix =
      Matrix::MakeAll(1.5f, 0, 400 + static_cast<float>(image->width()) * 0.5f, 0, 1.5f, 800);
  alphaTextLayer->setMatrix(alphaTextLayerMatrix);
  imageLayer1->setMask(alphaTextLayer);

  auto alphaLayerBounds = alphaLayer->getBounds();
  EXPECT_EQ(alphaLayerBounds, Rect::MakeLTRB(1761, 746, 3024, 1392));

  // Vector mask effect
  auto imageLayer2 = ImageLayer::Make();
  layer->addChild(imageLayer2);
  imageLayer2->setImage(image);
  auto image2Matrix =
      Matrix::MakeAll(0.5f, 0, 0, 0, 0.5f, static_cast<float>(image->height()) * 0.5f);
  imageLayer2->setMatrix(image2Matrix);
  imageLayer2->setAlpha(1.0f);

  auto vectorTextLayer = TextLayer::Make();
  layer->addChild(vectorTextLayer);
  vectorTextLayer->setText(textContent);
  vectorTextLayer->setTextColor(color);
  vectorTextLayer->setFont(font);
  vectorTextLayer->setAlpha(1.0f);
  auto vectorTextLayerMatrix =
      Matrix::MakeAll(1.5f, 0, 400, 0, 1.5f, 800 + static_cast<float>(image->height()) * 0.5f);
  vectorTextLayer->setMatrix(vectorTextLayerMatrix);
  imageLayer2->setMask(vectorTextLayer);

  // Luma mask Effect
  auto imageLayer3 = ImageLayer::Make();
  layer->addChild(imageLayer3);
  imageLayer3->setImage(image);
  auto image3Matrix = Matrix::MakeAll(0.5f, 0, static_cast<float>(image->width()) * 0.5f, 0, 0.5f,
                                      static_cast<float>(image->height()) * 0.5f);
  imageLayer3->setMatrix(image3Matrix);
  imageLayer3->setAlpha(1.0f);

  auto lumaTextLayer = TextLayer::Make();
  layer->addChild(lumaTextLayer);
  lumaTextLayer->setText(textContent);
  lumaTextLayer->setTextColor(color);
  auto lumaFilter = ColorMatrixFilter::Make(lumaColorMatrix);
  lumaTextLayer->setFilters({lumaFilter});
  lumaTextLayer->setFont(font);
  lumaTextLayer->setAlpha(1.0f);
  auto lumaTextLayerMatrix =
      Matrix::MakeAll(1.5f, 0, 400 + static_cast<float>(image->width()) * 0.5f, 0, 1.5f,
                      800 + static_cast<float>(image->height()) * 0.5f);
  lumaTextLayer->setMatrix(lumaTextLayerMatrix);
  imageLayer3->setMask(lumaTextLayer);

  displayList->render(surface.get());
  EXPECT_TRUE(Baseline::Compare(surface, "LayerTest/textMask"));
}

TGFX_TEST(LayerTest, HasContentChanged) {
  ContextScope scope;
  auto context = scope.getContext();
  ASSERT_TRUE(context != nullptr);

  auto surface = Surface::Make(context, 150, 150);
  DisplayList displayList;
  auto shapeLayer = ShapeLayer::Make();
  Path path;
  path.addRect(Rect::MakeXYWH(0, 0, 100, 100));
  shapeLayer->setPath(path);
  shapeLayer->setFillStyle(SolidColor::Make(Color::FromRGBA(255, 0, 0)));
  displayList.root()->addChild(shapeLayer);
  EXPECT_TRUE(displayList.hasContentChanged());
  displayList.render(surface.get());
  context->flushAndSubmit();
  EXPECT_FALSE(displayList.hasContentChanged());
  EXPECT_TRUE(Baseline::Compare(surface, "LayerTest/HasContentChanged_Org"));
  displayList.setContentOffset(50, 50);
  EXPECT_TRUE(displayList.hasContentChanged());
  displayList.render(surface.get(), false);
  context->flushAndSubmit();
  EXPECT_FALSE(displayList.hasContentChanged());
  EXPECT_TRUE(Baseline::Compare(surface, "LayerTest/HasContentChanged_Offset"));
  displayList.setZoomScale(0.5f);
  EXPECT_TRUE(displayList.hasContentChanged());
  displayList.render(surface.get());
  context->flushAndSubmit();
  EXPECT_FALSE(displayList.hasContentChanged());
  EXPECT_TRUE(Baseline::Compare(surface, "LayerTest/HasContentChanged_Zoom"));
}

/**
 * The schematic diagram is as follows:
 * https://www.geogebra.org/graphing/uxs8drhd
 */
TGFX_TEST(LayerTest, getLayersUnderPoint) {
  ContextScope scope;
  auto context = scope.getContext();
  ASSERT_TRUE(context != nullptr);
  auto surface = Surface::Make(context, 800, 800);
  auto canvas = surface->getCanvas();
  auto displayList = std::make_unique<DisplayList>();

  auto rootLayer = Layer::Make();
  rootLayer->setName("root_layer");
  displayList->root()->addChild(rootLayer);

  auto imageLayer = ImageLayer::Make();
  imageLayer->setName("image_layer");
  imageLayer->setMatrix(Matrix::MakeScale(3.0f, 3.0f));
  auto image = MakeImage("resources/apitest/image_as_mask.png");
  imageLayer->setImage(image);
  SamplingOptions options(FilterMode::Nearest, MipmapMode::None);
  imageLayer->setSampling(options);
  rootLayer->addChild(imageLayer);
  auto imageLayerBounds = imageLayer->getBounds(nullptr, true);
  imageLayer->getGlobalMatrix().mapRect(&imageLayerBounds);
  printf("imageLayerBounds: (%f, %f, %f, %f)\n", imageLayerBounds.left, imageLayerBounds.top,
         imageLayerBounds.right, imageLayerBounds.bottom);

  auto shaperLayer = ShapeLayer::Make();
  shaperLayer->setName("shaper_layer");
  Path path = {};
  path.moveTo(100, 50);
  path.lineTo(150, 125);
  path.lineTo(50, 125);
  path.close();
  shaperLayer->setPath(path);
  auto fillStyle = SolidColor::Make(Color::FromRGBA(255, 0, 0, 127));
  shaperLayer->setFillStyle(fillStyle);
  shaperLayer->setMatrix(Matrix::MakeTrans(100.0f, 0.0f) * Matrix::MakeScale(2.0f, 2.0f));
  rootLayer->addChild(shaperLayer);
  auto shaperLayerBounds = shaperLayer->getBounds(nullptr, true);
  shaperLayer->getGlobalMatrix().mapRect(&shaperLayerBounds);
  printf("shaperLayerBounds: (%f, %f, %f, %f)\n", shaperLayerBounds.left, shaperLayerBounds.top,
         shaperLayerBounds.right, shaperLayerBounds.bottom);

  auto textLayer = TextLayer::Make();
  textLayer->setName("text_layer");
  textLayer->setText("Hello World!");
  textLayer->setMatrix(Matrix::MakeTrans(50.0f, 0.0f) * Matrix::MakeScale(5.0f, 5.0f));
  auto typeface = MakeTypeface("resources/font/NotoSansSC-Regular.otf");
  tgfx::Font font(typeface, 20);
  textLayer->setFont(font);
  rootLayer->addChild(textLayer);
  auto textLayerBounds = textLayer->getBounds(nullptr, true);
  textLayer->getGlobalMatrix().mapRect(&textLayerBounds);
  printf("textLayerBounds: (%f, %f, %f, %f)\n", textLayerBounds.left, textLayerBounds.top,
         textLayerBounds.right, textLayerBounds.bottom);

  auto shaperLayer2 = ShapeLayer::Make();
  shaperLayer2->setName("shaper_layer2");
  shaperLayer2->setMatrix(Matrix::MakeTrans(550.0f, 150.0f) * Matrix::MakeRotate(45.0f));
  auto rect2 = Rect::MakeXYWH(0, 0, 80, 80);
  Path path2 = {};
  path2.addRect(rect2);
  shaperLayer2->setPath(path2);
  auto fillStyle2 = SolidColor::Make(Color::FromRGBA(175, 27, 193, 255));
  shaperLayer2->setFillStyle(fillStyle2);
  rootLayer->addChild(shaperLayer2);
  auto shaperLayer2Bounds = shaperLayer2->getBounds(nullptr, true);
  shaperLayer2->getGlobalMatrix().mapRect(&shaperLayer2Bounds);
  printf("shaperLayer2Bounds: (%f, %f, %f, %f)\n", shaperLayer2Bounds.left, shaperLayer2Bounds.top,
         shaperLayer2Bounds.right, shaperLayer2Bounds.bottom);

  auto shapeLayerInvisibleFill = ShapeLayer::Make();
  auto rectPath1 = tgfx::Path();
  rectPath1.addRect({100, 300, 200, 375});
  shapeLayerInvisibleFill->setPath(rectPath1);
  shapeLayerInvisibleFill->setName("shapeLayerInvisibleFill");
  auto fillStyle0 = SolidColor::Make(Color::FromRGBA(130, 182, 41, 0));
  shapeLayerInvisibleFill->setFillStyle(fillStyle0);
  rootLayer->addChild(shapeLayerInvisibleFill);
  auto shapeLayerInvisibleFillBounds = shapeLayerInvisibleFill->getBounds(nullptr, true);
  shapeLayerInvisibleFill->getGlobalMatrix().mapRect(&shapeLayerInvisibleFillBounds);
  printf("shapeLayerInvisibleFillBounds: (%f, %f, %f, %f)\n", shapeLayerInvisibleFillBounds.left,
         shapeLayerInvisibleFillBounds.top, shapeLayerInvisibleFillBounds.right,
         shapeLayerInvisibleFillBounds.bottom);

  auto shapeLayerInvisibleStroke = ShapeLayer::Make();
  auto rectPath2 = tgfx::Path();
  rectPath2.addRect({150, 320, 250, 395});
  shapeLayerInvisibleStroke->setPath(rectPath2);
  shapeLayerInvisibleStroke->setName("shapeLayerInvisibleStroke");
  shapeLayerInvisibleStroke->addStrokeStyle(
      tgfx::SolidColor::Make(tgfx::Color::FromRGBA(130, 182, 41, 0)));
  rootLayer->addChild(shapeLayerInvisibleStroke);

  auto shapeLayerInvisibleStrokeBounds = shapeLayerInvisibleStroke->getBounds(nullptr, true);
  shapeLayerInvisibleStroke->getGlobalMatrix().mapRect(&shapeLayerInvisibleStrokeBounds);
  printf("shapeLayerInvisibleStrokeBounds: (%f, %f, %f, %f)\n",
         shapeLayerInvisibleStrokeBounds.left, shapeLayerInvisibleStrokeBounds.top,
         shapeLayerInvisibleStrokeBounds.right, shapeLayerInvisibleStrokeBounds.bottom);

  auto rootLayerBounds = rootLayer->getBounds(nullptr, true);
  printf("rootLayerBounds: (%f, %f, %f, %f)\n", rootLayerBounds.left, rootLayerBounds.top,
         rootLayerBounds.right, rootLayerBounds.bottom);

  displayList->render(surface.get());

  auto paint = Paint();
  paint.setStyle(PaintStyle::Stroke);
  paint.setStrokeWidth(1.0f);
  paint.setColor(Color::Green());
  canvas->drawRect(imageLayerBounds, paint);
  canvas->drawRect(shaperLayerBounds, paint);
  canvas->drawRect(textLayerBounds, paint);
  canvas->drawRect(shaperLayer2Bounds, paint);
  canvas->drawRect(shapeLayerInvisibleFillBounds, paint);
  canvas->drawRect(shapeLayerInvisibleStrokeBounds, paint);
  paint.setColor(Color::Red());
  canvas->drawRect(rootLayerBounds, paint);

  paint.setColor(Color::Blue());
  paint.setStyle(PaintStyle::Fill);
  // P1(200, 100) is in the text_layer, shaper_layer, image_layer, root_layer
  auto layers = rootLayer->getLayersUnderPoint(200.0f, 100.0f);
  canvas->drawCircle(200.0f, 100.0f, 5.0f, paint);
  printf("layers.size(): %zu\n", layers.size());
  std::string layerNameJoin = "";
  for (auto layer : layers) {
    printf("layer: %s\n", layer->name().c_str());
    layerNameJoin += layer->name() + "|";
  }
  printf("\n");
  EXPECT_EQ(static_cast<int>(layers.size()), 4);
  EXPECT_EQ(layerNameJoin, "text_layer|shaper_layer|image_layer|root_layer|");

  // P2(330, 130) is in the text_layer, shaper_layer, root_layer
  layerNameJoin = "";
  layers = rootLayer->getLayersUnderPoint(330.0f, 130.0f);
  canvas->drawCircle(330.0f, 130.0f, 5.0f, paint);
  printf("layers.size(): %zu\n", layers.size());
  for (auto layer : layers) {
    printf("layer: %s\n", layer->name().c_str());
    layerNameJoin += layer->name() + "|";
  }
  printf("\n");
  EXPECT_EQ(static_cast<int>(layers.size()), 3);
  EXPECT_EQ(layerNameJoin, "text_layer|shaper_layer|root_layer|");

  // P3(369.4903917863642, 119.382137866799) is in the text_layer, shaper_layer, root_layer
  layerNameJoin = "";
  layers = rootLayer->getLayersUnderPoint(369.4903917863642f, 119.382137866799f);
  canvas->drawCircle(369.4903917863642f, 119.382137866799f, 5.0f, paint);
  printf("layers.size(): %zu\n", layers.size());
  for (auto layer : layers) {
    printf("layer: %s\n", layer->name().c_str());
    layerNameJoin += layer->name() + "|";
  }
  printf("\n");
  EXPECT_EQ(static_cast<int>(layers.size()), 3);
  EXPECT_EQ(layerNameJoin, "text_layer|shaper_layer|root_layer|");

  // P4(376.3366070606341, 226.8150544784194) is in the shaper_layer, root_layer
  layerNameJoin = "";
  layers = rootLayer->getLayersUnderPoint(376.3366070606341f, 226.8150544784194f);
  canvas->drawCircle(376.3366070606341f, 226.8150544784194f, 5.0f, paint);
  printf("layers.size(): %zu\n", layers.size());
  for (auto layer : layers) {
    printf("layer: %s\n", layer->name().c_str());
    layerNameJoin += layer->name() + "|";
  }
  printf("\n");
  EXPECT_EQ(static_cast<int>(layers.size()), 3);
  EXPECT_EQ(layerNameJoin, "text_layer|shaper_layer|root_layer|");

  // P5(538.0126139222378, 91.4706448255447) is in the text_layer, root_layer
  layerNameJoin = "";
  layers = rootLayer->getLayersUnderPoint(538.0126139222378f, 91.4706448255447f);
  canvas->drawCircle(538.0126139222378f, 91.4706448255447f, 5.0f, paint);
  printf("layers.size(): %zu\n", layers.size());
  for (auto layer : layers) {
    printf("layer: %s\n", layer->name().c_str());
    layerNameJoin += layer->name() + "|";
  }
  printf("\n");
  EXPECT_EQ(static_cast<int>(layers.size()), 2);
  EXPECT_EQ(layerNameJoin, "text_layer|root_layer|");

  // P6(526.4267111503966, 279.4782488958804) is in the root_layer
  layerNameJoin = "";
  layers = rootLayer->getLayersUnderPoint(526.4267111503966f, 279.4782488958804f);
  canvas->drawCircle(526.4267111503966f, 279.4782488958804f, 5.0f, paint);
  printf("layers.size(): %zu\n", layers.size());
  for (auto layer : layers) {
    printf("layer: %s\n", layer->name().c_str());
    layerNameJoin += layer->name() + "|";
  }
  printf("\n");
  EXPECT_EQ(static_cast<int>(layers.size()), 0);
  EXPECT_EQ(layerNameJoin, "");

  // P7(686.0488534297194, 375.2199363468245) is out of the root_layer
  layerNameJoin = "";
  layers = rootLayer->getLayersUnderPoint(686.0488534297194f, 375.2199363468245f);
  canvas->drawCircle(686.0488534297194f, 375.2199363468245f, 5.0f, paint);
  printf("layers.size(): %zu\n", layers.size());
  for (auto layer : layers) {
    printf("layer: %s\n", layer->name().c_str());
    layerNameJoin += layer->name() + "|";
  }
  printf("\n");
  EXPECT_EQ(static_cast<int>(layers.size()), 0);
  EXPECT_EQ(layerNameJoin, "");

  // P8(-64.7176461855979, 83.8344816350128) is out of the root_layer
  layerNameJoin = "";
  layers = rootLayer->getLayersUnderPoint(-64.7176461855979f, 83.8344816350128f);
  canvas->drawCircle(-64.7176461855979f, 83.8344816350128f, 5.0f, paint);
  printf("layers.size(): %zu\n", layers.size());
  for (auto layer : layers) {
    printf("layer: %s\n", layer->name().c_str());
    layerNameJoin += layer->name() + "|";
  }
  printf("\n");
  EXPECT_EQ(static_cast<int>(layers.size()), 0);
  EXPECT_EQ(layerNameJoin, "");

  // P9(50, 300) is in the image_layer, root_layer
  layerNameJoin = "";
  layers = rootLayer->getLayersUnderPoint(50.0f, 300.0f);
  canvas->drawCircle(50.0f, 300.0f, 5.0f, paint);
  printf("layers.size(): %zu\n", layers.size());
  for (auto layer : layers) {
    printf("layer: %s\n", layer->name().c_str());
    layerNameJoin += layer->name() + "|";
  }
  printf("\n");
  EXPECT_EQ(static_cast<int>(layers.size()), 2);
  EXPECT_EQ(layerNameJoin, "image_layer|root_layer|");

  // P10(511.6931040682015, 171.034333482391) is in the shaper_layer2, root_layer
  layerNameJoin = "";
  layers = rootLayer->getLayersUnderPoint(511.6931040682015f, 171.034333482391f);
  canvas->drawCircle(511.6931040682015f, 171.034333482391f, 5.0f, paint);
  printf("layers.size(): %zu\n", layers.size());
  for (auto layer : layers) {
    printf("layer: %s\n", layer->name().c_str());
    layerNameJoin += layer->name() + "|";
  }
  printf("\n");
  EXPECT_EQ(static_cast<int>(layers.size()), 2);
  EXPECT_EQ(layerNameJoin, "text_layer|root_layer|");

  // P11(540, 200) is in the shaper_layer2, root_layer
  layerNameJoin = "";
  layers = rootLayer->getLayersUnderPoint(540.0f, 200.0f);
  canvas->drawCircle(540.0f, 200.0f, 5.0f, paint);
  printf("layers.size(): %zu\n", layers.size());
  for (auto layer : layers) {
    printf("layer: %s\n", layer->name().c_str());
    layerNameJoin += layer->name() + "|";
  }
  printf("\n");
  EXPECT_EQ(static_cast<int>(layers.size()), 3);
  EXPECT_EQ(layerNameJoin, "shaper_layer2|text_layer|root_layer|");

  // P12(180, 360) is in the shaper_layer2, root_layer
  layerNameJoin = "";
  layers = rootLayer->getLayersUnderPoint(180.0f, 360.0f);
  canvas->drawCircle(180.0f, 360.0f, 5.0f, paint);
  printf("layers.size(): %zu\n", layers.size());
  for (auto layer : layers) {
    printf("layer: %s\n", layer->name().c_str());
    layerNameJoin += layer->name() + "|";
  }
  printf("\n");
  EXPECT_EQ(static_cast<int>(layers.size()), 3);
  EXPECT_EQ(layerNameJoin, "shapeLayerInvisibleStroke|shapeLayerInvisibleFill|root_layer|");
  EXPECT_TRUE(Baseline::Compare(surface, "LayerTest/getLayersUnderPoint"));
}

/**
 * The schematic diagram is as follows(Visit geogebra online vector map to view pixel details):
 * https://www.geogebra.org/classic/krbzbz6m
 */
TGFX_TEST(LayerTest, hitTestPoint) {
  ContextScope scope;
  auto context = scope.getContext();
  ASSERT_TRUE(context != nullptr);
  auto surface = Surface::Make(context, 800, 800);
  auto canvas = surface->getCanvas();
  auto displayList = std::make_unique<DisplayList>();

  auto rootLayer = Layer::Make();
  rootLayer->setName("root_layer");
  displayList->root()->addChild(rootLayer);

  auto shaperLayer1 = ShapeLayer::Make();
  shaperLayer1->setName("shaper_layer1");
  Path path1 = {};
  path1.moveTo(100, 50);
  path1.lineTo(150, 125);
  path1.lineTo(50, 125);
  path1.close();
  shaperLayer1->setPath(path1);
  auto fillStyle1 = SolidColor::Make(Color::FromRGBA(255, 0, 0, 127));
  shaperLayer1->setFillStyle(fillStyle1);
  shaperLayer1->setMatrix(Matrix::MakeTrans(100.0f, 50.0f));
  rootLayer->addChild(shaperLayer1);
  auto shaperLayer1Bounds = shaperLayer1->getBounds();
  shaperLayer1->getGlobalMatrix().mapRect(&shaperLayer1Bounds);
  printf("shaperLayer1Bounds: (%f, %f, %f, %f)\n", shaperLayer1Bounds.left, shaperLayer1Bounds.top,
         shaperLayer1Bounds.right, shaperLayer1Bounds.bottom);

  auto shaperLayer2 = ShapeLayer::Make();
  shaperLayer2->setName("shaper_layer2");
  Rect rect = Rect::MakeLTRB(220, 100, 370, 250);
  Path path2 = {};
  path2.addOval(rect);
  path2.close();
  shaperLayer2->setPath(path2);
  auto fillStyle2 = SolidColor::Make(Color::FromRGBA(127, 255, 0, 127));
  shaperLayer2->setFillStyle(fillStyle2);
  rootLayer->addChild(shaperLayer2);
  auto shaperLayer2Bounds = shaperLayer2->getBounds();
  shaperLayer2->getGlobalMatrix().mapRect(&shaperLayer2Bounds);
  printf("shaperLayer2Bounds: (%f, %f, %f, %f)\n", shaperLayer2Bounds.left, shaperLayer2Bounds.top,
         shaperLayer2Bounds.right, shaperLayer2Bounds.bottom);

  auto rootLayerBounds = rootLayer->getBounds();
  rootLayerBounds.roundOut();
  printf("rootLayerBounds: (%f, %f, %f, %f)\n", rootLayerBounds.left, rootLayerBounds.top,
         rootLayerBounds.right, rootLayerBounds.bottom);

  displayList->render(surface.get());

  auto paint = Paint();
  paint.setColor(Color::Red());
  paint.setStyle(PaintStyle::Stroke);
  paint.setStrokeWidth(1.0f);
  canvas->drawRect(rootLayerBounds, paint);

  // P1(160, 120)
  paint.setColor(Color::Blue());
  paint.setStyle(PaintStyle::Fill);
  Point p1 = {160.0f, 120.0f};
  canvas->drawCircle(p1.x, p1.y, 1.0f, paint);
  EXPECT_EQ(true, shaperLayer1->hitTestPoint(p1.x, p1.y));
  EXPECT_EQ(false, shaperLayer1->hitTestPoint(p1.x, p1.y, true));

  // P2(186.66668f, 120.0f)
  paint.setColor(Color::Blue());
  paint.setStyle(PaintStyle::Fill);
  Point p2 = {186.66668f, 120.0f};
  canvas->drawCircle(p2.x, p2.y, 1.0f, paint);
  EXPECT_EQ(true, shaperLayer1->hitTestPoint(p2.x, p2.y));
  EXPECT_EQ(true, shaperLayer1->hitTestPoint(p2.x, p2.y, true));

  // P3(172.0774145878251, 140)
  paint.setColor(Color::Blue());
  paint.setStyle(PaintStyle::Fill);
  Point p3 = {172.0774145878251f, 140.0f};
  canvas->drawCircle(p3.x, p3.y, 1.0f, paint);
  EXPECT_EQ(true, shaperLayer1->hitTestPoint(p3.x, p3.y));
  EXPECT_EQ(false, shaperLayer1->hitTestPoint(p3.x, p3.y, true));

  // P4(200, 150)
  paint.setColor(Color::Blue());
  paint.setStyle(PaintStyle::Fill);
  Point p4 = {200.0f, 150.0f};
  canvas->drawCircle(p4.x, p4.y, 1.0f, paint);
  EXPECT_EQ(true, shaperLayer1->hitTestPoint(p4.x, p4.y));
  EXPECT_EQ(true, shaperLayer1->hitTestPoint(p4.x, p4.y, true));

  // P5(225, 120)
  paint.setColor(Color::Blue());
  paint.setStyle(PaintStyle::Fill);
  Point p5 = {225.0f, 120.0f};
  canvas->drawCircle(p5.x, p5.y, 1.0f, paint);
  EXPECT_EQ(true, shaperLayer1->hitTestPoint(p5.x, p5.y));
  EXPECT_EQ(false, shaperLayer1->hitTestPoint(p5.x, p5.y, true));

  // P6(200, 180)
  paint.setColor(Color::Blue());
  paint.setStyle(PaintStyle::Fill);
  Point p6 = {200.0f, 180.0f};
  canvas->drawCircle(p6.x, p6.y, 1.0f, paint);
  EXPECT_EQ(false, shaperLayer1->hitTestPoint(p6.x, p6.y));
  EXPECT_EQ(false, shaperLayer1->hitTestPoint(p6.x, p6.y, true));

  // Q1(227.79885, -141.69835)
  paint.setColor(Color::Blue());
  paint.setStyle(PaintStyle::Fill);
  Point q1 = {227.79885f, 141.69835f};
  canvas->drawCircle(q1.x, q1.y, 1.0f, paint);
  EXPECT_EQ(true, shaperLayer1->hitTestPoint(q1.x, q1.y));
  EXPECT_EQ(true, shaperLayer1->hitTestPoint(q1.x, q1.y, true));
  EXPECT_EQ(true, shaperLayer2->hitTestPoint(q1.x, q1.y));
  EXPECT_EQ(true, shaperLayer2->hitTestPoint(q1.x, q1.y, true));

  // Q2(230.0, 160.0)
  paint.setColor(Color::Blue());
  paint.setStyle(PaintStyle::Fill);
  Point q2 = {230.0f, 160.0f};
  canvas->drawCircle(q2.x, q2.y, 1.0f, paint);
  EXPECT_EQ(true, shaperLayer1->hitTestPoint(q2.x, q2.y));
  EXPECT_EQ(true, shaperLayer1->hitTestPoint(q2.x, q2.y, true));
  EXPECT_EQ(true, shaperLayer2->hitTestPoint(q2.x, q2.y));
  EXPECT_EQ(true, shaperLayer2->hitTestPoint(q2.x, q2.y, true));

  // Q3(270.0, 190.0)
  paint.setColor(Color::Blue());
  paint.setStyle(PaintStyle::Fill);
  Point q3 = {270.0f, 190.0f};
  canvas->drawCircle(q3.x, q3.y, 1.0f, paint);
  EXPECT_EQ(false, shaperLayer1->hitTestPoint(q3.x, q3.y));
  EXPECT_EQ(false, shaperLayer1->hitTestPoint(q3.x, q3.y, true));
  EXPECT_EQ(true, shaperLayer2->hitTestPoint(q3.x, q3.y));
  EXPECT_EQ(true, shaperLayer2->hitTestPoint(q3.x, q3.y, true));

  // Q4(336.0, 239.0)
  paint.setColor(Color::Blue());
  paint.setStyle(PaintStyle::Fill);
  Point q4 = {336.0f, 239.0f};
  canvas->drawCircle(q4.x, q4.y, 1.0f, paint);
  EXPECT_EQ(false, shaperLayer1->hitTestPoint(q4.x, q4.y));
  EXPECT_EQ(false, shaperLayer1->hitTestPoint(q4.x, q4.y, true));
  EXPECT_EQ(true, shaperLayer2->hitTestPoint(q4.x, q4.y));
  EXPECT_EQ(false, shaperLayer2->hitTestPoint(q4.x, q4.y, true));

  // Q5(240.0, 150.0)
  paint.setColor(Color::Blue());
  paint.setStyle(PaintStyle::Fill);
  Point q5 = {240.0f, 150.0f};
  canvas->drawCircle(q5.x, q5.y, 1.0f, paint);
  EXPECT_EQ(true, shaperLayer1->hitTestPoint(q5.x, q5.y));
  EXPECT_EQ(false, shaperLayer1->hitTestPoint(q5.x, q5.y, true));
  EXPECT_EQ(true, shaperLayer2->hitTestPoint(q5.x, q5.y));
  EXPECT_EQ(true, shaperLayer2->hitTestPoint(q5.x, q5.y, true));
  EXPECT_TRUE(Baseline::Compare(surface, "LayerTest/Layer_hitTestPoint"));
}

TGFX_TEST(LayerTest, drawRRect) {
  ContextScope scope;
  auto context = scope.getContext();
  ASSERT_TRUE(context != nullptr);
  auto surface = Surface::Make(context, 1000, 600);
  auto canvas = surface->getCanvas();

  auto fillPaint = Paint();
  fillPaint.setStyle(PaintStyle::Fill);
  fillPaint.setColor(Color::Red());
  Rect rect = Rect::MakeXYWH(50, 50, 200, 160);
  RRect rRect = {};
  rRect.setRectXY(rect, 10.0f, 10.0f);
  canvas->drawRRect(rRect, fillPaint);

  auto strokePaint = Paint();
  strokePaint.setStyle(PaintStyle::Stroke);
  strokePaint.setStrokeWidth(10.0f);
  strokePaint.setColor(Color::Red());

  Rect rect1 = Rect::MakeXYWH(300, 50, 200, 160);
  RRect rRect1 = {};
  rRect1.setRectXY(rect1, 10.0f, 10.0f);
  canvas->drawRRect(rRect1, strokePaint);

  Rect rect2 = Rect::MakeXYWH(600, 50, 200, 160);
  RRect rRect2 = {};
  rRect2.setRectXY(rect2, 15.0f, 10.0f);
  canvas->drawRRect(rRect2, strokePaint);

  Rect rect3 = Rect::MakeXYWH(50, 300, 200, 160);
  RRect rRect3 = {};
  rRect3.setRectXY(rect3, 100.0f, 150.0f);
  canvas->drawRRect(rRect3, strokePaint);

  Rect rect4 = Rect::MakeXYWH(300, 300, 200, 160);
  RRect rRect4 = {};
  rRect4.setRectXY(rect4, 50.0f, 10.0f);
  canvas->drawRRect(rRect4, strokePaint);

  auto strokePaint2 = Paint();
  strokePaint2.setStyle(PaintStyle::Stroke);
  strokePaint2.setStrokeWidth(50.0f);
  strokePaint2.setColor(Color::Red());

  Rect rect5 = Rect::MakeXYWH(600, 300, 200, 160);
  RRect rRect5 = {};
  rRect5.setRectXY(rect5, 20.f, 10.f);
  canvas->drawRRect(rRect5, strokePaint2);

  EXPECT_TRUE(Baseline::Compare(surface, "LayerTest/Layer_drawRRect"));
}

/**
 * The schematic diagram is as follows:
 * https://www.geogebra.org/classic/nxwbmmrp
 */
TGFX_TEST(LayerTest, hitTestPointNested) {
  ContextScope scope;
  auto context = scope.getContext();
  ASSERT_TRUE(context != nullptr);
  auto surface = Surface::Make(context, 800, 800);
  auto canvas = surface->getCanvas();
  auto displayList = std::make_unique<DisplayList>();

  auto rootLayer = Layer::Make();
  rootLayer->setName("root_layer");
  displayList->root()->addChild(rootLayer);

  auto parentLayer = Layer::Make();
  parentLayer->setName("parent_layer");
  parentLayer->setMatrix(Matrix::MakeTrans(50.0f, 50.0f));
  auto imageLayer = ImageLayer::Make();
  imageLayer->setName("image_layer");
  auto image = MakeImage("resources/apitest/image_as_mask.png");
  imageLayer->setImage(image);
  SamplingOptions options(FilterMode::Nearest, MipmapMode::None);
  imageLayer->setSampling(options);
  imageLayer->setMatrix(Matrix::MakeScale(3.0f));
  parentLayer->addChild(imageLayer);
  rootLayer->addChild(parentLayer);
  auto imageLayerBounds = imageLayer->getBounds(nullptr, true);
  imageLayer->getGlobalMatrix().mapRect(&imageLayerBounds);
  printf("imageLayerBounds: (%f, %f, %f, %f)\n", imageLayerBounds.left, imageLayerBounds.top,
         imageLayerBounds.right, imageLayerBounds.bottom);

  auto childLayer = Layer::Make();
  childLayer->setName("child_layer");
  childLayer->setMatrix(Matrix::MakeTrans(50.0f, 50.0f));
  auto shaperLayer = ShapeLayer::Make();
  shaperLayer->setName("shaper_layer");
  Rect rect = Rect::MakeLTRB(150, 150, 370, 370);
  Path path = {};
  path.addRect(rect);
  path.close();
  shaperLayer->setPath(path);
  auto fillStyle = SolidColor::Make(Color::FromRGBA(127, 255, 0, 127));
  shaperLayer->setFillStyle(fillStyle);
  childLayer->addChild(shaperLayer);
  parentLayer->addChild(childLayer);
  auto shaperLayerBounds = shaperLayer->getBounds(nullptr, true);
  shaperLayer->getGlobalMatrix().mapRect(&shaperLayerBounds);
  printf("shaperLayerBounds: (%f, %f, %f, %f)\n", shaperLayerBounds.left, shaperLayerBounds.top,
         shaperLayerBounds.right, shaperLayerBounds.bottom);

  auto grandsonLayer = Layer::Make();
  grandsonLayer->setName("grandson_layer");
  grandsonLayer->setMatrix(Matrix::MakeTrans(50.0f, 50.0f));
  auto textLayer = TextLayer::Make();
  textLayer->setName("text_layer");
  textLayer->setText("Hello World!");
  textLayer->setMatrix(Matrix::MakeTrans(50.0f, -50.0f) * Matrix::MakeRotate(45.0f) *
                       Matrix::MakeScale(5.0f, 5.0f));
  auto typeface = MakeTypeface("resources/font/NotoSansSC-Regular.otf");
  tgfx::Font font(typeface, 20);
  textLayer->setFont(font);
  grandsonLayer->addChild(textLayer);
  childLayer->addChild(grandsonLayer);
  auto textLayerBounds = textLayer->getBounds(nullptr, true);
  textLayer->getGlobalMatrix().mapRect(&textLayerBounds);
  printf("textLayerBounds: (%f, %f, %f, %f)\n", textLayerBounds.left, textLayerBounds.top,
         textLayerBounds.right, textLayerBounds.bottom);

  auto rootLayerBounds = rootLayer->getBounds(nullptr, true);
  rootLayer->getGlobalMatrix().mapRect(&rootLayerBounds);
  printf("rootLayerBounds: (%f, %f, %f, %f)\n", rootLayerBounds.left, rootLayerBounds.top,
         rootLayerBounds.right, rootLayerBounds.bottom);

  displayList->render(surface.get());

  auto paint = Paint();
  paint.setStyle(PaintStyle::Stroke);
  paint.setStrokeWidth(1.0f);
  paint.setColor(Color::Red());
  canvas->drawRect(imageLayerBounds, paint);
  canvas->drawRect(shaperLayerBounds, paint);
  canvas->drawRect(textLayerBounds, paint);
  paint.setColor(Color::Green());
  canvas->drawRect(rootLayerBounds, paint);

  // P0(320.0, 340.0)
  paint.setColor(Color::Blue());
  paint.setStyle(PaintStyle::Fill);
  Point p0 = {320.0f, 340.0f};
  canvas->drawCircle(p0.x, p0.y, 2.0f, paint);
  EXPECT_EQ(true, textLayer->hitTestPoint(p0.x, p0.y));
  EXPECT_EQ(false, textLayer->hitTestPoint(p0.x, p0.y, true));
  EXPECT_EQ(true, shaperLayer->hitTestPoint(p0.x, p0.y));
  EXPECT_EQ(true, shaperLayer->hitTestPoint(p0.x, p0.y, true));
  EXPECT_EQ(true, imageLayer->hitTestPoint(p0.x, p0.y));
  EXPECT_EQ(true, imageLayer->hitTestPoint(p0.x, p0.y, true));
  EXPECT_EQ(true, parentLayer->hitTestPoint(p0.x, p0.y));
  EXPECT_EQ(true, parentLayer->hitTestPoint(p0.x, p0.y, true));
  EXPECT_EQ(true, childLayer->hitTestPoint(p0.x, p0.y));
  EXPECT_EQ(true, childLayer->hitTestPoint(p0.x, p0.y, true));
  EXPECT_EQ(true, grandsonLayer->hitTestPoint(p0.x, p0.y));
  EXPECT_EQ(false, grandsonLayer->hitTestPoint(p0.x, p0.y, true));
  EXPECT_EQ(true, rootLayer->hitTestPoint(p0.x, p0.y));
  EXPECT_EQ(true, rootLayer->hitTestPoint(p0.x, p0.y, true));

  // P1(280.0, 360.0)
  paint.setColor(Color::Blue());
  paint.setStyle(PaintStyle::Fill);
  Point p1 = {280.0f, 360.0f};
  canvas->drawCircle(p1.x, p1.y, 2.0f, paint);
  EXPECT_EQ(true, textLayer->hitTestPoint(p1.x, p1.y));
  EXPECT_EQ(true, textLayer->hitTestPoint(p1.x, p1.y, true));
  EXPECT_EQ(true, shaperLayer->hitTestPoint(p1.x, p1.y));
  EXPECT_EQ(true, shaperLayer->hitTestPoint(p1.x, p1.y, true));
  EXPECT_EQ(true, imageLayer->hitTestPoint(p1.x, p1.y));
  EXPECT_EQ(true, imageLayer->hitTestPoint(p1.x, p1.y, true));
  EXPECT_EQ(true, parentLayer->hitTestPoint(p1.x, p1.y));
  EXPECT_EQ(true, parentLayer->hitTestPoint(p1.x, p1.y, true));
  EXPECT_EQ(true, childLayer->hitTestPoint(p1.x, p1.y));
  EXPECT_EQ(true, childLayer->hitTestPoint(p1.x, p1.y, true));
  EXPECT_EQ(true, grandsonLayer->hitTestPoint(p1.x, p1.y));
  EXPECT_EQ(true, grandsonLayer->hitTestPoint(p1.x, p1.y, true));
  EXPECT_EQ(true, rootLayer->hitTestPoint(p1.x, p1.y));
  EXPECT_EQ(true, rootLayer->hitTestPoint(p1.x, p1.y, true));

  // P2(150.0, 170.0)
  paint.setColor(Color::Blue());
  paint.setStyle(PaintStyle::Fill);
  Point p2 = {150.0f, 170.0f};
  canvas->drawCircle(p2.x, p2.y, 2.0f, paint);
  EXPECT_EQ(true, textLayer->hitTestPoint(p2.x, p2.y));
  EXPECT_EQ(true, textLayer->hitTestPoint(p2.x, p2.y, true));
  EXPECT_EQ(false, shaperLayer->hitTestPoint(p2.x, p2.y));
  EXPECT_EQ(false, shaperLayer->hitTestPoint(p2.x, p2.y, true));
  EXPECT_EQ(true, imageLayer->hitTestPoint(p2.x, p2.y));
  EXPECT_EQ(true, imageLayer->hitTestPoint(p2.x, p2.y, true));
  EXPECT_EQ(true, parentLayer->hitTestPoint(p2.x, p2.y));
  EXPECT_EQ(true, parentLayer->hitTestPoint(p2.x, p2.y, true));
  EXPECT_EQ(true, childLayer->hitTestPoint(p2.x, p2.y));
  EXPECT_EQ(true, childLayer->hitTestPoint(p2.x, p2.y, true));
  EXPECT_EQ(true, grandsonLayer->hitTestPoint(p2.x, p2.y));
  EXPECT_EQ(true, grandsonLayer->hitTestPoint(p2.x, p2.y, true));
  EXPECT_EQ(true, rootLayer->hitTestPoint(p2.x, p2.y));
  EXPECT_EQ(true, rootLayer->hitTestPoint(p2.x, p2.y, true));

  // P3(80.0, 80.0)
  paint.setColor(Color::Blue());
  paint.setStyle(PaintStyle::Fill);
  Point p3 = {80.0f, 80.0f};
  canvas->drawCircle(p3.x, p3.y, 2.0f, paint);
  EXPECT_EQ(true, textLayer->hitTestPoint(p3.x, p3.y));
  EXPECT_EQ(false, textLayer->hitTestPoint(p3.x, p3.y, true));
  EXPECT_EQ(false, shaperLayer->hitTestPoint(p3.x, p3.y));
  EXPECT_EQ(false, shaperLayer->hitTestPoint(p3.x, p3.y, true));
  EXPECT_EQ(true, imageLayer->hitTestPoint(p3.x, p3.y));
  EXPECT_EQ(true, imageLayer->hitTestPoint(p3.x, p3.y, true));
  EXPECT_EQ(true, parentLayer->hitTestPoint(p3.x, p3.y));
  EXPECT_EQ(true, parentLayer->hitTestPoint(p3.x, p3.y, true));
  EXPECT_EQ(true, childLayer->hitTestPoint(p3.x, p3.y));
  EXPECT_EQ(false, childLayer->hitTestPoint(p3.x, p3.y, true));
  EXPECT_EQ(true, grandsonLayer->hitTestPoint(p3.x, p3.y));
  EXPECT_EQ(false, grandsonLayer->hitTestPoint(p3.x, p3.y, true));
  EXPECT_EQ(true, rootLayer->hitTestPoint(p3.x, p3.y));
  EXPECT_EQ(true, rootLayer->hitTestPoint(p3.x, p3.y, true));
  EXPECT_TRUE(Baseline::Compare(surface, "LayerTest/Layer_hitTestPointNested"));
}

TGFX_TEST(LayerTest, InnerShadowFilter) {
  ContextScope scope;
  auto context = scope.getContext();
  ASSERT_TRUE(context != nullptr);
  auto image = MakeImage("resources/apitest/imageReplacement.png");
  ASSERT_TRUE(image != nullptr);
  auto imageWidth = static_cast<float>(image->width());
  auto imageHeight = static_cast<float>(image->height());
  auto padding = 30.f;
  Paint paint;
  auto surface = Surface::Make(context, static_cast<int>(imageWidth * 2.f + padding * 3.f),
                               static_cast<int>(imageHeight * 2.f + padding * 3.f));
  auto filter = BlurFilter::Make(15, 15);
  auto layer = ImageLayer::Make();
  layer->setImage(image);
  layer->setMatrix(Matrix::MakeTrans(padding, padding));
  layer->setFilters({filter});
  auto displayList = std::make_unique<DisplayList>();
  displayList->root()->addChild(layer);

  auto layer2 = ImageLayer::Make();
  layer2->setImage(image);
  layer2->setMatrix(Matrix::MakeTrans(imageWidth + padding * 2, padding));
  auto filter2 = InnerShadowFilter::Make(0, 0, 15, 15, Color::Black(), true);
  layer2->setFilters({filter2});
  displayList->root()->addChild(layer2);

  auto layer3 = ImageLayer::Make();
  layer3->setImage(image);
  layer3->setMatrix(Matrix::MakeTrans(padding, imageWidth + padding * 2));
  auto filter3 = InnerShadowFilter::Make(0, 0, 15, 15, Color::Black());
  layer3->setFilters({filter3});
  displayList->root()->addChild(layer3);

  auto layer4 = ImageLayer::Make();
  layer4->setImage(image);
  layer4->setMatrix(Matrix::MakeTrans(imageWidth + padding * 2, imageWidth + padding * 2));
  auto filter4 = InnerShadowFilter::Make(1, 1, 0, 0, Color::Black());
  layer4->setFilters({filter4});
  displayList->root()->addChild(layer4);

  displayList->render(surface.get());

  EXPECT_TRUE(Baseline::Compare(surface, "LayerTest/innerShadow"));
}

TGFX_TEST(LayerTest, DirtyFlag) {
  ContextScope scope;
  auto context = scope.getContext();
  ASSERT_TRUE(context != nullptr);
  auto displayList = std::make_unique<DisplayList>();
  auto surface = Surface::Make(context, 100, 100);
  auto child = Layer::Make();
  displayList->root()->addChild(child);

  auto grandChild = ImageLayer::Make();
  auto image = MakeImage("resources/apitest/imageReplacement.png");
  EXPECT_TRUE(image != nullptr);
  grandChild->setImage(image);
  grandChild->setMatrix(Matrix::MakeTrans(10, 10));
  grandChild->setVisible(false);
  child->addChild(grandChild);

  auto child2 = ImageLayer::Make();
  child2->setImage(image);
  displayList->root()->addChild(child2);

  displayList->render(surface.get());

  auto root = displayList->root();
  EXPECT_TRUE(grandChild->bitFields.dirtyDescendents);
  EXPECT_TRUE(grandChild->layerContent == nullptr && grandChild->bitFields.dirtyContent);
  EXPECT_TRUE(!child->bitFields.dirtyDescendents && !child->bitFields.dirtyContent);
  EXPECT_TRUE(!root->bitFields.dirtyDescendents && !root->bitFields.dirtyContent);

  grandChild->setVisible(true);
  EXPECT_TRUE(grandChild->bitFields.dirtyDescendents);
  EXPECT_TRUE(grandChild->layerContent == nullptr && grandChild->bitFields.dirtyContent);
  EXPECT_TRUE(child->bitFields.dirtyDescendents);
  EXPECT_TRUE(root->bitFields.dirtyDescendents);
  displayList->render(surface.get());

  EXPECT_TRUE(!grandChild->bitFields.dirtyDescendents && !grandChild->bitFields.dirtyContent);
  EXPECT_TRUE(grandChild->layerContent != nullptr);
  EXPECT_TRUE(!child->bitFields.dirtyDescendents && !child->bitFields.dirtyContent);
  EXPECT_TRUE(!root->bitFields.dirtyDescendents && !root->bitFields.dirtyContent);

  child->setVisible(false);
  EXPECT_TRUE(!grandChild->bitFields.dirtyDescendents && !grandChild->bitFields.dirtyContent);
  EXPECT_TRUE(grandChild->layerContent != nullptr);
  EXPECT_TRUE(!child->bitFields.dirtyDescendents && !child->bitFields.dirtyContent);
  EXPECT_TRUE(root->bitFields.dirtyDescendents && !root->bitFields.dirtyContent);
}

TGFX_TEST(LayerTest, DropShadowStyle) {
  ContextScope scope;
  auto context = scope.getContext();
  EXPECT_TRUE(context != nullptr);
  auto surface = Surface::Make(context, 150, 150);
  auto displayList = std::make_unique<DisplayList>();
  auto back = SolidLayer::Make();
  back->setColor(Color::White());
  back->setWidth(150);
  back->setHeight(150);
  auto layer = ShapeLayer::Make();
  layer->setMatrix(Matrix::MakeTrans(30, 30));
  Path path;
  path.addRect(Rect::MakeWH(100, 100));
  layer->setPath(path);
  auto fillStyle = SolidColor::Make(Color::FromRGBA(100, 0, 0, 128));
  layer->setFillStyle(fillStyle);
  layer->setLineWidth(2.0f);
  layer->setBlendMode(BlendMode::Lighten);

  auto shadowLayer = Layer::Make();
  auto style = DropShadowStyle::Make(10, 10, 0, 0, Color::Black(), false);
  shadowLayer->setLayerStyles({style});
  shadowLayer->addChild(layer);
  shadowLayer->setExcludeChildEffectsInLayerStyle(true);
  back->addChild(shadowLayer);
  displayList->root()->addChild(back);
  displayList->render(surface.get());
  EXPECT_TRUE(Baseline::Compare(surface, "LayerTest/DropShadowStyle"));

  style->setBlendMode(BlendMode::Luminosity);
  style->setOffsetX(0);
  style->setOffsetY(-20);
  style->setShowBehindLayer(true);
  shadowLayer->setAlpha(0.5);
  displayList->render(surface.get());
  EXPECT_TRUE(Baseline::Compare(surface, "LayerTest/DropShadowStyle2"));

  layer->setBlendMode(BlendMode::Multiply);
  layer->setFillStyle(nullptr);
  layer->setStrokeStyle(SolidColor::Make(Color::FromRGBA(100, 0, 0, 128)));
  displayList->render(surface.get());
  EXPECT_TRUE(Baseline::Compare(surface, "LayerTest/DropShadowStyle-stroke-behindLayer"));

  style->setShowBehindLayer(false);
  displayList->render(surface.get());
  EXPECT_TRUE(Baseline::Compare(surface, "LayerTest/DropShadowStyle-stroke"));

  auto blur = BlurFilter::Make(2.5, 2.5);
  layer->setFilters({blur});
  displayList->render(surface.get());
  EXPECT_TRUE(Baseline::Compare(surface, "LayerTest/DropShadowStyle-stroke-blur"));

  style->setShowBehindLayer(true);
  displayList->render(surface.get());
  EXPECT_TRUE(Baseline::Compare(surface, "LayerTest/DropShadowStyle-stroke-blur-behindLayer"));
}

TGFX_TEST(LayerTest, InnerShadowStyle) {
  ContextScope scope;
  auto context = scope.getContext();
  EXPECT_TRUE(context != nullptr);
  auto surface = Surface::Make(context, 150, 150);
  auto displayList = std::make_unique<DisplayList>();
  auto layer = ShapeLayer::Make();
  layer->setMatrix(Matrix::MakeTrans(30, 30));
  Path path;
  path.addRect(Rect::MakeWH(100, 100));
  Path path2;
  path2.addRect(Rect::MakeWH(50, 50));
  path2.transform(Matrix::MakeTrans(20, 20));
  path.addPath(path2, PathOp::Difference);
  layer->setPath(path);
  auto fillStyle = SolidColor::Make(Color::FromRGBA(100, 0, 0, 128));
  layer->setFillStyle(fillStyle);
  auto style = InnerShadowStyle::Make(10, 10, 0, 0, Color::Black());
  layer->setLayerStyles({style});
  displayList->root()->addChild(layer);
  displayList->render(surface.get());
  EXPECT_TRUE(Baseline::Compare(surface, "LayerTest/InnerShadowStyle"));
}

TGFX_TEST(LayerTest, Filters) {
  ContextScope scope;
  auto context = scope.getContext();
  EXPECT_TRUE(context != nullptr);
  auto surface = Surface::Make(context, 150, 150);
  auto displayList = std::make_unique<DisplayList>();
  auto layer = ShapeLayer::Make();
  layer->setMatrix(Matrix::MakeTrans(30, 30));
  Path path;
  path.addRect(Rect::MakeWH(100, 100));
  layer->setPath(path);
  auto fillStyle = SolidColor::Make(Color::FromRGBA(100, 0, 0, 128));
  layer->setFillStyle(fillStyle);
  auto filter = BlurFilter::Make(5, 5);
  auto filter2 = DropShadowFilter::Make(10, 10, 0, 0, Color::Black());
  auto filter3 = InnerShadowFilter::Make(10, 10, 0, 0, Color::White());
  layer->setFilters({filter, filter2, filter3});
  displayList->root()->addChild(layer);
  displayList->render(surface.get());
  EXPECT_TRUE(Baseline::Compare(surface, "LayerTest/filters"));
}

TGFX_TEST(LayerTest, MaskOnwer) {
  ContextScope scope;
  auto context = scope.getContext();
  EXPECT_TRUE(context != nullptr);
  auto surface = Surface::Make(context, 1, 1);
  auto displayList = std::make_unique<DisplayList>();
  auto layer = SolidLayer::Make();
  layer->setWidth(1);
  layer->setHeight(1);
  auto layer2 = SolidLayer::Make();
  layer2->setWidth(1);
  layer2->setHeight(1);
  auto mask = ShapeLayer::Make();
  Path path = {};
  path.addRect(Rect::MakeWH(1, 1));
  mask->setPath(path);
  mask->setFillStyle(SolidColor::Make());

  displayList->root()->addChild(layer);
  layer->addChild(layer2);
  displayList->root()->addChild(mask);

  layer->setMask(mask);
  EXPECT_EQ(layer->mask(), mask);
  EXPECT_EQ(mask->maskOwner, layer.get());

  layer2->setMask(mask);
  EXPECT_EQ(layer->mask(), nullptr);
  EXPECT_EQ(mask->maskOwner, layer2.get());

  EXPECT_TRUE(layer2->bitFields.dirtyContent);
  displayList->render(surface.get());
  EXPECT_FALSE(layer->bitFields.dirtyDescendents);
  mask->setAlpha(0.5f);
  EXPECT_TRUE(layer->bitFields.dirtyDescendents);

  layer2->setMask(nullptr);
  EXPECT_EQ(layer->mask(), nullptr);
  EXPECT_EQ(mask->maskOwner, nullptr);
}

TGFX_TEST(LayerTest, BackgroundBlur) {
  ContextScope scope;
  auto context = scope.getContext();
  EXPECT_TRUE(context != nullptr);
  auto surface = Surface::Make(context, 150, 150);
  auto canvas = surface->getCanvas();
  canvas->clipRect(Rect::MakeWH(150, 150));
  auto displayList = std::make_unique<DisplayList>();
  auto solidLayer = SolidLayer::Make();
  solidLayer->setColor(Color::Blue());
  solidLayer->setWidth(150);
  solidLayer->setHeight(150);
  displayList->root()->addChild(solidLayer);

  auto background = ImageLayer::Make();
  background->setImage(MakeImage("resources/apitest/imageReplacement.png"));
  displayList->root()->addChild(background);

  auto layer = ShapeLayer::Make();
  layer->setMatrix(Matrix::MakeTrans(30, 30));
  Path path;
  path.addRect(Rect::MakeWH(100, 100));
  layer->setPath(path);
  auto strokeStyle = SolidColor::Make(Color::FromRGBA(100, 0, 0, 100));
  layer->setStrokeStyle(strokeStyle);
  layer->setLineWidth(10);
  layer->setStrokeOnTop(true);
  layer->setExcludeChildEffectsInLayerStyle(true);
  auto filter = BackgroundBlurStyle::Make(2, 2);
  auto dropShadow = DropShadowStyle::Make(10, 10, 0, 0, Color::FromRGBA(0, 0, 0, 100));
  dropShadow->setShowBehindLayer(true);
  layer->setExcludeChildEffectsInLayerStyle(true);
  layer->setLayerStyles({dropShadow, filter});

  auto blurFilter = BlurFilter::Make(1, 2);
  layer->setFilters({blurFilter});

  auto silbing = ShapeLayer::Make();
  Path rect;
  rect.addRect(Rect::MakeWH(50, 50));
  silbing->setPath(rect);
  silbing->setMatrix(Matrix::MakeTrans(-10, 0));
  auto newBackgroundBlur = BackgroundBlurStyle::Make(3, 3);
  silbing->setLayerStyles({dropShadow, newBackgroundBlur});
  silbing->setFillStyle(SolidColor::Make(Color::FromRGBA(0, 0, 100, 100)));
  layer->addChild(silbing);

  auto clipLayer = Layer::Make();
  clipLayer->setMatrix(Matrix::MakeTrans(2, 40));
  clipLayer->setScrollRect(Rect::MakeXYWH(10, 10, 20, 20));
  layer->addChild(clipLayer);

  auto child = ShapeLayer::Make();

  child->setPath(rect);
  child->setMatrix(Matrix::MakeScale(0.5, 0.5));
  auto fillStyle2 = SolidColor::Make(Color::FromRGBA(0, 100, 0, 100));
  child->setFillStyle(fillStyle2);
  auto backgroundBlur = BackgroundBlurStyle::Make(5, 5);
  child->setLayerStyles({backgroundBlur});
  child->setBlendMode(BlendMode::Multiply);
  clipLayer->addChild(child);

  displayList->root()->addChild(layer);
  displayList->render(surface.get());
  EXPECT_TRUE(Baseline::Compare(surface, "LayerTest/backgroundLayerBlur"));
}

TGFX_TEST(LayerTest, MaskAlpha) {
  ContextScope scope;
  auto context = scope.getContext();
  EXPECT_TRUE(context != nullptr);
  DisplayList list;
  Path path;
  path.addRect(Rect::MakeWH(100, 100));

  auto layer = ShapeLayer::Make();
  layer->setPath(path);
  auto layer_style = tgfx::SolidColor::Make({0.0f, 1.0f, 0.0f, 1.0f});
  layer->setFillStyle(layer_style);

  auto mask = ShapeLayer::Make();
  mask->setPath(path);
  mask->setMatrix(Matrix::MakeTrans(50, 50));
  auto mask_style = tgfx::SolidColor::Make({1.0f, 0.0f, 0.0f, 1.0f});
  mask_style->setAlpha(0);
  mask->setFillStyle(mask_style);

  layer->setMask(mask);

  list.root()->addChild(layer);
  list.root()->addChild(mask);
  auto surface = Surface::Make(context, 150, 150);
  list.render(surface.get());
  EXPECT_TRUE(Baseline::Compare(surface, "LayerTest/MaskAlpha"));
}

TGFX_TEST(LayerTest, ChildMask) {
  ContextScope scope;
  auto context = scope.getContext();
  EXPECT_TRUE(context != nullptr);
  DisplayList list;
  Path path;
  path.addRect(Rect::MakeWH(100, 100));

  const auto init_trans = Matrix::MakeTrans(150, 50);

  auto group = ShapeLayer::Make();

  auto layer = ShapeLayer::Make();
  layer->setPath(path);
  auto layer_matrix = Matrix::MakeRotate(45);
  layer_matrix.postConcat(init_trans);
  layer->setMatrix(layer_matrix);
  auto layer_style = SolidColor::Make(Color::Red());
  layer->setFillStyle(layer_style);

  auto layer2 = ShapeLayer::Make();
  layer2->setPath(path);
  auto layer2_matrix = Matrix::MakeTrans(100, 0);
  layer2_matrix.postConcat(init_trans);
  layer2->setMatrix(layer2_matrix);
  auto layer2_style = SolidColor::Make(Color::Green());
  layer2->setFillStyle(layer2_style);

  auto mask = ShapeLayer::Make();
  mask->setPath(path);
  auto mask_matrix = Matrix::MakeTrans(50, 50);
  mask_matrix.postConcat(init_trans);
  mask->setMatrix(mask_matrix);
  auto mask_style = SolidColor::Make(Color::Blue());
  mask->setFillStyle(mask_style);

  group->addChild(layer);
  group->addChild(layer2);
  group->addChild(mask);

  group->setMask(mask);

  auto groupMatrix = Matrix::MakeScale(0.5f);
  groupMatrix.postRotate(30);
  group->setMatrix(groupMatrix);

  group->setFilters({BlurFilter::Make(10, 10)});

  list.root()->addChild(group);
  auto surface = Surface::Make(context, 300, 300);
  list.render(surface.get());
  EXPECT_TRUE(Baseline::Compare(surface, "LayerTest/ChildMask"));
}

TGFX_TEST(LayerTest, InvalidMask) {
  ContextScope scope;
  auto context = scope.getContext();
  EXPECT_TRUE(context != nullptr);
  DisplayList list;
  Path path;
  path.addRect(Rect::MakeWH(10, 10));
  auto shapeLayer = ShapeLayer::Make();
  shapeLayer->setPath(path);
  auto fillStyle = SolidColor::Make(Color::Red());
  shapeLayer->setFillStyle(fillStyle);

  auto maskLayer = ShapeLayer::Make();
  maskLayer->setPath(path);
  auto maskFillStyle = SolidColor::Make(Color::FromRGBA(0, 0, 0, 128));
  maskLayer->setFillStyle(maskFillStyle);
  maskLayer->setVisible(false);

  shapeLayer->setMask(maskLayer);

  list.root()->addChild(shapeLayer);
  list.root()->addChild(maskLayer);

  auto surface = Surface::Make(context, 10, 10);

  list.render(surface.get());
  EXPECT_TRUE(Baseline::Compare(surface, "LayerTest/InvalidMask"));
}

TGFX_TEST(LayerTest, LargeScale) {
  ContextScope scope;
  auto context = scope.getContext();
  EXPECT_TRUE(context != nullptr);
  DisplayList list;
  auto shapeLayer = ShapeLayer::Make();
  Path path = {};
  path.addRect(Rect::MakeWH(10000, 10000));
  auto image = MakeImage("resources/apitest/imageReplacement.png");
  auto imagePattern = ImagePattern::Make(image);
  imagePattern->setMatrix(Matrix::MakeTrans(-20, -20));
  shapeLayer->setFillStyle(imagePattern);
  shapeLayer->setPath(path);
  list.root()->addChild(shapeLayer);

  auto surface = Surface::Make(context, 1000, 1000);

  shapeLayer->setMatrix(Matrix::MakeScale(256, 256));
  list.render(surface.get());
  EXPECT_TRUE(Baseline::Compare(surface, "LayerTest/LargeScale"));
}

TGFX_TEST(LayerTest, ShapeStyleWithMatrix) {
  ContextScope scope;
  auto context = scope.getContext();
  EXPECT_TRUE(context != nullptr);
  DisplayList list;
  Path path;
  path.addRect(Rect::MakeWH(100, 100));

  auto layer = ShapeLayer::Make();
  layer->setPath(path);
  auto matrix = Matrix::MakeScale(0.5f, 1.f);
  auto layerStyle =
      Gradient::MakeDiamond(Point::Make(100, 50), 50, {Color::Red(), Color::Blue()}, {0, 1});
  layerStyle->setMatrix(matrix);
  layer->setFillStyle(layerStyle);
  list.root()->addChild(layer);

  auto layer2 = ShapeLayer::Make();
  layer2->setPath(path);
  auto imageStyle = ImagePattern::Make(MakeImage("resources/apitest/imageReplacement.png"),
                                       TileMode::Decal, TileMode::Decal);
  imageStyle->setMatrix(matrix);
  layer2->setFillStyle(imageStyle);
  layer2->setMatrix(Matrix::MakeTrans(100, 0));
  list.root()->addChild(layer2);

  auto layer3 = ShapeLayer::Make();
  layer3->setPath(path);
  auto solidStyle = SolidColor::Make(Color::Red());
  solidStyle->setMatrix(matrix);
  layer3->setFillStyle(solidStyle);
  layer3->setMatrix(Matrix::MakeTrans(200, 0));
  list.root()->addChild(layer3);

  auto surface = Surface::Make(context, 300, 100);
  list.render(surface.get());
  EXPECT_TRUE(Baseline::Compare(surface, "LayerTest/ShapeStyleWithMatrix"));
}

TGFX_TEST(LayerTest, RasterizedCache) {
  ContextScope scope;
  auto context = scope.getContext();
  EXPECT_TRUE(context != nullptr);
  auto surface = Surface::Make(context, 350, 350);
  auto displayList = std::make_unique<DisplayList>();

  auto rootLayer = Layer::Make();
  rootLayer->setMatrix(Matrix::MakeTrans(30, 30));

  auto imageLayer = ImageLayer::Make();
  imageLayer->setImage(MakeImage("resources/apitest/imageReplacement.png"));
  imageLayer->setShouldRasterize(true);
  rootLayer->addChild(imageLayer);

  auto rectLayer = ShapeLayer::Make();
  auto style = DropShadowStyle::Make(10, 10, 0, 0, Color::Black(), false);
  Path rect;
  rect.addRect(Rect::MakeWH(50, 50));
  rectLayer->setPath(rect);
  rectLayer->setFillStyle(SolidColor::Make(Color::Red()));
  rectLayer->setShouldRasterize(true);
  rectLayer->setLayerStyles({style});
  rectLayer->setMatrix(Matrix::MakeTrans(150, 0));
  imageLayer->addChild(rectLayer);

  auto blurLayer = ShapeLayer::Make();
  Path childPath;
  childPath.addRect(Rect::MakeWH(100, 100));
  blurLayer->setPath(childPath);
  auto fillStyle = SolidColor::Make(Color::FromRGBA(100, 0, 0, 128));
  blurLayer->setFillStyle(fillStyle);
  blurLayer->setShouldRasterize(true);
  blurLayer->setMatrix(Matrix::MakeTrans(150, 0));
  blurLayer->setLayerStyles({BackgroundBlurStyle::Make(10, 10)});
  imageLayer->addChild(blurLayer);

  displayList->root()->addChild(rootLayer);
  displayList->render(surface.get());
  EXPECT_TRUE(Baseline::Compare(surface, "LayerTest/RasterizedCache"));
}

TGFX_TEST(LayerTest, RasterizedBackground) {
  ContextScope scope;
  auto context = scope.getContext();
  EXPECT_TRUE(context != nullptr);
  auto surface = Surface::Make(context, 150, 150);
  auto displayList = std::make_unique<DisplayList>();
  auto solidLayer = SolidLayer::Make();
  solidLayer->setColor(Color::Blue());
  solidLayer->setWidth(150);
  solidLayer->setHeight(150);
  displayList->root()->addChild(solidLayer);

  auto background = ImageLayer::Make();
  background->setImage(MakeImage("resources/apitest/imageReplacement.png"));
  displayList->root()->addChild(background);

  auto parent = Layer::Make();
  parent->setMatrix(Matrix::MakeTrans(30, 30));
  parent->addChild(background);

  auto layerBeforeChild = ShapeLayer::Make();
  auto path = Path();
  path.addRect(Rect::MakeWH(50, 50));
  layerBeforeChild->setPath(path);
  layerBeforeChild->setFillStyle(SolidColor::Make(Color::Red()));

  auto backgroundNephew = ShapeLayer::Make();
  backgroundNephew->setPath(path);
  backgroundNephew->setMatrix(Matrix::MakeTrans(10, 10));
  backgroundNephew->setFillStyle(SolidColor::Make(Color::Green()));

  auto child = ShapeLayer::Make();
  Path childPath;
  childPath.addRect(Rect::MakeWH(100, 100));
  child->setPath(childPath);
  auto fillStyle = SolidColor::Make(Color::FromRGBA(100, 0, 0, 128));
  child->setFillStyle(fillStyle);
  child->setShouldRasterize(true);
  child->setLayerStyles({BackgroundBlurStyle::Make(10, 10)});
  parent->addChild(child);
  displayList->root()->addChild(parent);

  displayList->render(surface.get());
  background->setMatrix(Matrix::MakeTrans(50, 50));
  auto rasterizedContent =
      static_cast<RasterizedContent*>(child->rasterizedContent.get())->getImage();
  displayList->render(surface.get());
  EXPECT_TRUE(rasterizedContent !=
              static_cast<RasterizedContent*>(child->rasterizedContent.get())->getImage());

  child->setMatrix(Matrix::MakeTrans(20, 20));
  rasterizedContent = static_cast<RasterizedContent*>(child->rasterizedContent.get())->getImage();
  displayList->render(surface.get());
  EXPECT_TRUE(rasterizedContent !=
              static_cast<RasterizedContent*>(child->rasterizedContent.get())->getImage());

  auto layerNextChild = ShapeLayer::Make();
  layerNextChild->setPath(path);
  layerNextChild->setMatrix(Matrix::MakeTrans(10, 10));
  layerNextChild->setFillStyle(SolidColor::Make(Color::FromRGBA(0, 100, 0, 128)));
  parent->addChild(layerNextChild);
  rasterizedContent = static_cast<RasterizedContent*>(child->rasterizedContent.get())->getImage();
  displayList->render(surface.get());
  EXPECT_TRUE(rasterizedContent ==
              static_cast<RasterizedContent*>(child->rasterizedContent.get())->getImage());

  auto grandChild = ShapeLayer::Make();
  grandChild->setPath(path);
  grandChild->setMatrix(Matrix::MakeTrans(10, 10));
  grandChild->setFillStyle(SolidColor::Make(Color::FromRGBA(0, 0, 100, 128)));
  child->addChild(grandChild);
  EXPECT_TRUE(child->rasterizedContent == nullptr);
  displayList->render(surface.get());

  auto nephew = ShapeLayer::Make();
  nephew->setPath(path);
  nephew->setMatrix(Matrix::MakeTrans(10, 10));
  nephew->setFillStyle(SolidColor::Make(Color::FromRGBA(0, 100, 0, 128)));
  layerNextChild->addChild(nephew);
  rasterizedContent = static_cast<RasterizedContent*>(child->rasterizedContent.get())->getImage();
  displayList->render(surface.get());
  EXPECT_TRUE(rasterizedContent ==
              static_cast<RasterizedContent*>(child->rasterizedContent.get())->getImage());

  parent->addChildAt(layerBeforeChild, parent->getChildIndex(child));
  rasterizedContent = static_cast<RasterizedContent*>(child->rasterizedContent.get())->getImage();
  displayList->render(surface.get());
  EXPECT_TRUE(rasterizedContent !=
              static_cast<RasterizedContent*>(child->rasterizedContent.get())->getImage());

  layerBeforeChild->addChildAt(backgroundNephew, 0);
  rasterizedContent = static_cast<RasterizedContent*>(child->rasterizedContent.get())->getImage();
  displayList->render(surface.get());
  EXPECT_TRUE(rasterizedContent !=
              static_cast<RasterizedContent*>(child->rasterizedContent.get())->getImage());

  layerBeforeChild->removeChildren();
  rasterizedContent = static_cast<RasterizedContent*>(child->rasterizedContent.get())->getImage();
  displayList->render(surface.get());
  EXPECT_TRUE(rasterizedContent !=
              static_cast<RasterizedContent*>(child->rasterizedContent.get())->getImage());

  layerBeforeChild->removeFromParent();
  rasterizedContent = static_cast<RasterizedContent*>(child->rasterizedContent.get())->getImage();
  displayList->render(surface.get());
  EXPECT_TRUE(rasterizedContent !=
              static_cast<RasterizedContent*>(child->rasterizedContent.get())->getImage());

  parent->setChildIndex(background, static_cast<int>(parent->children().size() - 1u));
  rasterizedContent = static_cast<RasterizedContent*>(child->rasterizedContent.get())->getImage();
  displayList->render(surface.get());
  EXPECT_TRUE(rasterizedContent !=
              static_cast<RasterizedContent*>(child->rasterizedContent.get())->getImage());

  parent->setChildIndex(background, 0);
  rasterizedContent = static_cast<RasterizedContent*>(child->rasterizedContent.get())->getImage();
  displayList->render(surface.get());
  EXPECT_TRUE(rasterizedContent !=
              static_cast<RasterizedContent*>(child->rasterizedContent.get())->getImage());

  parent->replaceChild(background, layerBeforeChild);
  rasterizedContent = static_cast<RasterizedContent*>(child->rasterizedContent.get())->getImage();
  displayList->render(surface.get());
  EXPECT_TRUE(rasterizedContent !=
              static_cast<RasterizedContent*>(child->rasterizedContent.get())->getImage());

  parent->replaceChild(layerNextChild, background);
  rasterizedContent = static_cast<RasterizedContent*>(child->rasterizedContent.get())->getImage();
  displayList->render(surface.get());
  // Ideally, rasterizedContent should remain unchanged here, but we need to call root->invalidateRect()
  // whenever a layer is removed or its index changes. As a result, dirty rects are always treated
  // as background changes. This is a trade-off between performance and correctness.
  EXPECT_TRUE(rasterizedContent !=
              static_cast<RasterizedContent*>(child->rasterizedContent.get())->getImage());
}

TGFX_TEST(LayerTest, AdaptiveDashEffect) {
  ContextScope scope;
  auto context = scope.getContext();
  EXPECT_TRUE(context != nullptr);
  auto surface = Surface::Make(context, 300, 400);
  auto canvas = surface->getCanvas();
  canvas->clear();
  canvas->drawColor(Color::White());
  Path path = {};
  path.addRect(50, 50, 250, 150);
  path.addOval(Rect::MakeXYWH(50, 200, 200, 50));
  path.moveTo(50, 300);
  path.cubicTo(100, 300, 100, 350, 150, 350);
  path.quadTo(200, 350, 200, 300);
  std::vector<float> dashList = {10.f, 10.f};
  auto shapeLayer = ShapeLayer::Make();
  shapeLayer->setPath(path);
  auto strokeStyle = SolidColor::Make(Color::FromRGBA(100, 0, 0));
  shapeLayer->setLineWidth(1);
  shapeLayer->setStrokeStyle(strokeStyle);
  shapeLayer->setLineDashAdaptive(true);
  shapeLayer->setLineDashPattern(dashList);
  shapeLayer->setLineDashPhase(5);
  DisplayList displayList;
  displayList.root()->addChild(shapeLayer);
  displayList.render(surface.get());
  EXPECT_TRUE(Baseline::Compare(surface, "LayerTest/AdaptiveDashEffect"));
}

TGFX_TEST(LayerTest, BottomLeftSurface) {
  ContextScope scope;
  auto context = scope.getContext();
  EXPECT_TRUE(context != nullptr);
  auto proxy = RenderTargetProxy::Make(context, 200, 200, false, 1, false, ImageOrigin::BottomLeft);
  auto surface = Surface::MakeFrom(std::move(proxy), 0, true);

  // parent
  auto parentFrame = tgfx::Rect::MakeXYWH(60, 110, 40, 40);

  auto childFrame = tgfx::Rect::MakeWH(150, 150);
  auto childLayer = tgfx::ShapeLayer::Make();
  childLayer->setExcludeChildEffectsInLayerStyle(true);

  tgfx::Path childPath;
  childPath.addRect(childFrame);
  childLayer->setPath(childPath);
  childLayer->setFillStyles({tgfx::SolidColor::Make(tgfx::Color::Red())});

  // contents
  auto contentsLayer = tgfx::Layer::Make();
  contentsLayer->setMatrix(tgfx::Matrix::MakeRotate(3));
  contentsLayer->setScrollRect(parentFrame);
  auto childMatrix = tgfx::Matrix::MakeTrans(50, 100);
  childMatrix.postRotate(3);
  contentsLayer->setMatrix(childMatrix);
  contentsLayer->addChild(childLayer);
  DisplayList displayList;

  displayList.root()->addChild(contentsLayer);
  displayList.render(surface.get());

  EXPECT_TRUE(Baseline::Compare(surface, "LayerTest/BottomLeftSurface"));
}

TGFX_TEST(LayerTest, DirtyRegionTest) {
  ContextScope scope;
  auto context = scope.getContext();
  EXPECT_TRUE(context != nullptr);
  auto surface = Surface::Make(context, 1024, 800);
  auto displayList = std::make_unique<DisplayList>();
  displayList->showDirtyRegions(false);
  auto rootLayer = Layer::Make();
  displayList->root()->addChild(rootLayer);

  auto shapeLayer1 = ShapeLayer::Make();
  shapeLayer1->setStrokeStyle(SolidColor::Make(Color::Black()));
  auto path1 = Path();
  path1.addRect(Rect::MakeXYWH(40, 40, 100, 140));
  shapeLayer1->setPath(path1);
  // rootLayer->addChild(shapeLayer1);
  auto bounds1 = shapeLayer1->getBounds();
  shapeLayer1->getGlobalMatrix().mapRect(&bounds1);

  auto shapeLayer2 = ShapeLayer::Make();
  shapeLayer2->setStrokeStyle(SolidColor::Make(Color::Black()));
  auto path2 = Path();
  path2.addRect(Rect::MakeXYWH(120, 20, 60, 220));
  shapeLayer2->setPath(path2);
  // rootLayer->addChild(shapeLayer2);
  auto bounds2 = shapeLayer2->getBounds();
  shapeLayer2->getGlobalMatrix().mapRect(&bounds2);

  auto shapeLayer3 = ShapeLayer::Make();
  shapeLayer3->setStrokeStyle(SolidColor::Make(Color::Black()));
  auto path3 = Path();
  path3.addRect(Rect::MakeXYWH(60, 80, 40, 60));
  shapeLayer3->setPath(path3);
  // rootLayer->addChild(shapeLayer3);
  auto bounds3 = shapeLayer3->getBounds();
  shapeLayer3->getGlobalMatrix().mapRect(&bounds3);

  auto shapeLayer4 = ShapeLayer::Make();
  shapeLayer4->setStrokeStyle(SolidColor::Make(Color::Black()));
  auto path4 = Path();
  path4.addRect(Rect::MakeXYWH(800, 40, 80, 100));
  shapeLayer4->setPath(path4);
  // rootLayer->addChild(shapeLayer4);
  auto bounds4 = shapeLayer4->getBounds();
  shapeLayer4->getGlobalMatrix().mapRect(&bounds4);

  auto shapeLayer5 = ShapeLayer::Make();
  shapeLayer5->setStrokeStyle(SolidColor::Make(Color::Black()));
  auto path5 = Path();
  path5.addRect(Rect::MakeXYWH(840, 110, 120, 130));
  shapeLayer5->setPath(path5);
  // rootLayer->addChild(shapeLayer5);
  auto bounds5 = shapeLayer5->getBounds();
  shapeLayer5->getGlobalMatrix().mapRect(&bounds5);

  auto shapeLayer6 = ShapeLayer::Make();
  shapeLayer6->setStrokeStyle(SolidColor::Make(Color::Black()));
  auto path6 = Path();
  path6.addRect(Rect::MakeXYWH(80, 460, 120, 180));
  shapeLayer6->setPath(path6);
  // rootLayer->addChild(shapeLayer6);
  auto bounds6 = shapeLayer6->getBounds();
  shapeLayer6->getGlobalMatrix().mapRect(&bounds6);

  auto shapeLayer7 = ShapeLayer::Make();
  shapeLayer7->setStrokeStyle(SolidColor::Make(Color::Black()));
  auto path7 = Path();
  path7.addRect(Rect::MakeXYWH(20, 600, 240, 100));
  shapeLayer7->setPath(path7);
  // rootLayer->addChild(shapeLayer7);
  auto bounds7 = shapeLayer7->getBounds();
  shapeLayer7->getGlobalMatrix().mapRect(&bounds7);

  auto shapeLayer8 = ShapeLayer::Make();
  shapeLayer8->setStrokeStyle(SolidColor::Make(Color::Black()));
  auto path8 = Path();
  path8.addRect(Rect::MakeXYWH(300, 500, 100, 140));
  shapeLayer8->setPath(path8);
  // rootLayer->addChild(shapeLayer8);
  auto bounds8 = shapeLayer8->getBounds();
  shapeLayer8->getGlobalMatrix().mapRect(&bounds8);

  auto shapeLayer9 = ShapeLayer::Make();
  shapeLayer9->setStrokeStyle(SolidColor::Make(Color::Black()));
  auto path9 = Path();
  path9.addRect(Rect::MakeXYWH(220, 460, 140, 50));
  shapeLayer9->setPath(path9);
  // rootLayer->addChild(shapeLayer9);
  auto bounds9 = shapeLayer9->getBounds();
  shapeLayer9->getGlobalMatrix().mapRect(&bounds9);

  auto shapeLayer10 = ShapeLayer::Make();
  shapeLayer10->setStrokeStyle(SolidColor::Make(Color::Black()));
  auto path10 = Path();
  path10.addRect(Rect::MakeXYWH(820, 420, 140, 200));
  shapeLayer10->setPath(path10);
  // rootLayer->addChild(shapeLayer10);
  auto bounds10 = shapeLayer10->getBounds();
  shapeLayer10->getGlobalMatrix().mapRect(&bounds10);

  auto shapeLayer11 = ShapeLayer::Make();
  shapeLayer11->setStrokeStyle(SolidColor::Make(Color::Black()));
  auto path11 = Path();
  path11.addRect(Rect::MakeXYWH(850, 540, 80, 40));
  shapeLayer11->setPath(path11);
  // rootLayer->addChild(shapeLayer11);
  auto bounds11 = shapeLayer11->getBounds();
  shapeLayer11->getGlobalMatrix().mapRect(&bounds11);

  displayList->render(surface.get());
  displayList->showDirtyRegions(true);

  rootLayer->removeChildren();
  rootLayer->addChild(shapeLayer1);
  rootLayer->addChild(shapeLayer2);
  rootLayer->addChild(shapeLayer3);

  displayList->render(surface.get());
  EXPECT_TRUE(Baseline::Compare(surface, "LayerTest/DirtyRegionTest1"));

  rootLayer->removeChildren();
  rootLayer->addChild(shapeLayer1);
  rootLayer->addChild(shapeLayer2);
  rootLayer->addChild(shapeLayer3);
  rootLayer->addChild(shapeLayer4);
  rootLayer->addChild(shapeLayer5);
  displayList->render(surface.get());
  EXPECT_TRUE(Baseline::Compare(surface, "LayerTest/DirtyRegionTest2"));

  rootLayer->removeChildren();
  rootLayer->addChild(shapeLayer1);
  rootLayer->addChild(shapeLayer2);
  rootLayer->addChild(shapeLayer3);
  rootLayer->addChild(shapeLayer4);
  rootLayer->addChild(shapeLayer5);
  rootLayer->addChild(shapeLayer6);
  rootLayer->addChild(shapeLayer7);
  displayList->render(surface.get());
  EXPECT_TRUE(Baseline::Compare(surface, "LayerTest/DirtyRegionTest3"));

  rootLayer->removeChildren();
  rootLayer->addChild(shapeLayer1);
  rootLayer->addChild(shapeLayer2);
  rootLayer->addChild(shapeLayer3);
  rootLayer->addChild(shapeLayer4);
  rootLayer->addChild(shapeLayer5);
  rootLayer->addChild(shapeLayer6);
  rootLayer->addChild(shapeLayer7);
  rootLayer->addChild(shapeLayer8);
  rootLayer->addChild(shapeLayer9);
  displayList->render(surface.get());
  EXPECT_TRUE(Baseline::Compare(surface, "LayerTest/DirtyRegionTest4"));

  rootLayer->removeChildren();
  rootLayer->addChild(shapeLayer1);
  rootLayer->addChild(shapeLayer2);
  rootLayer->addChild(shapeLayer3);
  rootLayer->addChild(shapeLayer4);
  rootLayer->addChild(shapeLayer5);
  rootLayer->addChild(shapeLayer6);
  rootLayer->addChild(shapeLayer7);
  rootLayer->addChild(shapeLayer8);
  rootLayer->addChild(shapeLayer9);
  rootLayer->addChild(shapeLayer10);
  rootLayer->addChild(shapeLayer11);
  displayList->render(surface.get());
  EXPECT_TRUE(Baseline::Compare(surface, "LayerTest/DirtyRegionTest5"));

  displayList->setRenderMode(RenderMode::Tiled);
  displayList->setAllowZoomBlur(true);
  displayList->setMaxTileCount(512);
  displayList->render(surface.get());
  // Clear the previous dirty regions.
  displayList->showDirtyRegions(false);
  displayList->showDirtyRegions(true);
  rootLayer->removeChildren();
  rootLayer->addChild(shapeLayer1);
  rootLayer->addChild(shapeLayer2);
  rootLayer->addChild(shapeLayer3);
  rootLayer->addChild(shapeLayer4);
  rootLayer->addChild(shapeLayer5);
  rootLayer->addChild(shapeLayer6);
  rootLayer->addChild(shapeLayer7);
  rootLayer->addChild(shapeLayer8);
  rootLayer->addChild(shapeLayer9);
  rootLayer->addChild(shapeLayer10);
  rootLayer->addChild(shapeLayer11);
  displayList->render(surface.get());
  EXPECT_TRUE(Baseline::Compare(surface, "LayerTest/DirtyRegionTest6"));

  // Clear the previous dirty regions.
  displayList->showDirtyRegions(false);
  displayList->showDirtyRegions(true);
  displayList->setContentOffset(-100, -300);
  displayList->render(surface.get());
  EXPECT_TRUE(Baseline::Compare(surface, "LayerTest/DirtyRegionTest7"));

  // Clear the previous dirty regions.
  displayList->showDirtyRegions(false);
  displayList->showDirtyRegions(true);
  displayList->setZoomScale(1.3f);
  displayList->setMaxTilesRefinedPerFrame(0);
  displayList->render(surface.get());
  EXPECT_TRUE(Baseline::Compare(surface, "LayerTest/DirtyRegionTest8"));

  // Clear the previous dirty regions.
  displayList->showDirtyRegions(false);
  displayList->showDirtyRegions(true);
  displayList->setMaxTilesRefinedPerFrame(INT_MAX);
  displayList->render(surface.get());
  EXPECT_TRUE(Baseline::Compare(surface, "LayerTest/DirtyRegionTest9"));

  // Clear the previous dirty regions.
  displayList->showDirtyRegions(false);
  displayList->showDirtyRegions(true);
  displayList->setContentOffset(250, 150);
  displayList->setZoomScale(0.5f);
  displayList->setMaxTilesRefinedPerFrame(0);
  displayList->render(surface.get());
  EXPECT_TRUE(Baseline::Compare(surface, "LayerTest/DirtyRegionTest10"));

  // Clear the previous dirty regions.
  displayList->showDirtyRegions(false);
  displayList->showDirtyRegions(true);
  displayList->setMaxTilesRefinedPerFrame(INT_MAX);
  displayList->render(surface.get());
  EXPECT_TRUE(Baseline::Compare(surface, "LayerTest/DirtyRegionTest11"));
}

TGFX_TEST(LayerTest, LayerVisible) {
  ContextScope scope;
  auto context = scope.getContext();
  EXPECT_TRUE(context != nullptr);
  auto surface = Surface::Make(context, 100, 100);
  auto displayList = std::make_unique<DisplayList>();
  auto rootLayer = Layer::Make();
  displayList->root()->addChild(rootLayer);
  auto layer = ShapeLayer::Make();
  auto path = Path();
  path.addRect(Rect::MakeXYWH(0, 0, 100, 100));
  layer->setPath(path);
  layer->setFillStyle(SolidColor::Make(Color::Red()));
  layer->setVisible(true);
  rootLayer->addChild(layer);
  displayList->render(surface.get());
  EXPECT_TRUE(Baseline::Compare(surface, "LayerTest/LayerVisible"));
  layer->setVisible(false);
  displayList->render(surface.get());
  EXPECT_TRUE(Baseline::Compare(surface, "LayerTest/LayerVisible1"));
  layer->setVisible(true);
  displayList->render(surface.get());
  EXPECT_TRUE(Baseline::Compare(surface, "LayerTest/LayerVisible"));
}

TGFX_TEST(LayerTest, BackgroundBlurStyleTest) {
  ContextScope scope;
  auto context = scope.getContext();
  EXPECT_TRUE(context != nullptr);
  auto surface = Surface::Make(context, 300, 300);
  Layer::SetDefaultAllowsGroupOpacity(true);
  auto displayList = std::make_unique<DisplayList>();
  displayList->showDirtyRegions(false);
  auto rootLayer = Layer::Make();
  displayList->root()->addChild(rootLayer);
  auto shapeLayer1 = ShapeLayer::Make();
  shapeLayer1->setFillStyle(SolidColor::Make(Color::FromRGBA(0, 0, 0, 2)));
  auto path1 = Path();
  path1.addRect(Rect::MakeXYWH(40.5f, 40.5f, 80.f, 80.f));
  shapeLayer1->setPath(path1);
  shapeLayer1->setMatrix(Matrix::MakeTrans(0.5f, 0.5f));
  shapeLayer1->setLayerStyles({BackgroundBlurStyle::Make(4, 4)});
  auto image = MakeImage("resources/apitest/imageReplacement.png");
  auto imageLayer = ImageLayer::Make();
  imageLayer->setImage(image);
  rootLayer->addChildAt(imageLayer, 0);

  auto shapeLayer2 = ShapeLayer::Make();
  auto path2 = Path();
  path2.addRect(Rect::MakeXYWH(50, 20, 100, 100));
  shapeLayer2->setPath(path2);
  shapeLayer2->setFillStyle(
      Gradient::MakeLinear({50, 20}, {150, 120}, {{0.f, 0.f, 1.f, 1.f}, {0.f, 1.f, 0.f, 1.f}}));
  rootLayer->addChildAt(shapeLayer2, 0);

  auto layer2 = Layer::Make();
  layer2->addChild(shapeLayer1);
  layer2->setShouldRasterize(true);
  rootLayer->addChild(layer2);
  displayList->setZoomScale(2.0f);
  displayList->setContentOffset(-50, -50);
  displayList->setRenderMode(RenderMode::Direct);
  displayList->render(surface.get());
  EXPECT_TRUE(Baseline::Compare(surface, "LayerTest/BackgroundBlurStyleTest1"));
  layer2->setBlendMode(BlendMode::Difference);
  displayList->render(surface.get());
  EXPECT_TRUE(Baseline::Compare(surface, "LayerTest/BackgroundBlurStyleTest2"));
  surface->getCanvas()->clear();
  surface->getCanvas()->resetMatrix();
  layer2->draw(surface->getCanvas());
  EXPECT_TRUE(Baseline::Compare(surface, "LayerTest/BackgroundBlurStyleTest3"));
  auto maskLayer = ShapeLayer::Make();
  auto maskPath = Path();
  maskPath.addRect(Rect::MakeXYWH(80, 80, 200, 200));
  maskLayer->setPath(maskPath);
  maskLayer->setFillStyle(SolidColor::Make(Color::FromRGBA(0, 0, 0, 255)));
  imageLayer->setMask(maskLayer);
  rootLayer->addChild(maskLayer);
  displayList->render(surface.get());
  EXPECT_TRUE(Baseline::Compare(surface, "LayerTest/BackgroundBlurStyleTest4"));

  auto canvas = surface->getCanvas();
  canvas->clear();
  canvas->setMatrix(Matrix::MakeScale(2.0f, 2.0f));
  canvas->translate(-50, -50);
  layer2->draw(canvas);
  EXPECT_TRUE(Baseline::Compare(surface, "LayerTest/BackgroundBlurStyleTest5"));
}

TGFX_TEST(LayerTest, PartialBackgroundBlur) {
  ContextScope scope;
  auto context = scope.getContext();
  auto surface = Surface::Make(context, 300, 300);
  EXPECT_TRUE(context != nullptr);
  DisplayList displayList;
  auto rootLayer = Layer::Make();
  displayList.root()->addChild(rootLayer);
  auto background = ShapeLayer::Make();
  Path backgroundPath;
  backgroundPath.addRect(Rect::MakeXYWH(0, 0, 300, 300));
  background->setPath(backgroundPath);
  background->addFillStyle(Gradient::MakeRadial({150, 150}, 360, {Color::Red(), Color::Blue()}));
  rootLayer->addChild(background);
  auto solidLayer = SolidLayer::Make();
  solidLayer->setColor(Color::FromRGBA(0, 0, 0, 50));
  solidLayer->setWidth(200);
  solidLayer->setHeight(200);
  solidLayer->setMatrix(Matrix::MakeTrans(50, 50));
  solidLayer->setLayerStyles({BackgroundBlurStyle::Make(10, 10)});
  rootLayer->addChild(solidLayer);
  auto solidLayer2 = SolidLayer::Make();
  solidLayer2->setColor(Color::FromRGBA(0, 0, 0, 10));
  solidLayer2->setWidth(50);
  solidLayer2->setHeight(50);
  solidLayer2->setMatrix(Matrix::MakeTrans(100, 100));
  rootLayer->addChild(solidLayer2);
  displayList.setRenderMode(RenderMode::Partial);
  displayList.render(surface.get());
  EXPECT_TRUE(Baseline::Compare(surface, "LayerTest/PartialBackgroundBlur"));
  solidLayer2->removeFromParent();
  rootLayer->addChild(solidLayer2);
  EXPECT_TRUE(displayList.root()->bitFields.dirtyDescendents);
  displayList.render(surface.get());
  EXPECT_TRUE(Baseline::Compare(surface, "LayerTest/PartialBackgroundBlur_partial"));
  solidLayer2->setMatrix(Matrix::MakeTrans(120, 120));
  displayList.render(surface.get());
  EXPECT_TRUE(Baseline::Compare(surface, "LayerTest/PartialBackgroundBlur_move"));
}

TGFX_TEST(LayerTest, PartialInnerShadow) {
  ContextScope scope;
  auto context = scope.getContext();
  EXPECT_TRUE(context != nullptr);
  DisplayList displayList;
  auto surface = Surface::Make(context, 100, 100);
  auto rootLayer = Layer::Make();
  displayList.root()->addChild(rootLayer);
  auto shapeLayer = ShapeLayer::Make();
  Path path;
  path.addRect(Rect::MakeXYWH(0, 0, 100, 100));
  shapeLayer->setPath(path);
  shapeLayer->setFillStyle(SolidColor::Make(Color::FromRGBA(255, 255, 255, 255)));
  shapeLayer->setLineWidth(1.0f);
  rootLayer->addChild(shapeLayer);

  auto innerShadowStyle = InnerShadowStyle::Make(10, 10, 0, 0, Color::Black());
  displayList.setContentOffset(-5, -5);
  displayList.setRenderMode(RenderMode::Tiled);
  displayList.render(surface.get());

  shapeLayer->setLayerStyles({});
  shapeLayer->setLayerStyles({innerShadowStyle});
  displayList.render(surface.get());
  EXPECT_TRUE(Baseline::Compare(surface, "LayerTest/PartialInnerShadow"));
}

TGFX_TEST(LayerTest, PartialDrawLayer) {
  ContextScope scope;
  auto context = scope.getContext();
  EXPECT_TRUE(context != nullptr);
  DisplayList displayList;
  auto surface = Surface::Make(context, 200, 200);
  auto rootLayer = Layer::Make();
  rootLayer->setMatrix(Matrix::MakeTrans(40, 40));
  displayList.root()->addChild(rootLayer);
  auto image = MakeImage("resources/apitest/imageReplacement.png");
  auto imageLayer = ImageLayer::Make();
  imageLayer->setImage(image);
  rootLayer->addChild(imageLayer);
  auto shapeLayer = ShapeLayer::Make();
  Path path;
  path.addRect(Rect::MakeXYWH(0, 0, 100, 100));
  shapeLayer->setPath(path);
  shapeLayer->setFillStyle(SolidColor::Make(Color::FromRGBA(255, 255, 255, 50)));
  shapeLayer->setLayerStyles({BackgroundBlurStyle::Make(10, 10)});
  rootLayer->addChild(shapeLayer);
  auto layerInvisible = SolidLayer::Make();
  layerInvisible->setColor(Color::FromRGBA(0, 0, 0, 255));
  layerInvisible->setWidth(100);
  layerInvisible->setHeight(100);
  layerInvisible->setMatrix(Matrix::MakeTrans(100, 100));
  layerInvisible->setShouldRasterize(true);
  rootLayer->addChild(layerInvisible);
  auto canvas = surface->getCanvas();
  canvas->clear();
  canvas->save();
  canvas->rotate(30, 45, 45);
  canvas->clipRect(Rect::MakeXYWH(0, 0, 110, 110));
  canvas->scale(2.0f, 1.0f);
  canvas->translate(20, 20);
  rootLayer->draw(canvas);
  EXPECT_TRUE(Baseline::Compare(surface, "LayerTest/PartialDrawLayer"));
  EXPECT_EQ(layerInvisible->rasterizedContent, nullptr);
  canvas->restore();

  canvas->clear();
  canvas->rotate(30, 45, 45);
  canvas->clipRect(Rect::MakeXYWH(0, 0, 110, 110));
  canvas->scale(2.0f, 1.0f);
  canvas->translate(20, 20);
  shapeLayer->draw(canvas);
  EXPECT_TRUE(Baseline::Compare(surface, "LayerTest/PartialDrawLayer_shapeLayer"));
}

TGFX_TEST(LayerTest, DropShadowDirtyRect) {
  ContextScope scope;
  auto context = scope.getContext();
  EXPECT_TRUE(context != nullptr);
  DisplayList displayList;
  auto surface = Surface::Make(context, 200, 200);
  auto rootLayer = Layer::Make();
  displayList.root()->addChild(rootLayer);
  auto shapeLayer = ShapeLayer::Make();
  Path path;
  path.addRect(Rect::MakeXYWH(0, 0, 100, 100));
  shapeLayer->setPath(path);
  shapeLayer->setFillStyle(SolidColor::Make(Color::FromRGBA(255, 0, 0, 255)));
  shapeLayer->setLayerStyles({DropShadowStyle::Make(10, 10, 0, 0, Color::Black())});
  rootLayer->addChild(shapeLayer);
  shapeLayer->setMatrix(Matrix::MakeRotate(-120));
  displayList.setContentOffset(50, 150);
  displayList.render(surface.get());
  shapeLayer->setMatrix(Matrix::MakeRotate(-121));
  displayList.showDirtyRegions(true);
  displayList.render(surface.get());
  EXPECT_TRUE(Baseline::Compare(surface, "LayerTest/DropShadowDirtyRect"));
}

TGFX_TEST(LayerTest, ContourTest) {
  ContextScope scope;
  auto context = scope.getContext();
  EXPECT_TRUE(context != nullptr);
  auto surface = Surface::Make(context, 300, 300);
  auto baseLayer = ShapeLayer::Make();
  Path path;
  path.addRect(Rect::MakeXYWH(50, 50, 100, 100));
  baseLayer->setPath(path);
  baseLayer->setFillStyle(SolidColor::Make(Color::FromRGBA(255, 0, 0, 255)));

  auto layerOutOfBase = ShapeLayer::Make();
  Path pathOutOfBase;
  pathOutOfBase.addRect(Rect::MakeXYWH(80, 50, 100, 80));
  layerOutOfBase->setPath(pathOutOfBase);
  layerOutOfBase->setFillStyle(SolidColor::Make(Color::FromRGBA(0, 255, 0, 128)));
  baseLayer->addChild(layerOutOfBase);

  auto layerOutOfBase2 = ShapeLayer::Make();
  layerOutOfBase2->setPath(pathOutOfBase);
  layerOutOfBase2->setFillStyle(SolidColor::Make(Color::FromRGBA(0, 255, 255, 128)));
  layerOutOfBase2->setMatrix(Matrix::MakeRotate(30, 80, 90));
  baseLayer->addChild(layerOutOfBase2);

  auto rRectLayerInBase = ShapeLayer::Make();
  Path rRectPath;
  rRectPath.addRRect(RRect{Rect::MakeXYWH(60, 60, 40, 40), Point::Make(20, 20)});
  rRectLayerInBase->setPath(rRectPath);
  rRectLayerInBase->setFillStyle(SolidColor::Make(Color::FromRGBA(255, 255, 0, 128)));
  baseLayer->addChild(rRectLayerInBase);

  auto rRectLayerOutBase = ShapeLayer::Make();
  Path rRectPath2;
  rRectPath2.addRRect(RRect{Rect::MakeXYWH(60, 60, 100, 100), Point::Make(20, 20)});
  rRectLayerOutBase->setPath(rRectPath2);
  rRectLayerOutBase->setFillStyle(SolidColor::Make(Color::FromRGBA(255, 0, 255, 128)));
  baseLayer->addChild(rRectLayerOutBase);
  auto rRectLayerOutBase2 = ShapeLayer::Make();
  rRectLayerOutBase2->setPath(rRectPath2);
  rRectLayerOutBase2->setFillStyle(SolidColor::Make(Color::FromRGBA(0, 0, 255, 128)));
  baseLayer->addChild(rRectLayerOutBase2);

  auto layerInBase = ShapeLayer::Make();
  Path pathInBase;
  pathInBase.addRect(Rect::MakeXYWH(80, 80, 30, 30));
  layerInBase->setPath(pathInBase);
  layerInBase->setFillStyle(SolidColor::Make(Color::FromRGBA(0, 0, 255, 128)));
  layerInBase->setMatrix(Matrix::MakeRotate(30, 60, 60));
  baseLayer->addChild(layerInBase);

  auto pathOutBase = ShapeLayer::Make();
  Path pathOutBasePath;
  pathOutBasePath.moveTo(200, 200);
  pathOutBasePath.cubicTo(250, 70, 250, 150, 200, 150);
  pathOutBase->setPath(pathOutBasePath);
  pathOutBase->setLineWidth(2);
  pathOutBase->setStrokeStyle(SolidColor::Make(Color::FromRGBA(0, 0, 0, 255)));
  baseLayer->addChild(pathOutBase);

  ContourContext contourContext;
  Canvas contourCanvas = Canvas(&contourContext);
  DrawArgs drawArgs = DrawArgs(nullptr);
  drawArgs.drawMode = DrawMode::Contour;
  baseLayer->drawLayer(drawArgs, &contourCanvas, 1.0, BlendMode::SrcOver);
  auto picture = contourContext.finishRecordingAsPicture();

  EXPECT_TRUE(picture != nullptr);
  EXPECT_TRUE(picture->drawCount == 6);
  EXPECT_TRUE(contourContext.contourBounds.size() == 3);
  auto canvas = surface->getCanvas();
  canvas->clear();
  canvas->drawPicture(picture);
  EXPECT_TRUE(Baseline::Compare(surface, "LayerTest/ContourTest"));
}

TGFX_TEST(LayerTest, NotRectBackgroundBlur) {
  ContextScope scope;
  auto context = scope.getContext();
  EXPECT_TRUE(context != nullptr);
  auto surface = Surface::Make(context, 200, 200);
  auto canvas = surface->getCanvas();
  canvas->clear();
  auto backgroundLayer = ShapeLayer::Make();
  Path backgroundPath;
  backgroundPath.addRect(Rect::MakeXYWH(0, 0, 200, 200));
  backgroundLayer->setPath(backgroundPath);
  backgroundLayer->addFillStyle(
      Gradient::MakeRadial({100, 100}, 100, {Color::Red(), Color::Blue()}));
  DisplayList displayList;
  displayList.root()->addChild(backgroundLayer);
  auto layer = ShapeLayer::Make();
  Path path;
  path.addOval(Rect::MakeXYWH(50, 50, 100, 100));
  layer->setPath(path);
  layer->setFillStyle(SolidColor::Make(Color::FromRGBA(255, 0, 0, 10)));
  layer->setLayerStyles({BackgroundBlurStyle::Make(10, 10)});
  displayList.root()->addChild(layer);
  layer->draw(canvas);
  EXPECT_TRUE(Baseline::Compare(surface, "LayerTest/NotRectBackgroundBlur"));
}

TGFX_TEST(LayerTest, DiffFilterModeImagePattern) {
  ContextScope scope;
  auto context = scope.getContext();
  EXPECT_TRUE(context != nullptr);
  auto surface = Surface::Make(context, 200, 200);
  auto canvas = surface->getCanvas();
  canvas->clear();
  auto image = MakeImage("resources/apitest/image_as_mask.png");
  EXPECT_TRUE(image != nullptr);
  auto shapeLayer = ShapeLayer::Make();
  Path path;
  path.addRect(Rect::MakeWH(image->width(), image->height()));
  shapeLayer->setPath(path);
  auto pattern = ImagePattern::Make(image, TileMode::Decal, TileMode::Decal,
                                    SamplingOptions(FilterMode::Linear, FilterMode::Nearest));
  DisplayList displayList;
  displayList.root()->addChild(shapeLayer);
  shapeLayer->setFillStyle(pattern);
  displayList.setZoomScale(0.3f);
  displayList.render(surface.get());
  EXPECT_TRUE(Baseline::Compare(surface, "LayerTest/DiffFilterModeImagePattern -- zoomOut"));
  displayList.setZoomScale(1.5f);
  displayList.render(surface.get());
  EXPECT_TRUE(Baseline::Compare(surface, "LayerTest/DiffFilterModeImagePattern -- zoomIn"));
}

TGFX_TEST(LayerTest, TemporaryOffscreenImage) {
  ContextScope scope;
  auto context = scope.getContext();
  EXPECT_TRUE(context != nullptr);
  auto surface = Surface::Make(context, 200, 200);
  auto canvas = surface->getCanvas();
  canvas->clear();
  auto image = MakeImage("resources/apitest/image_as_mask.png");
  EXPECT_TRUE(image != nullptr);
  auto shapeLayer = ShapeLayer::Make();
  Path path;
  path.addRect(Rect::MakeWH(image->width(), image->height()));
  shapeLayer->setPath(path);
  auto pattern = ImagePattern::Make(image, TileMode::Decal, TileMode::Decal,
                                    SamplingOptions(FilterMode::Linear, FilterMode::Nearest));
  auto filter = DropShadowFilter::Make(-10, -10, 5, 5, Color::Black());
  DisplayList displayList;
  displayList.root()->addChild(shapeLayer);
  shapeLayer->setFillStyle(pattern);
  shapeLayer->setFilters({filter});

  auto glassLayer = ShapeLayer::Make();
  Path glassPath;
  glassPath.addRRect(RRect{Rect::MakeXYWH(10, 10, 80, 80), Point::Make(40, 40)});
  glassLayer->setPath(glassPath);
  glassLayer->setFillStyle(SolidColor::Make(Color::FromRGBA(255, 255, 255, 50)));
  glassLayer->setLayerStyles({BackgroundBlurStyle::Make(6, 6)});
  shapeLayer->addChild(glassLayer);
  displayList.setZoomScale(2.f);
  displayList.setContentOffset(-50, -50);
  displayList.render(surface.get());

  EXPECT_TRUE(Baseline::Compare(surface, "LayerTest/TemporaryOffscreenImage_pic"));

  displayList.root()->addChild(glassLayer);
  displayList.render(surface.get());
  EXPECT_TRUE(Baseline::Compare(surface, "LayerTest/TemporaryOffscreenImage_image1"));

  shapeLayer->setFilters({});
  shapeLayer->setAlpha(0.8f);
  displayList.render(surface.get());
  EXPECT_TRUE(Baseline::Compare(surface, "LayerTest/TemporaryOffscreenImage_image2"));
}

TGFX_TEST(LayerTest, PassThrough_Test) {
  ContextScope scope;
  auto context = scope.getContext();
  EXPECT_TRUE(context != nullptr);
  auto surface = Surface::Make(context, 200, 200);
  auto canvas = surface->getCanvas();
  canvas->clear();
  auto shapeLayer = ShapeLayer::Make();
  auto value = Layer::DefaultAllowsGroupOpacity();
  Layer::SetDefaultAllowsGroupOpacity(true);
  Path path;
  path.addRect(Rect::MakeXYWH(-40, -40, 100, 100));
  shapeLayer->setPath(path);
  auto image = MakeImage("resources/apitest/image_as_mask.png");
  EXPECT_TRUE(image != nullptr);
  auto pattern = ImagePattern::Make(image, TileMode::Decal, TileMode::Decal,
                                    SamplingOptions(FilterMode::Linear, FilterMode::Nearest));
  pattern->setMatrix(Matrix::MakeTrans(-40, -40));
  shapeLayer->setFillStyle(pattern);
  shapeLayer->setMatrix(Matrix::MakeRotate(45, 30, 30));

  auto childLayer = ShapeLayer::Make();
  Path childPath;
  childPath.addRect(Rect::MakeXYWH(25, 25, 50, 50));
  childLayer->setPath(childPath);
  childLayer->setFillStyle(SolidColor::Make(Color::FromRGBA(0, 0, 255, 255)));
  childLayer->setAlpha(0.5f);
  shapeLayer->addChild(childLayer);

  auto childLayer2 = ShapeLayer::Make();
  Path childPath2;
  childPath2.addRect(Rect::MakeXYWH(10, 10, 30, 30));
  childLayer2->setPath(childPath2);
  childLayer2->setFillStyle(SolidColor::Make(Color::FromRGBA(0, 255, 0, 255)));
  childLayer2->setBlendMode(BlendMode::Exclusion);
  childLayer->addChild(childLayer2);

  DisplayList displayList;
  displayList.root()->addChild(shapeLayer);
  displayList.render(surface.get());
  EXPECT_TRUE(Baseline::Compare(surface, "LayerTest/PassThrough_Test"));

  PictureRecorder recorder;
  auto newCanvas = recorder.beginRecording();
  newCanvas->rotate(45, 30, 30);
  shapeLayer->draw(newCanvas);
  auto picture = recorder.finishRecordingAsPicture();
  canvas->clear();
  canvas->drawPicture(picture);
  EXPECT_TRUE(Baseline::Compare(surface, "LayerTest/PassThrough_Test_record"));
  Layer::SetDefaultAllowsGroupOpacity(value);
}

static Matrix3D MakePerspectiveMatrix(float farZ) {
  auto perspectiveMatrix = Matrix3D::I();
  constexpr float eyeDistance = 1200.f;
  constexpr float shift = 10.f;
  const float nearZ = eyeDistance - shift;
  const float m22 = (2 - (farZ + nearZ) / eyeDistance) / (farZ - nearZ);
  perspectiveMatrix.setRowColumn(2, 2, m22);
  const float m23 = -1.f + nearZ / eyeDistance - perspectiveMatrix.getRowColumn(2, 2) * nearZ;
  perspectiveMatrix.setRowColumn(2, 3, m23);
  perspectiveMatrix.setRowColumn(3, 2, -1.f / eyeDistance);
  return perspectiveMatrix;
}

TGFX_TEST(LayerTest, Matrix) {
  ContextScope scope;
  auto context = scope.getContext();
  EXPECT_TRUE(context != nullptr);
  auto surface = Surface::Make(context, 300, 200);
  auto canvas = surface->getCanvas();
  canvas->clear();

  auto displayList = std::make_unique<DisplayList>();
  displayList->setRenderMode(RenderMode::Tiled);

  auto backLayer = ImageLayer::Make();
  auto backImage = MakeImage("resources/assets/HappyNewYear.png");
  backLayer->setImage(backImage);
  backLayer->setMatrix(Matrix::MakeScale(0.5f, 0.5f));
  displayList->root()->addChild(backLayer);

  auto contentLayer = SolidLayer::Make();
  contentLayer->setColor(Color::FromRGBA(151, 153, 46, 255));
  {
    auto layerSize = Size::Make(360.f, 320.f);
    contentLayer->setWidth(layerSize.width);
    contentLayer->setHeight(layerSize.height);
    auto anchor = Point::Make(0.3f, 0.3f);
    auto offsetToAnchorMatrix =
        Matrix3D::MakeTranslate(-anchor.x * layerSize.width, -anchor.y * layerSize.height, 0.f);
    auto invOffsetToAnchorMatrix =
        Matrix3D::MakeTranslate(anchor.x * layerSize.width, anchor.y * layerSize.height, 0.f);
    auto modelMatrix = Matrix3D::MakeRotate({0.f, 1.f, 0.f}, -45.f);
    // Choose an appropriate far plane to avoid clipping during rotation.
    auto maxLength = static_cast<float>(std::max(layerSize.width, layerSize.height)) * 2.f;
    auto farZ = std::min(-maxLength, -500.f);
    auto perspectiveMatrix = MakePerspectiveMatrix(farZ);
    auto origin = Point::Make(120, 40);
    auto originTranslateMatrix = Matrix3D::MakeTranslate(origin.x, origin.y, 0.f);
    auto transformMatrix = originTranslateMatrix * invOffsetToAnchorMatrix * perspectiveMatrix *
                           modelMatrix * offsetToAnchorMatrix;
    contentLayer->setMatrix3D(transformMatrix);
  }
  backLayer->addChild(contentLayer);

  auto shadowFilter = DropShadowFilter::Make(-20, -20, 0, 0, Color::Green());
  auto image = MakeImage("resources/apitest/imageReplacement.jpg");
  auto imageLayer = ImageLayer::Make();
  imageLayer->setImage(image);
  imageLayer->setFilters({shadowFilter});
  auto imageMatrix3D = Matrix3D::I();
  {
    auto imageSize =
        Size::Make(static_cast<float>(image->width()), static_cast<float>(image->height()));
    auto anchor = Point::Make(0.5f, 0.5f);
    // The default anchor point for layer filters is the layer origin. Image layers by default align
    // their content to the layer origin. When using the center point of the image content's
    // normalized width and height coordinates as the anchor point, additional matrix processing is
    // required.
    auto offsetToAnchorMatrix =
        Matrix3D::MakeTranslate(-anchor.x * imageSize.width, -anchor.y * imageSize.height, 0.f);
    auto invOffsetToAnchorMatrix =
        Matrix3D::MakeTranslate(anchor.x * imageSize.width, anchor.y * imageSize.height, 0.f);
    // During continuous model transformations, if transforming based on the world coordinate system
    // requires appending matrix elements on the left side of matrix multiplication (using
    // post-prefix functions), while transforming based on the model coordinate system appends on
    // the right side (using pre-prefix functions)
    // The following operation order is derived to ensure alignment with CSS effects under various
    // transformations with identical values
    auto modelMatrix = Matrix3D::MakeScale(2.f, 2.f, 1.f);
    constexpr float skewXDegrees = -15.f;
    constexpr float skewYDegrees = -15.f;
    modelMatrix.postSkewXY(tanf(DegreesToRadians(skewXDegrees)),
                           tanf(DegreesToRadians(skewYDegrees)));
    modelMatrix.postRotate({0.f, 0.f, 1.f}, 45.f);
    modelMatrix.preRotate({1.f, 0.f, 0.f}, 45.f);
    modelMatrix.preRotate({0.f, 1.f, 0.f}, 45.f);
    modelMatrix.postTranslate(0.f, 0.f, 100.f);
    // Choose an appropriate far plane to avoid clipping during rotation.
    auto maxLength = static_cast<float>(std::max(image->width(), image->height())) * 2.f;
    auto farZ = std::min(-maxLength, -500.f);
    auto perspectiveMatrix = MakePerspectiveMatrix(farZ);
    // The origin coordinates of the layer in the local coordinate system when no model
    // transformation (excluding XY translation) is applied
    auto origin = Point::Make(125, 105);
    auto originTranslateMatrix = Matrix3D::MakeTranslate(origin.x, origin.y, 0.f);
    imageMatrix3D = originTranslateMatrix * invOffsetToAnchorMatrix * perspectiveMatrix *
                    modelMatrix * offsetToAnchorMatrix;
  }
  contentLayer->addChild(imageLayer);

  imageLayer->setMatrix3D(imageMatrix3D);
  displayList->render(surface.get());
  EXPECT_EQ(imageLayer->getBounds(contentLayer.get()), Rect::MakeLTRB(65, 0, 298, 281));
  EXPECT_EQ(imageLayer->getBounds(displayList->root()), Rect::MakeLTRB(99, 15, 190, 162));
  EXPECT_TRUE(Baseline::Compare(surface, "LayerTest/Matrix_3D"));

  auto affineMatrix = Matrix::MakeTrans(50, 50);
  imageLayer->setMatrix(affineMatrix);
  displayList->render(surface.get());
  EXPECT_TRUE(Baseline::Compare(surface, "LayerTest/Matrix_3D_2D"));

  imageLayer->setMatrix3D(imageMatrix3D);
  imageLayer->setShouldRasterize(true);
  EXPECT_TRUE(imageLayer->matrix().isIdentity());
  auto rect = Rect::MakeXYWH(50, 50, 200, 100);
  Path path = {};
  path.addRoundRect(rect, 20, 20);
  auto shaperLayer = ShapeLayer::Make();
  shaperLayer->setPath(path);
  shaperLayer->setFillStyle(SolidColor::Make(Color::FromRGBA(0, 0, 255, 128)));
  shaperLayer->setLayerStyles({BackgroundBlurStyle::Make(10, 10)});
  {
    // Verify the correctness of ShaperLayer's effect when the internal matrix is non-zero
    auto layerSize = Size::Make(300.f, 200.f);
    auto anchor = Point::Make(0.5f, 0.5f);
    auto offsetToAnchorMatrix =
        Matrix3D::MakeTranslate(-anchor.x * layerSize.width, -anchor.y * layerSize.height, 0.f);
    auto invOffsetToAnchorMatrix =
        Matrix3D::MakeTranslate(anchor.x * layerSize.width, anchor.y * layerSize.height, 0.f);
    auto modelMatrix = Matrix3D::MakeRotate({0.f, 1.f, 0.f}, 45.f);
    // Choose an appropriate far plane to avoid clipping during rotation.
    auto maxLength = static_cast<float>(std::max(layerSize.width, layerSize.height)) * 2.f;
    auto farZ = std::min(-maxLength, -500.f);
    auto perspectiveMatrix = MakePerspectiveMatrix(farZ);
    auto origin = Point::Make(0, 0);
    auto originTranslateMatrix = Matrix3D::MakeTranslate(origin.x, origin.y, 0.f);
    auto transformMatrix = originTranslateMatrix * invOffsetToAnchorMatrix * perspectiveMatrix *
                           modelMatrix * offsetToAnchorMatrix;
    shaperLayer->setMatrix3D(transformMatrix);
  }
  displayList->root()->addChild(shaperLayer);
  displayList->render(surface.get());
  EXPECT_TRUE(Baseline::Compare(surface, "LayerTest/Matrix_3D_2D_3D"));
}

<<<<<<< HEAD
TGFX_TEST(LayerTest, DisplayListLayerCacheWithSmallSize) {
  ContextScope scope;
  auto context = scope.getContext();
  ASSERT_TRUE(context != nullptr);

  // Create a display list with very restrictive cache settings
  auto displayList = std::make_unique<DisplayList>();
  // Set max cache size to 20x20 pixels - smaller than the layer we'll create
  displayList->setMaxCacheContentSize(20.0f);
  displayList->setMaxCacheContentScale(0.5f);

  auto surface = Surface::Make(context, 200, 200);
  ASSERT_TRUE(surface != nullptr);

  // Create a layer that's larger than the max cache size (50x50)
  auto rootLayer = displayList->root();
  auto shapeLayer = ShapeLayer::Make();
  Path path;
  path.addRect(Rect::MakeXYWH(50, 50, 50, 50));
  shapeLayer->setPath(path);
  shapeLayer->setFillStyle(SolidColor::Make(Color::FromRGBA(255, 0, 0, 255)));
  rootLayer->addChild(shapeLayer);

  // First render - layer should NOT be cached because it exceeds max cache size
  displayList->render(surface.get());
  auto initialCacheSize = displayList->layerCache->currentCacheSize();

  // Render again - still should not use cache
  surface = Surface::Make(context, 200, 200);
  displayList->render(surface.get());

  // Cache size should remain zero since layer is too large
  EXPECT_EQ(displayList->layerCache->currentCacheSize(), initialCacheSize);
}

TGFX_TEST(LayerTest, DisplayListLayerCacheWithLargeScale) {
  ContextScope scope;
  auto context = scope.getContext();
  ASSERT_TRUE(context != nullptr);

  // Create a display list with scale restriction
  auto displayList = std::make_unique<DisplayList>();
  displayList->setMaxCacheContentSize(100.0f);
  displayList->setMaxCacheContentScale(0.2f);  // Very restrictive scale limit

  auto surface = Surface::Make(context, 200, 200);
  ASSERT_TRUE(surface != nullptr);

  // Create a small rasterizable layer
  auto rootLayer = displayList->root();
  auto shapeLayer = ShapeLayer::Make();
  Path path;
  path.addOval(Rect::MakeXYWH(50, 50, 30, 30));
  shapeLayer->setPath(path);
  shapeLayer->setFillStyle(SolidColor::Make(Color::FromRGBA(0, 255, 0, 255)));
  rootLayer->addChild(shapeLayer);

  // Render with zoom scale that exceeds max cache scale
  displayList->setZoomScale(0.5f);  // Exceeds max cache scale of 0.2f
  displayList->render(surface.get());

  // Reset zoom and render again
  displayList->setZoomScale(1.0f);
  surface = Surface::Make(context, 200, 200);
  displayList->render(surface.get());
  auto cacheSize2 = displayList->layerCache->currentCacheSize();

  // With lower zoom, cache should now work (if layer size is appropriate)
  EXPECT_GE(cacheSize2, static_cast<size_t>(0));
}

TGFX_TEST(LayerTest, DisplayListLayerCacheVerification) {
  ContextScope scope;
  auto context = scope.getContext();
  ASSERT_TRUE(context != nullptr);

  // Create a display list with reasonable cache settings
  auto displayList = std::make_unique<DisplayList>();
  displayList->setMaxCacheContentSize(100.0f);  // Can cache up to 100x100 layers
  displayList->setMaxCacheContentScale(0.5f);   // Can cache content up to 0.5x scale

  auto surface = Surface::Make(context, 200, 200);
  ASSERT_TRUE(surface != nullptr);

  // Create a small rasterizable layer that fits cache requirements
  auto rootLayer = displayList->root();
  auto shapeLayer = ShapeLayer::Make();
  Path path;
  path.addOval(Rect::MakeXYWH(60, 60, 40, 40));
  shapeLayer->setPath(path);
  shapeLayer->setFillStyle(SolidColor::Make(Color::FromRGBA(255, 0, 0, 255)));
  rootLayer->addChild(shapeLayer);

  // First render - content should be cached
  displayList->render(surface.get());
  auto snapshot1 = surface->makeImageSnapshot();
  ASSERT_TRUE(snapshot1 != nullptr);
  auto cacheSize1 = displayList->layerCache->currentCacheSize();

  // Render again - should use cached content
  surface = Surface::Make(context, 200, 200);
  displayList->render(surface.get());
  auto snapshot2 = surface->makeImageSnapshot();
  ASSERT_TRUE(snapshot2 != nullptr);
  auto cacheSize2 = displayList->layerCache->currentCacheSize();

  // Cache should be reused
  EXPECT_EQ(cacheSize1, cacheSize2);
  EXPECT_EQ(snapshot1->width(), snapshot2->width());
  EXPECT_EQ(snapshot1->height(), snapshot2->height());

  // Verify baseline
  EXPECT_TRUE(Baseline::Compare(surface, "LayerTest/DisplayListLayerCacheVerification"));
}

TGFX_TEST(LayerTest, DisplayListLayerCacheUpdate) {
  ContextScope scope;
  auto context = scope.getContext();
  ASSERT_TRUE(context != nullptr);

  auto displayList = std::make_unique<DisplayList>();
  displayList->setMaxCacheContentSize(100.0f);
  displayList->setMaxCacheContentScale(0.5f);
  displayList->setZoomScale(0.4f);

  auto surface = Surface::Make(context, 200, 200);
  ASSERT_TRUE(surface != nullptr);

  // Create a rasterizable layer
  auto rootLayer = displayList->root();
  auto shapeLayer = ShapeLayer::Make();
  Path path;
  path.addRect(Rect::MakeXYWH(60, 60, 40, 40));
  shapeLayer->setPath(path);
  shapeLayer->setFillStyle(SolidColor::Make(Color::FromRGBA(0, 255, 0, 255)));
  rootLayer->addChild(shapeLayer);

  // First render - cache content
  displayList->render(surface.get());
  auto cachedSizeBefore = displayList->layerCache->currentCacheSize();

  // Modify the layer
  Path newPath;
  newPath.addRect(Rect::MakeXYWH(70, 70, 30, 30));
  shapeLayer->setPath(newPath);

  // Re-render - cache should be updated
  surface = Surface::Make(context, 200, 200);
  displayList->render(surface.get());
  auto updatedCacheSize = displayList->layerCache->currentCacheSize();

  // Cache should be updated with new content
  EXPECT_NE(updatedCacheSize, cachedSizeBefore);
=======
TGFX_TEST(LayerTest, RasterizedContentWithMask) {
  ContextScope scope;
  auto context = scope.getContext();
  EXPECT_TRUE(context != nullptr);
  auto surface = Surface::Make(context, 300, 200);
  auto displayList = std::make_unique<DisplayList>();

  // Create a rasterized content layer with a mask
  auto rootLayer = Layer::Make();
  displayList->root()->addChild(rootLayer);

  // Create a rasterized content layer with some shapes
  auto rasterizedLayer = Layer::Make();
  rasterizedLayer->setMatrix(Matrix::MakeTrans(50, 50));
  rasterizedLayer->setShouldRasterize(true);
  rootLayer->addChild(rasterizedLayer);

  // Add a blue rectangle
  auto blueRect = ShapeLayer::Make();
  Path bluePath;
  bluePath.addRect(Rect::MakeWH(80, 80));
  blueRect->setPath(bluePath);
  blueRect->setFillStyle(SolidColor::Make(Color::Blue()));
  rasterizedLayer->addChild(blueRect);

  // Add a red oval
  auto redOval = ShapeLayer::Make();
  redOval->setMatrix(Matrix::MakeTrans(60, 0));
  Path ovalPath;
  ovalPath.addOval(Rect::MakeXYWH(0, 0, 80, 80));
  redOval->setPath(ovalPath);
  redOval->setFillStyle(SolidColor::Make(Color::Red()));
  rasterizedLayer->addChild(redOval);

  // Create a mask for the rasterized layer
  auto maskLayer = ShapeLayer::Make();
  Path maskPath;
  maskPath.addOval(Rect::MakeXYWH(-10, -10, 100, 100));
  maskLayer->setPath(maskPath);
  maskLayer->setFillStyle(SolidColor::Make(Color::White()));
  rasterizedLayer->setMask(maskLayer);
  rootLayer->addChild(maskLayer);

  displayList->render(surface.get());
  EXPECT_TRUE(Baseline::Compare(surface, "LayerTest/RasterizedContentWithMask"));
}

TGFX_TEST(LayerTest, DisplayListBackground) {
  ContextScope scope;
  auto context = scope.getContext();
  EXPECT_TRUE(context != nullptr);
  auto surface = Surface::Make(context, 200, 200);
  auto displayList = std::make_unique<DisplayList>();

  // Test default background color (transparent)
  auto defaultColor = displayList->backgroundColor();
  EXPECT_EQ(defaultColor, Color::Transparent());

  // Test setting opaque background color
  auto opaqueColor = Color::FromRGBA(255, 0, 0, 255);
  displayList->setBackgroundColor(opaqueColor);
  EXPECT_EQ(displayList->backgroundColor(), opaqueColor);

  // Render with opaque background
  auto rootLayer = Layer::Make();
  displayList->root()->addChild(rootLayer);
  displayList->render(surface.get());
  EXPECT_TRUE(Baseline::Compare(surface, "LayerTest/DisplayListBackground_OpaqueRed"));

  // Test setting semi-transparent background color
  auto semiTransparentColor = Color::FromRGBA(0, 255, 0, 128);
  displayList->setBackgroundColor(semiTransparentColor);
  EXPECT_EQ(displayList->backgroundColor(), semiTransparentColor);
  displayList->render(surface.get());
  EXPECT_TRUE(Baseline::Compare(surface, "LayerTest/DisplayListBackground_SemiTransparentGreen"));

  // Test setting different background colors
  auto blueColor = Color::FromRGBA(0, 0, 255, 255);
  displayList->setBackgroundColor(blueColor);
  EXPECT_EQ(displayList->backgroundColor(), blueColor);
  displayList->render(surface.get());
  EXPECT_TRUE(Baseline::Compare(surface, "LayerTest/DisplayListBackground_Blue"));

  // Test adding layers and rendering with different background colors
  auto shapeLayer = ShapeLayer::Make();
  Path path;
  path.addRect(Rect::MakeXYWH(50, 50, 100, 100));
  shapeLayer->setPath(path);
  shapeLayer->setFillStyle(SolidColor::Make(Color::White()));
  rootLayer->addChild(shapeLayer);

  auto whiteBackgroundColor = Color::FromRGBA(255, 255, 255, 255);
  displayList->setBackgroundColor(whiteBackgroundColor);
  displayList->render(surface.get());
  EXPECT_TRUE(Baseline::Compare(surface, "LayerTest/DisplayListBackground_WhiteWithShape"));

  // Test resetting to transparent background
  displayList->setBackgroundColor(Color::Transparent());
  EXPECT_EQ(displayList->backgroundColor(), Color::Transparent());
  displayList->render(surface.get());
  EXPECT_TRUE(Baseline::Compare(surface, "LayerTest/DisplayListBackground_TransparentWithShape"));

  // Test background color with different render modes
  displayList->setBackgroundColor(Color::FromRGBA(200, 100, 50, 255));
  displayList->setRenderMode(RenderMode::Partial);
  displayList->render(surface.get());
  EXPECT_TRUE(Baseline::Compare(surface, "LayerTest/DisplayListBackground_PartialRender"));

  displayList->setRenderMode(RenderMode::Tiled);
  displayList->render(surface.get());
  EXPECT_TRUE(Baseline::Compare(surface, "LayerTest/DisplayListBackground_TiledRender"));
>>>>>>> 51a88ba7
}

}  // namespace tgfx<|MERGE_RESOLUTION|>--- conflicted
+++ resolved
@@ -3439,161 +3439,6 @@
   EXPECT_TRUE(Baseline::Compare(surface, "LayerTest/Matrix_3D_2D_3D"));
 }
 
-<<<<<<< HEAD
-TGFX_TEST(LayerTest, DisplayListLayerCacheWithSmallSize) {
-  ContextScope scope;
-  auto context = scope.getContext();
-  ASSERT_TRUE(context != nullptr);
-
-  // Create a display list with very restrictive cache settings
-  auto displayList = std::make_unique<DisplayList>();
-  // Set max cache size to 20x20 pixels - smaller than the layer we'll create
-  displayList->setMaxCacheContentSize(20.0f);
-  displayList->setMaxCacheContentScale(0.5f);
-
-  auto surface = Surface::Make(context, 200, 200);
-  ASSERT_TRUE(surface != nullptr);
-
-  // Create a layer that's larger than the max cache size (50x50)
-  auto rootLayer = displayList->root();
-  auto shapeLayer = ShapeLayer::Make();
-  Path path;
-  path.addRect(Rect::MakeXYWH(50, 50, 50, 50));
-  shapeLayer->setPath(path);
-  shapeLayer->setFillStyle(SolidColor::Make(Color::FromRGBA(255, 0, 0, 255)));
-  rootLayer->addChild(shapeLayer);
-
-  // First render - layer should NOT be cached because it exceeds max cache size
-  displayList->render(surface.get());
-  auto initialCacheSize = displayList->layerCache->currentCacheSize();
-
-  // Render again - still should not use cache
-  surface = Surface::Make(context, 200, 200);
-  displayList->render(surface.get());
-
-  // Cache size should remain zero since layer is too large
-  EXPECT_EQ(displayList->layerCache->currentCacheSize(), initialCacheSize);
-}
-
-TGFX_TEST(LayerTest, DisplayListLayerCacheWithLargeScale) {
-  ContextScope scope;
-  auto context = scope.getContext();
-  ASSERT_TRUE(context != nullptr);
-
-  // Create a display list with scale restriction
-  auto displayList = std::make_unique<DisplayList>();
-  displayList->setMaxCacheContentSize(100.0f);
-  displayList->setMaxCacheContentScale(0.2f);  // Very restrictive scale limit
-
-  auto surface = Surface::Make(context, 200, 200);
-  ASSERT_TRUE(surface != nullptr);
-
-  // Create a small rasterizable layer
-  auto rootLayer = displayList->root();
-  auto shapeLayer = ShapeLayer::Make();
-  Path path;
-  path.addOval(Rect::MakeXYWH(50, 50, 30, 30));
-  shapeLayer->setPath(path);
-  shapeLayer->setFillStyle(SolidColor::Make(Color::FromRGBA(0, 255, 0, 255)));
-  rootLayer->addChild(shapeLayer);
-
-  // Render with zoom scale that exceeds max cache scale
-  displayList->setZoomScale(0.5f);  // Exceeds max cache scale of 0.2f
-  displayList->render(surface.get());
-
-  // Reset zoom and render again
-  displayList->setZoomScale(1.0f);
-  surface = Surface::Make(context, 200, 200);
-  displayList->render(surface.get());
-  auto cacheSize2 = displayList->layerCache->currentCacheSize();
-
-  // With lower zoom, cache should now work (if layer size is appropriate)
-  EXPECT_GE(cacheSize2, static_cast<size_t>(0));
-}
-
-TGFX_TEST(LayerTest, DisplayListLayerCacheVerification) {
-  ContextScope scope;
-  auto context = scope.getContext();
-  ASSERT_TRUE(context != nullptr);
-
-  // Create a display list with reasonable cache settings
-  auto displayList = std::make_unique<DisplayList>();
-  displayList->setMaxCacheContentSize(100.0f);  // Can cache up to 100x100 layers
-  displayList->setMaxCacheContentScale(0.5f);   // Can cache content up to 0.5x scale
-
-  auto surface = Surface::Make(context, 200, 200);
-  ASSERT_TRUE(surface != nullptr);
-
-  // Create a small rasterizable layer that fits cache requirements
-  auto rootLayer = displayList->root();
-  auto shapeLayer = ShapeLayer::Make();
-  Path path;
-  path.addOval(Rect::MakeXYWH(60, 60, 40, 40));
-  shapeLayer->setPath(path);
-  shapeLayer->setFillStyle(SolidColor::Make(Color::FromRGBA(255, 0, 0, 255)));
-  rootLayer->addChild(shapeLayer);
-
-  // First render - content should be cached
-  displayList->render(surface.get());
-  auto snapshot1 = surface->makeImageSnapshot();
-  ASSERT_TRUE(snapshot1 != nullptr);
-  auto cacheSize1 = displayList->layerCache->currentCacheSize();
-
-  // Render again - should use cached content
-  surface = Surface::Make(context, 200, 200);
-  displayList->render(surface.get());
-  auto snapshot2 = surface->makeImageSnapshot();
-  ASSERT_TRUE(snapshot2 != nullptr);
-  auto cacheSize2 = displayList->layerCache->currentCacheSize();
-
-  // Cache should be reused
-  EXPECT_EQ(cacheSize1, cacheSize2);
-  EXPECT_EQ(snapshot1->width(), snapshot2->width());
-  EXPECT_EQ(snapshot1->height(), snapshot2->height());
-
-  // Verify baseline
-  EXPECT_TRUE(Baseline::Compare(surface, "LayerTest/DisplayListLayerCacheVerification"));
-}
-
-TGFX_TEST(LayerTest, DisplayListLayerCacheUpdate) {
-  ContextScope scope;
-  auto context = scope.getContext();
-  ASSERT_TRUE(context != nullptr);
-
-  auto displayList = std::make_unique<DisplayList>();
-  displayList->setMaxCacheContentSize(100.0f);
-  displayList->setMaxCacheContentScale(0.5f);
-  displayList->setZoomScale(0.4f);
-
-  auto surface = Surface::Make(context, 200, 200);
-  ASSERT_TRUE(surface != nullptr);
-
-  // Create a rasterizable layer
-  auto rootLayer = displayList->root();
-  auto shapeLayer = ShapeLayer::Make();
-  Path path;
-  path.addRect(Rect::MakeXYWH(60, 60, 40, 40));
-  shapeLayer->setPath(path);
-  shapeLayer->setFillStyle(SolidColor::Make(Color::FromRGBA(0, 255, 0, 255)));
-  rootLayer->addChild(shapeLayer);
-
-  // First render - cache content
-  displayList->render(surface.get());
-  auto cachedSizeBefore = displayList->layerCache->currentCacheSize();
-
-  // Modify the layer
-  Path newPath;
-  newPath.addRect(Rect::MakeXYWH(70, 70, 30, 30));
-  shapeLayer->setPath(newPath);
-
-  // Re-render - cache should be updated
-  surface = Surface::Make(context, 200, 200);
-  displayList->render(surface.get());
-  auto updatedCacheSize = displayList->layerCache->currentCacheSize();
-
-  // Cache should be updated with new content
-  EXPECT_NE(updatedCacheSize, cachedSizeBefore);
-=======
 TGFX_TEST(LayerTest, RasterizedContentWithMask) {
   ContextScope scope;
   auto context = scope.getContext();
@@ -3705,7 +3550,6 @@
   displayList->setRenderMode(RenderMode::Tiled);
   displayList->render(surface.get());
   EXPECT_TRUE(Baseline::Compare(surface, "LayerTest/DisplayListBackground_TiledRender"));
->>>>>>> 51a88ba7
 }
 
 }  // namespace tgfx