/////////////////////////////////////////////////////////////////////////////////////////////////
//
//  Tencent is pleased to support the open source community by making tgfx available.
//
//  Copyright (C) 2024 THL A29 Limited, a Tencent company. All rights reserved.
//
//  Licensed under the BSD 3-Clause License (the "License"); you may not use this file except
//  in compliance with the License. You may obtain a copy of the License at
//
//      https://opensource.org/licenses/BSD-3-Clause
//
//  unless required by applicable law or agreed to in writing, software distributed under the
//  license is distributed on an "as is" basis, without warranties or conditions of any kind,
//  either express or implied. see the license for the specific language governing permissions
//  and limitations under the license.
//
/////////////////////////////////////////////////////////////////////////////////////////////////

#include <math.h>
#include <vector>
#include "core/filters/BlurImageFilter.h"
#include "core/shaders/GradientShader.h"
<<<<<<< HEAD
#include "layers/DrawArgs.h"
=======
#include "gpu/proxies/RenderTargetProxy.h"
>>>>>>> b9527463
#include "layers/RootLayer.h"
#include "layers/contents/RasterizedContent.h"
#include "tgfx/core/PathEffect.h"
#include "tgfx/layers/DisplayList.h"
#include "tgfx/layers/Gradient.h"
#include "tgfx/layers/ImageLayer.h"
#include "tgfx/layers/ImagePattern.h"
#include "tgfx/layers/Layer.h"
#include "tgfx/layers/ShapeLayer.h"
#include "tgfx/layers/SolidLayer.h"
#include "tgfx/layers/TextLayer.h"
#include "tgfx/layers/filters/BlendFilter.h"
#include "tgfx/layers/filters/BlurFilter.h"
#include "tgfx/layers/filters/ColorMatrixFilter.h"
#include "tgfx/layers/filters/DropShadowFilter.h"
#include "tgfx/layers/filters/InnerShadowFilter.h"
#include "tgfx/layers/layerstyles/BackgroundBlurStyle.h"
#include "tgfx/layers/layerstyles/DropShadowStyle.h"
#include "tgfx/layers/layerstyles/InnerShadowStyle.h"
#include "utils/TestUtils.h"
#include "utils/common.h"

namespace tgfx {
TGFX_TEST(LayerTest, LayerTree) {
  auto displayList = std::make_unique<DisplayList>();
  auto parent = Layer::Make();
  auto child1 = Layer::Make();
  auto child2 = Layer::Make();
  auto child3 = Layer::Make();

  // Test adding children
  parent->addChild(child1);
  child1->addChild(child2);
  EXPECT_EQ(child1->parent(), parent);
  EXPECT_EQ(child2->parent(), child1);
  EXPECT_TRUE(parent->children().size() == 1);
  EXPECT_TRUE(parent->contains(child1));
  EXPECT_TRUE(parent->contains(child2));
  EXPECT_EQ(parent->getChildIndex(child1), 0);
  EXPECT_EQ(parent->getChildIndex(child2), -1);
  parent->addChildAt(child3, 0);
  EXPECT_EQ(child3->parent(), parent);
  EXPECT_TRUE(parent->children().size() == 2);
  EXPECT_TRUE(parent->getChildIndex(child3) == 0);
  EXPECT_EQ(parent->getChildIndex(child1), 1);

  // Tests for setting the display list owner.
  EXPECT_EQ(parent->root(), nullptr);
  EXPECT_EQ(child1->root(), nullptr);
  EXPECT_EQ(child2->root(), nullptr);
  EXPECT_EQ(child3->root(), nullptr);
  displayList->root()->addChild(parent);
  EXPECT_EQ(parent->root(), displayList->root());
  EXPECT_EQ(child1->root(), displayList->root());
  EXPECT_EQ(child2->root(), displayList->root());
  EXPECT_EQ(child3->root(), displayList->root());

  parent->removeFromParent();
  EXPECT_EQ(parent->root(), nullptr);
  EXPECT_EQ(child1->root(), nullptr);
  EXPECT_EQ(child2->root(), nullptr);
  EXPECT_EQ(child3->root(), nullptr);
  displayList->root()->addChild(parent);

  // Test replacing a child
  auto replacedChild = Layer::Make();
  auto replacedChild2 = Layer::Make();
  parent->replaceChild(replacedChild, replacedChild2);
  EXPECT_EQ(replacedChild2->parent(), nullptr);
  EXPECT_EQ(replacedChild2->root(), nullptr);

  parent->replaceChild(child1, replacedChild);
  EXPECT_EQ(replacedChild->parent(), parent);
  EXPECT_EQ(replacedChild->root(), displayList->root());
  EXPECT_FALSE(parent->contains(child1));
  EXPECT_FALSE(parent->contains(child2));
  EXPECT_TRUE(parent->contains(replacedChild));
  EXPECT_TRUE(parent->children().size() == 2);
  EXPECT_EQ(parent->getChildIndex(replacedChild), 1);
  parent->replaceChild(replacedChild, child2);
  EXPECT_EQ(child2->parent(), parent);
  EXPECT_EQ(child2->root(), displayList->root());
  EXPECT_FALSE(parent->contains(replacedChild));
  EXPECT_TRUE(parent->contains(child2));
  EXPECT_TRUE(child1->children().empty());
  parent->addChildAt(child1, 1);

  // Test removing a child
  auto removedChild = parent->removeChildAt(0);
  EXPECT_EQ(removedChild, child3);
  EXPECT_EQ(child3->parent(), nullptr);
  EXPECT_EQ(child3->root(), nullptr);
  EXPECT_FALSE(parent->contains(child3));
  EXPECT_TRUE(parent->children().size() == 2);
  EXPECT_EQ(parent->getChildIndex(child1), 0);
  EXPECT_EQ(parent->getChildIndex(child2), 1);

  // Test removing all children
  parent->removeChildren();
  EXPECT_EQ(child2->parent(), nullptr);
  EXPECT_EQ(child2->root(), nullptr);
  EXPECT_FALSE(parent->contains(child2));
  EXPECT_EQ(child2->parent(), nullptr);
  EXPECT_EQ(child2->root(), nullptr);
  EXPECT_FALSE(parent->contains(child1));
  EXPECT_EQ(child1->parent(), nullptr);
  EXPECT_EQ(child1->root(), nullptr);
  EXPECT_TRUE(parent->children().empty());
}

TGFX_TEST(LayerTest, LayerName) {
  auto layer = Layer::Make();
  EXPECT_EQ(layer->name(), "");
  layer->setName("test");
  EXPECT_EQ(layer->name(), "test");

  auto child = Layer::Make();
  layer->addChild(child);
  EXPECT_EQ(child->name(), "");
  child->setName("child");
  EXPECT_EQ(child->name(), "child");
  EXPECT_EQ(layer->getChildByName("child"), child);

  auto child2 = Layer::Make();
  layer->addChild(child2);
  child2->setName("child");
  EXPECT_EQ(child2->name(), "child");
  EXPECT_EQ(layer->getChildByName("child"), child);

  layer->setChildIndex(child2, 0);
  EXPECT_EQ(layer->getChildByName("child"), child2);
}

TGFX_TEST(LayerTest, LayerTreeCircle) {
  auto parent = Layer::Make();
  auto child = Layer::Make();
  auto grandChild = Layer::Make();
  auto displayList = std::make_unique<DisplayList>();
  // Add child to parent
  EXPECT_TRUE(parent->addChild(child));

  EXPECT_TRUE(child->addChild(grandChild));

  EXPECT_FALSE(child->addChild(parent));

  EXPECT_FALSE(grandChild->addChild(parent));

  EXPECT_FALSE(parent->addChild(displayList->_root));

  EXPECT_FALSE(parent->contains(displayList->_root));

  EXPECT_FALSE(child->contains(parent));

  EXPECT_EQ(displayList->_root, displayList->_root);

  EXPECT_FALSE(grandChild->contains(parent));

  EXPECT_FALSE(child->replaceChild(grandChild, parent));

  EXPECT_FALSE(child->contains(parent));

  EXPECT_TRUE(child->contains(grandChild));

  EXPECT_TRUE(parent->contains(child));
}

TGFX_TEST(LayerTest, textLayer) {
  ContextScope scope;
  auto context = scope.getContext();
  auto surface = Surface::Make(context, 200, 100);
  auto displayList = std::make_unique<DisplayList>();
  auto layer = Layer::Make();
  displayList->root()->addChild(layer);
  auto textLayer = TextLayer::Make();
  textLayer->setName("text_layer1");
  layer->addChild(textLayer);
  layer->setMatrix(Matrix::MakeTrans(10, 10));
  textLayer->setText("Hello, World!");
  auto color = Color::Red();
  color.alpha = 0.5;
  textLayer->setTextColor(color);
  auto typeface = MakeTypeface("resources/font/NotoSansSC-Regular.otf");
  tgfx::Font font(typeface, 20);
  textLayer->setFont(font);
  textLayer->setAlpha(0.5f);
  textLayer->setMatrix(Matrix::MakeRotate(30));
  auto textLayer2 = TextLayer::Make();
  textLayer2->setName("text_layer2");
  layer->addChild(textLayer2);
  textLayer2->setText("Hello, World!");
  textLayer2->setFont(font);
  textLayer2->setBlendMode(BlendMode::Difference);
  auto emojiTypeface = MakeTypeface("resources/font/NotoColorEmoji.ttf");
  tgfx::Font emojiFont(emojiTypeface, 10);
  auto emojiLayer = TextLayer::Make();
  layer->addChild(emojiLayer);
  emojiLayer->setText("🤡👻🐠🤩😃🤪");
  emojiLayer->setFont(emojiFont);
  emojiLayer->setMatrix(Matrix::MakeTrans(0, 20));
  displayList->render(surface.get());
  EXPECT_TRUE(Baseline::Compare(surface, "LayerTest/draw_text"));
}

TGFX_TEST(LayerTest, imageLayer) {
  ContextScope scope;
  auto context = scope.getContext();
  ASSERT_TRUE(context != nullptr);
  auto image = MakeImage("resources/apitest/cmyk.jpg");
  auto surface = Surface::Make(context, image->width() * 5, image->height() * 5);
  auto displayList = std::make_unique<DisplayList>();
  auto layer = Layer::Make();
  displayList->root()->addChild(layer);
  auto imageLayer = ImageLayer::Make();
  layer->addChild(imageLayer);
  imageLayer->setImage(image);
  SamplingOptions options(FilterMode::Nearest, MipmapMode::None);
  imageLayer->setSampling(options);
  imageLayer->setMatrix(Matrix::MakeScale(5.0f));
  displayList->render(surface.get());
  EXPECT_TRUE(Baseline::Compare(surface, "LayerTest/imageLayer"));
}

TGFX_TEST(LayerTest, Layer_getTotalMatrix) {
  auto parent = Layer::Make();
  // Should have no effect on the total matrix since it has no parent.
  parent->setMatrix(Matrix::MakeTrans(10, 10));

  auto child = Layer::Make();
  child->setMatrix(Matrix::MakeTrans(10, 10));

  auto grandChild = Layer::Make();
  grandChild->setMatrix(Matrix::MakeTrans(10, 10));

  auto greatGrandson = Layer::Make();
  greatGrandson->setMatrix(Matrix::MakeTrans(10, 10));

  parent->addChild(child);
  child->addChild(grandChild);
  grandChild->addChild(greatGrandson);

  auto greatGrandsonTotalMatrix = greatGrandson->getGlobalMatrix();
  EXPECT_EQ(greatGrandsonTotalMatrix, Matrix::MakeTrans(30, 30));

  EXPECT_EQ(greatGrandson->matrix(), Matrix::MakeTrans(10, 10));
  EXPECT_EQ(grandChild->matrix(), Matrix::MakeTrans(10, 10));
  EXPECT_EQ(child->matrix(), Matrix::MakeTrans(10, 10));
  EXPECT_EQ(parent->matrix(), Matrix::MakeTrans(10, 10));

  auto rotateMat = Matrix::MakeRotate(45);
  greatGrandson->setMatrix(rotateMat * greatGrandson->matrix());

  greatGrandsonTotalMatrix = greatGrandson->getGlobalMatrix();
  auto grandChildTotalMatrix = grandChild->getGlobalMatrix();
  EXPECT_FLOAT_EQ(greatGrandsonTotalMatrix.getTranslateX(), grandChildTotalMatrix.getTranslateX());
  EXPECT_FLOAT_EQ(greatGrandsonTotalMatrix.getTranslateY(),
                  grandChildTotalMatrix.getTranslateX() + 10.0f * std::sqrt(2.0f));
}

/**
 * The derivation process is shown in the following figure:
 * https://www.geogebra.org/graphing/vtcatfdf
 * https://codesign-1252678369.cos.ap-guangzhou.myqcloud.com/%E5%9D%90%E6%A0%87%E8%BD%AC%E6%8D%A2_%E5%85%A8%E5%B1%80%E5%88%B0%E5%B1%80%E9%83%A8.png
 */
TGFX_TEST(LayerTest, Layer_globalToLocal) {
  auto layerA1 = Layer::Make();
  layerA1->setMatrix(Matrix::MakeTrans(10.0f, 10.0f));

  auto layerA2 = Layer::Make();
  layerA2->setMatrix(Matrix::MakeTrans(15.0f, 5.0f) * Matrix::MakeRotate(45.0f));

  auto layerA3 = Layer::Make();
  layerA3->setMatrix(Matrix::MakeTrans(10.0f * std::sqrt(2.0f), 5.0f * std::sqrt(2.0f)) *
                     Matrix::MakeRotate(45.0f));

  layerA1->addChild(layerA2);
  layerA2->addChild(layerA3);

  auto globalPoint = Point::Make(15.0f, 35.0f);
  auto pointInLayer3 = layerA3->globalToLocal(globalPoint);
  auto testPoint = Point::Make(15.0f, 5.0f);
  EXPECT_EQ(pointInLayer3, testPoint);

  auto pointInLayer2 = layerA2->globalToLocal(globalPoint);
  testPoint = Point::Make(15.0f * std::sqrt(2.0f), 15.0f * std::sqrt(2.0f));
  EXPECT_FLOAT_EQ(pointInLayer2.x, testPoint.x);
  EXPECT_FLOAT_EQ(pointInLayer2.y, testPoint.y);

  auto pointInLayer1 = layerA1->globalToLocal(globalPoint);
  testPoint = Point::Make(15.0f, 35.0f);
  EXPECT_EQ(pointInLayer1, testPoint);
}
/**
 * The derivation process is shown in the following figure:
 * https://codesign-1252678369.cos.ap-guangzhou.myqcloud.com/%E5%9D%90%E6%A0%87%E8%BD%AC%E6%8D%A2.png
 * https://www.geogebra.org/graphing/kvrqtdqk
 */
TGFX_TEST(LayerTest, Layer_localToGlobal) {
  auto layerA1 = Layer::Make();
  auto mat1 = Matrix::MakeTrans(10, 10);
  layerA1->setMatrix(mat1);

  auto layerA2 = Layer::Make();
  layerA2->setMatrix(Matrix::MakeTrans(10, 10) * Matrix::MakeRotate(45.0f));
  layerA1->addChild(layerA2);
  auto layer2GlobalMat = layerA2->getGlobalMatrix();

  auto layerA3 = Layer::Make();
  layerA3->setMatrix(Matrix::MakeTrans(10 * std::sqrt(2.0f), 10 * std::sqrt(2.0f)) *
                     Matrix::MakeRotate(45.0f));
  layerA2->addChild(layerA3);

  auto pointDInLayer3 = Point::Make(5, 5);
  auto pointDInGlobal = layerA3->localToGlobal(pointDInLayer3);
  EXPECT_FLOAT_EQ(pointDInGlobal.x, 5.0f);
  EXPECT_FLOAT_EQ(pointDInGlobal.y, 35.0f);

  auto pointEInLayer2 = Point::Make(8, 8);
  auto pointEInGlobal = layerA2->localToGlobal(pointEInLayer2);
  EXPECT_EQ(pointEInGlobal, Point::Make(layer2GlobalMat.getTranslateX(),
                                        layer2GlobalMat.getTranslateY() + 8.0f * std::sqrt(2.0f)));

  auto layer4 = Layer::Make();
  layer4->setMatrix(Matrix::MakeTrans(5, -5) * Matrix::MakeRotate(-60.0f));
  layerA3->addChild(layer4);

  auto pointFInLayer4 = Point::Make(10.0f, 10.0f);
  auto pointFInGlobal = layer4->localToGlobal(pointFInLayer4);
  EXPECT_FLOAT_EQ(pointFInGlobal.x, 18.6602554f);
  EXPECT_FLOAT_EQ(pointFInGlobal.y, 48.6602516f);

  auto layer5 = Layer::Make();
  layer5->setMatrix(Matrix::MakeTrans(10, -15) * Matrix::MakeRotate(-90.0f));
  layerA3->addChild(layer5);

  auto pointGInLayer5 = Point::Make(10.0f, 20.0f);
  auto pointGInGlobal = layer5->localToGlobal(pointGInLayer5);
  EXPECT_EQ(pointGInGlobal, Point::Make(35.0f, 60.0f));
}

TGFX_TEST(LayerTest, getTightBounds) {
  auto root = Layer::Make();
  root->setMatrix(Matrix::MakeTrans(10, 10));

  auto rectShape = ShapeLayer::Make();
  auto rect = Rect::MakeXYWH(0.f, 0.f, 100.f, 100.f);
  Path path = {};
  path.addRect(rect);
  rectShape->setPath(path);
  rectShape->setFillStyle(SolidColor::Make(Color::Red()));
  auto strokeStyle = SolidColor::Make(Color::Black());
  rectShape->setStrokeStyle(strokeStyle);
  rectShape->setLineWidth(10);
  rectShape->setStrokeAlign(StrokeAlign::Outside);
  root->addChild(rectShape);
  auto bounds = rectShape->getBounds(root.get(), true);
  EXPECT_FLOAT_EQ(bounds.height(), 120);

  auto lineShape = ShapeLayer::Make();
  Path linePath = {};
  linePath.moveTo(0, 0);
  linePath.lineTo(100, 0);
  linePath.lineTo(50, 20);
  linePath.lineTo(20, -20);
  lineShape->setPath(linePath);
  lineShape->setStrokeStyle(SolidColor::Make(Color::Red()));
  auto matrix = Matrix::MakeRotate(50);
  matrix.postConcat(Matrix::MakeTrans(150, 20));
  lineShape->setMatrix(matrix);

  auto lineShapeChild = ShapeLayer::Make();
  Path linePath2 = {};
  linePath2.moveTo(0, 0);
  linePath2.lineTo(100, 0);
  linePath2.lineTo(50, 20);
  linePath2.lineTo(20, -20);
  lineShapeChild->setPath(linePath2);
  lineShapeChild->setStrokeStyle(SolidColor::Make(Color::Red()));
  matrix = Matrix::MakeTrans(100, 20);
  lineShapeChild->setMatrix(matrix);
  lineShape->addChild(lineShapeChild);

  root->addChild(lineShape);
  bounds = lineShape->getBounds(root.get(), true);
  EXPECT_FLOAT_EQ(bounds.width(), 114.002686f);
  EXPECT_FLOAT_EQ(bounds.height(), 166.826691f);

  auto lineBoundsShape = ShapeLayer::Make();
  Path lineBoundsRect = {};
  lineBoundsRect.addRect(bounds);
  lineBoundsShape->setPath(lineBoundsRect);
  lineBoundsShape->setStrokeStyle(SolidColor::Make(Color::Green()));
  root->addChild(lineBoundsShape);

  ContextScope scope;
  auto context = scope.getContext();
  ASSERT_TRUE(context != nullptr);
  auto surface = Surface::Make(context, 350, 250);
  auto displayList = std::make_unique<DisplayList>();
  displayList->root()->addChild(root);
  displayList->render(surface.get());
  EXPECT_TRUE(Baseline::Compare(surface, "LayerTest/getTightBounds"));
}

TGFX_TEST(LayerTest, getbounds) {
  auto root = Layer::Make();
  root->setMatrix(Matrix::MakeTrans(10, 10));

  auto child = TextLayer::Make();
  child->setMatrix(Matrix::MakeRotate(20));
  child->setText("hello");
  auto typeface = MakeTypeface("resources/font/NotoSansSC-Regular.otf");
  tgfx::Font font(typeface, 20);
  child->setFont(font);
  auto bounds = child->getBounds();
  EXPECT_FLOAT_EQ(bounds.left, 1);
  EXPECT_FLOAT_EQ(bounds.top, 11.959999f);
  EXPECT_FLOAT_EQ(bounds.right, 47);
  EXPECT_FLOAT_EQ(bounds.bottom, 28.959999f);

  auto grandChild = ImageLayer::Make();
  grandChild->setMatrix(Matrix::MakeRotate(40, 55, 55));
  auto image = MakeImage("resources/apitest/imageReplacement.png");
  grandChild->setImage(image);
  bounds = grandChild->getBounds();
  auto clip = Rect::MakeLTRB(10, 10, 70, 70);
  grandChild->setScrollRect(clip);
  EXPECT_FLOAT_EQ(bounds.left, 0);
  EXPECT_FLOAT_EQ(bounds.top, 0);
  EXPECT_EQ(static_cast<int>(bounds.right), image->width());
  EXPECT_EQ(static_cast<int>(bounds.bottom), image->height());

  auto cousin = Layer::Make();
  cousin->setMatrix(Matrix::MakeTrans(10, 10));

  root->addChild(child);
  child->addChild(grandChild);
  root->addChild(cousin);

  bounds = child->getBounds();
  EXPECT_FLOAT_EQ(bounds.left, 1);
  EXPECT_FLOAT_EQ(bounds.top, -22.485762f);
  EXPECT_FLOAT_EQ(bounds.right, 94.183533f);
  EXPECT_FLOAT_EQ(bounds.bottom, 62.044159f);
  bounds = child->getBounds(root.get());
  EXPECT_FLOAT_EQ(bounds.left, -8.96520996f);
  EXPECT_FLOAT_EQ(bounds.top, -4.63719559f);
  EXPECT_FLOAT_EQ(bounds.right, 83.0033798f);
  EXPECT_FLOAT_EQ(bounds.bottom, 77.3243255f);
  bounds = child->getBounds(cousin.get());
  EXPECT_FLOAT_EQ(bounds.left, -18.96521f);
  EXPECT_FLOAT_EQ(bounds.top, -14.6371956f);
  EXPECT_FLOAT_EQ(bounds.right, 73.0033798f);
  EXPECT_FLOAT_EQ(bounds.bottom, 67.3243255f);

  auto displayList = std::make_unique<DisplayList>();
  displayList->root()->addChild(root);
  bounds = child->getBounds();
  EXPECT_FLOAT_EQ(bounds.left, 1);
  EXPECT_FLOAT_EQ(bounds.top, -22.485762f);
  EXPECT_FLOAT_EQ(bounds.right, 94.183533f);
  EXPECT_FLOAT_EQ(bounds.bottom, 62.044159f);
  bounds = child->getBounds(root.get());
  EXPECT_FLOAT_EQ(bounds.left, -8.96520996f);
  EXPECT_FLOAT_EQ(bounds.top, -4.63719559f);
  EXPECT_FLOAT_EQ(bounds.right, 83.0033798f);
  EXPECT_FLOAT_EQ(bounds.bottom, 77.3243255f);
  bounds = child->getBounds(cousin.get());
  EXPECT_FLOAT_EQ(bounds.left, -18.96521f);
  EXPECT_FLOAT_EQ(bounds.top, -14.6371956f);
  EXPECT_FLOAT_EQ(bounds.right, 73.0033798f);
  EXPECT_FLOAT_EQ(bounds.bottom, 67.3243255f);

  ContextScope scope;
  auto context = scope.getContext();
  ASSERT_TRUE(context != nullptr);
  auto rootBounds = root->getBounds();
  auto width = static_cast<int>(rootBounds.width());
  auto height = static_cast<int>(rootBounds.height());
  auto surface = Surface::Make(context, width, height);
  displayList->render(surface.get());
  EXPECT_TRUE(Baseline::Compare(surface, "LayerTest/getBounds"));
}

TGFX_TEST(LayerTest, shapeLayer) {
  ContextScope scope;
  auto context = scope.getContext();
  ASSERT_TRUE(context != nullptr);
  auto surface = Surface::Make(context, 200, 300);
  auto displayList = std::make_unique<DisplayList>();
  auto layer = Layer::Make();
  displayList->root()->addChild(layer);
  for (int i = 0; i < 3; i++) {
    auto shapeLayer = ShapeLayer::Make();
    auto rect = Rect::MakeXYWH(10, 10 + 100 * i, 140, 80);
    Path path = {};
    path.addRect(rect);
    shapeLayer->setPath(path);
    shapeLayer->removeFillStyles();
    std::shared_ptr<ShapeStyle> fillStyle = nullptr;
    switch (i) {
      case 0:
        fillStyle = Gradient::MakeLinear({rect.left, rect.top}, {rect.right, rect.top},
                                         {{0.f, 0.f, 1.f, 1.f}, {0.f, 1.f, 0.f, 1.f}});
        break;
      case 1:
        fillStyle = Gradient::MakeRadial({rect.centerX(), rect.centerY()}, rect.width() / 2.0f,
                                         {{0.f, 0.f, 1.f, 1.f}, {0.f, 1.f, 0.f, 1.f}});
        break;
      case 2:
        fillStyle = ImagePattern::Make(MakeImage("resources/apitest/imageReplacement.png"),
                                       TileMode::Repeat, TileMode::Mirror);
        std::static_pointer_cast<ImagePattern>(fillStyle)->setMatrix(
            Matrix::MakeTrans(-25, rect.top - 70));
        break;
      default:
        break;
    }
    fillStyle->setAlpha(0.8f);
    shapeLayer->addFillStyle(fillStyle);

    // stroke style
    shapeLayer->setLineWidth(10.0f);
    shapeLayer->setLineCap(LineCap::Butt);
    shapeLayer->setLineJoin(LineJoin::Miter);
    auto strokeStyle = SolidColor::Make(Color::Red());
    shapeLayer->setStrokeStyle(strokeStyle);
    strokeStyle = SolidColor::Make(Color::Green());
    strokeStyle->setAlpha(0.5f);
    strokeStyle->setBlendMode(BlendMode::Lighten);
    shapeLayer->addStrokeStyle(strokeStyle);
    if (i != 2) {
      std::vector<float> dashPattern = {10.0f, 10.0f};
      shapeLayer->setLineDashPattern(dashPattern);
      shapeLayer->setLineDashPhase(5.0f);
    }
    shapeLayer->setStrokeAlign(static_cast<StrokeAlign>(i));
    layer->addChild(shapeLayer);
    auto shapeLayerRect = shapeLayer->getBounds();
    switch (i) {
      case 0:
        EXPECT_EQ(shapeLayerRect, Rect::MakeLTRB(-10, -10, 170, 110));
        break;
      case 1:
        EXPECT_EQ(shapeLayerRect, Rect::MakeLTRB(-30, 70, 190, 230));
        break;
      case 2:
        EXPECT_EQ(shapeLayerRect, Rect::MakeLTRB(-30, 170, 190, 330));
        break;
      default:
        break;
    }
  }
  displayList->render(surface.get());
  EXPECT_TRUE(Baseline::Compare(surface, "LayerTest/draw_shape"));
}

TGFX_TEST(LayerTest, solidLayer) {
  ContextScope scope;
  auto context = scope.getContext();
  ASSERT_TRUE(context != nullptr);
  auto surface = Surface::Make(context, 200, 100);
  auto displayList = std::make_unique<DisplayList>();
  auto layer = Layer::Make();
  displayList->root()->addChild(layer);
  auto solidLayer = SolidLayer::Make();
  solidLayer->setWidth(150);
  solidLayer->setHeight(80);
  solidLayer->setRadiusX(30);
  solidLayer->setRadiusY(40);
  solidLayer->setColor(Color::Blue());
  layer->addChild(solidLayer);
  auto bounds = Rect::MakeXYWH(0, 0, 150, 80);
  auto solidLayerRect = solidLayer->getBounds();
  EXPECT_TRUE(solidLayerRect == bounds);

  displayList->render(surface.get());
  EXPECT_TRUE(Baseline::Compare(surface, "LayerTest/draw_solid"));
}

TGFX_TEST(LayerTest, ZoomAndOffset) {
  auto image = MakeImage("resources/apitest/rotation.jpg");
  ContextScope scope;
  auto context = scope.getContext();
  ASSERT_TRUE(context != nullptr);
  auto surface = Surface::Make(context, 400, 400);
  auto displayList = std::make_unique<DisplayList>();
  auto layer = ImageLayer::Make();
  layer->setImage(image);
  auto matrix = Matrix::MakeScale(0.5f);
  matrix.postTranslate(200, 200);
  layer->setMatrix(matrix);
  displayList->root()->addChild(layer);
  displayList->setZoomScale(0.5f);
  displayList->setContentOffset(-300, -300);
  displayList->render(surface.get());
  EXPECT_TRUE(Baseline::Compare(surface, "LayerTest/ZoomAndOffset"));
}

TGFX_TEST(LayerTest, StrokeOnTop) {
  ContextScope scope;
  auto context = scope.getContext();
  ASSERT_TRUE(context != nullptr);
  auto surface = Surface::Make(context, 200, 200);
  auto displayList = std::make_unique<DisplayList>();
  auto layer = Layer::Make();
  displayList->root()->addChild(layer);
  auto shapeLayer = ShapeLayer::Make();
  Path path = {};
  path.addRect(Rect::MakeXYWH(20, 20, 150, 150));
  shapeLayer->setPath(path);
  shapeLayer->setFillStyle(SolidColor::Make(Color::Red()));
  auto strokeColor = SolidColor::Make(Color::Green());
  strokeColor->setAlpha(0.5f);
  shapeLayer->setStrokeStyle(strokeColor);
  shapeLayer->setLineWidth(16);
  auto innerShadow = InnerShadowStyle::Make(30, 30, 0, 0, Color::FromRGBA(100, 0, 0, 128));
  auto dropShadow = DropShadowStyle::Make(-20, -20, 0, 0, Color::Black());
  dropShadow->setShowBehindLayer(false);
  shapeLayer->setLayerStyles({dropShadow, innerShadow});
  shapeLayer->setExcludeChildEffectsInLayerStyle(true);
  layer->addChild(shapeLayer);
  auto solidLayer = SolidLayer::Make();
  solidLayer->setWidth(100);
  solidLayer->setHeight(100);
  solidLayer->setRadiusX(25);
  solidLayer->setRadiusY(25);
  solidLayer->setMatrix(Matrix::MakeTrans(75, 75));
  solidLayer->setColor(Color::Blue());
  shapeLayer->addChild(solidLayer);
  displayList->render(surface.get());
  EXPECT_TRUE(Baseline::Compare(surface, "LayerTest/StrokeOnTop_Off"));
  shapeLayer->setStrokeOnTop(true);
  displayList->render(surface.get());
  EXPECT_TRUE(Baseline::Compare(surface, "LayerTest/StrokeOnTop_On"));
}

TGFX_TEST(LayerTest, FilterTest) {
  auto filter = DropShadowFilter::Make(-80, -80, 0, 0, Color::Black());
  auto filter2 = DropShadowFilter::Make(-40, -40, 0, 0, Color::Green());
  auto filter3 = BlurFilter::Make(40, 40);
  auto image = MakeImage("resources/apitest/rotation.jpg");
  ContextScope scope;
  auto context = scope.getContext();
  ASSERT_TRUE(context != nullptr);
  auto surface = Surface::Make(context, image->width(), image->height());
  auto displayList = std::make_unique<DisplayList>();
  auto layer = ImageLayer::Make();
  layer->setImage(image);
  auto matrix = Matrix::MakeScale(0.5f);
  matrix.postTranslate(200, 200);
  layer->setMatrix(matrix);
  layer->setFilters({filter3, filter, filter2});
  displayList->root()->addChild(layer);
  displayList->render(surface.get());
  auto bounds = displayList->root()->getBounds();
  EXPECT_EQ(Rect::MakeLTRB(131.f, 131.f, 1721.f, 2225.f), bounds);
  EXPECT_TRUE(Baseline::Compare(surface, "LayerTest/filterTest"));
}

TGFX_TEST(LayerTest, filterClip) {
  auto filter = DropShadowFilter::Make(-10, -10, 0, 0, Color::Black());

  auto image = MakeImage("resources/apitest/rotation.jpg");
  ContextScope scope;
  auto context = scope.getContext();
  ASSERT_TRUE(context != nullptr);
  auto surface = Surface::Make(context, 200, 200);
  auto displayList = std::make_unique<DisplayList>();
  auto layer = ImageLayer::Make();
  layer->setImage(image);
  auto matrix = Matrix::MakeScale(0.5f);
  matrix.postTranslate(50, 50);
  layer->setMatrix(matrix);
  layer->setFilters({filter});
  displayList->root()->addChild(layer);
  displayList->render(surface.get());
  auto bounds = displayList->root()->getBounds();
  EXPECT_EQ(Rect::MakeLTRB(45.f, 45.f, 1562.f, 2066.f), bounds);
  EXPECT_TRUE(Baseline::Compare(surface, "LayerTest/filterClip"));
}

TGFX_TEST(LayerTest, dropshadowLayerFilter) {
  ContextScope scope;
  auto context = scope.getContext();
  ASSERT_TRUE(context != nullptr);
  auto image = MakeImage("resources/apitest/image_as_mask.png");
  ASSERT_TRUE(image != nullptr);
  auto imageWidth = static_cast<float>(image->width());
  auto imageHeight = static_cast<float>(image->height());
  auto padding = 30.f;
  Paint paint;
  auto surface = Surface::Make(context, static_cast<int>(imageWidth * 2.f + padding * 3.f),
                               static_cast<int>(imageHeight * 2.f + padding * 3.f));
  auto filter = BlurFilter::Make(15, 15);
  auto layer = ImageLayer::Make();
  layer->setImage(image);
  layer->setMatrix(Matrix::MakeTrans(padding, padding));
  layer->setFilters({filter});
  auto displayList = std::make_unique<DisplayList>();
  displayList->root()->addChild(layer);

  auto layer2 = ImageLayer::Make();
  layer2->setImage(image);
  layer2->setMatrix(Matrix::MakeTrans(imageWidth + padding * 2, padding));
  auto filter2 = DropShadowFilter::Make(0, 0, 15, 15, Color::White(), true);
  layer2->setFilters({filter2});
  displayList->root()->addChild(layer2);

  auto layer3 = ImageLayer::Make();
  layer3->setImage(image);
  layer3->setMatrix(Matrix::MakeTrans(padding, imageWidth + padding * 2));
  auto filter3 = DropShadowFilter::Make(0, 0, 15, 15, Color::White());
  layer3->setFilters({filter3});
  displayList->root()->addChild(layer3);

  auto layer4 = ImageLayer::Make();
  layer4->setImage(image);
  layer4->setMatrix(Matrix::MakeTrans(imageWidth + padding * 2, imageWidth + padding * 2));
  auto filter4 = DropShadowFilter::Make(3, 3, 0, 0, Color::White());
  layer4->setFilters({filter4});
  displayList->root()->addChild(layer4);

  displayList->render(surface.get());

  EXPECT_TRUE(Baseline::Compare(surface, "LayerTest/dropShadow"));

  auto src = Rect::MakeXYWH(10, 10, 10, 10);
  auto bounds = filter4->getImageFilter(1.0f)->filterBounds(src);
  EXPECT_EQ(bounds, Rect::MakeXYWH(10, 10, 13, 13));
  bounds = ImageFilter::DropShadowOnly(3, 3, 0, 0, Color::White())->filterBounds(src);
  EXPECT_EQ(bounds, Rect::MakeXYWH(13, 13, 10, 10));
}

TGFX_TEST(LayerTest, colorBlendLayerFilter) {
  ContextScope scope;
  auto context = scope.getContext();
  ASSERT_TRUE(context != nullptr);
  auto image = MakeImage("resources/apitest/rotation.jpg");
  ASSERT_TRUE(image != nullptr);
  auto surface = Surface::Make(context, image->width() / 4, image->height() / 4);

  auto filter = BlendFilter::Make(Color::Red(), BlendMode::Multiply);

  auto displayList = std::make_unique<DisplayList>();
  auto layer = ImageLayer::Make();
  layer->setImage(image);
  layer->setFilters({filter});
  displayList->root()->addChild(layer);
  layer->setMatrix(Matrix::MakeScale(0.25f));
  displayList->render(surface.get());
  EXPECT_TRUE(Baseline::Compare(surface, "LayerTest/ModeColorFilter"));
}

TGFX_TEST(LayerTest, colorMatrixLayerFilter) {
  ContextScope scope;
  auto context = scope.getContext();
  ASSERT_TRUE(context != nullptr);
  auto image = MakeImage("resources/apitest/test_timestretch.png");
  ASSERT_TRUE(image != nullptr);
  auto surface = Surface::Make(context, image->width(), image->height());
  Paint paint;
  std::array<float, 20> matrix = {1, 0, 0, 0, 0, 0, 1, 0, 0, 0, 0, 0, 1, 0, 0, 0, 0, 0, 1, 0};
  auto displayList = std::make_unique<DisplayList>();
  auto layer = ImageLayer::Make();
  layer->setImage(image);
  auto filter = ColorMatrixFilter::Make(matrix);
  layer->setFilters({filter});
  displayList->root()->addChild(layer);
  displayList->render(surface.get());
  EXPECT_TRUE(Baseline::Compare(surface, "LayerTest/identityMatrix"));
  std::array<float, 20> greyColorMatrix = {0.21f, 0.72f, 0.07f, 0.41f, 0,  // red
                                           0.21f, 0.72f, 0.07f, 0.41f, 0,  // green
                                           0.21f, 0.72f, 0.07f, 0.41f, 0,  // blue
                                           0,     0,     0,     1.0f,  0};

  filter->setMatrix(greyColorMatrix);
  displayList->render(surface.get());
  EXPECT_TRUE(Baseline::Compare(surface, "LayerTest/greyColorMatrix"));
}

TGFX_TEST(LayerTest, blurLayerFilter) {
  auto blur = BlurFilter::Make(130.f, 130.f);
  EXPECT_EQ(blur->blurrinessY(), 130.f);
  EXPECT_EQ(blur->blurrinessX(), 130.f);
  blur->setTileMode(TileMode::Clamp);
  EXPECT_EQ(blur->tileMode(), TileMode::Clamp);
  auto imageFilter = std::static_pointer_cast<BlurImageFilter>(blur->getImageFilter(0.5f));
  auto imageFilter2 =
      std::static_pointer_cast<BlurImageFilter>(ImageFilter::Blur(65.f, 65.f, TileMode::Clamp));
  EXPECT_EQ(imageFilter->blurrinessX, imageFilter2->blurrinessX);
  EXPECT_EQ(imageFilter->blurrinessY, imageFilter2->blurrinessY);
  EXPECT_EQ(imageFilter->tileMode, imageFilter2->tileMode);

  EXPECT_EQ(blur->getImageFilter(0.5f)->filterBounds(Rect::MakeWH(200, 200)),
            imageFilter2->filterBounds(Rect::MakeWH(200, 200)));
}

TGFX_TEST(LayerTest, PassthroughAndNormal) {
  ContextScope scope;
  auto context = scope.getContext();
  ASSERT_TRUE(context != nullptr);

  auto surface = Surface::Make(context, 800, 400);

  surface->getCanvas()->clear(Color::FromRGBA(53, 53, 53));
  DisplayList displayList;

  auto root = ShapeLayer::Make();
  root->setMatrix(Matrix::MakeTrans(50, 50));
  Path rect;
  rect.addRect(0, 0, 200, 200);
  auto rect1 = ShapeLayer::Make();
  rect1->setPath(rect);
  rect1->setFillStyle(SolidColor::Make(Color::FromRGBA(123, 77, 77)));
  auto rect2 = ShapeLayer::Make();
  rect2->setPath(rect);
  rect2->setMatrix(Matrix::MakeTrans(100, 100));
  rect2->setFillStyle(SolidColor::Make(Color::FromRGBA(219, 32, 32)));
  root->addChild(rect1);
  root->addChild(rect2);
  displayList.root()->addChild(root);
  rect1->setBlendMode(BlendMode::SoftLight);
  rect2->setBlendMode(BlendMode::Screen);
  root->setShouldRasterize(true);
  displayList.render(surface.get(), false);

  root->setMatrix(Matrix::MakeTrans(400, 50));
  root->setShouldRasterize(false);
  displayList.render(surface.get(), false);
  EXPECT_TRUE(Baseline::Compare(surface, "LayerTest/PassThoughAndNormal"));
}

TGFX_TEST(LayerTest, imageMask) {
  ContextScope scope;
  auto context = scope.getContext();
  ASSERT_TRUE(context != nullptr);
  auto image = MakeImage("resources/apitest/rotation.jpg");
  auto surface = Surface::Make(context, image->width(), static_cast<int>(image->height() * 1.5));
  auto displayList = std::make_unique<DisplayList>();
  auto layer = Layer::Make();
  displayList->root()->addChild(layer);

  auto maskImage = MakeImage("resources/apitest/test_timestretch.png");

  // Original image
  auto originalLayer = Layer::Make();
  layer->addChild(originalLayer);
  auto imageLayer0 = ImageLayer::Make();
  originalLayer->addChild(imageLayer0);
  imageLayer0->setImage(image);
  imageLayer0->setMatrix(Matrix::MakeScale(0.5f));

  auto scrollRect = Rect::MakeXYWH(200, 200, 2600, 3600);
  imageLayer0->setScrollRect(scrollRect);

  auto imageLayer = ImageLayer::Make();
  originalLayer->addChild(imageLayer);
  imageLayer->setImage(maskImage);
  imageLayer->setAlpha(1.0f);
  Matrix maskMatrix = Matrix::MakeAll(1.2f, 0, 0, 0, 1.2f, 500);
  imageLayer->setMatrix(maskMatrix);

  auto originalLayerBounds = originalLayer->getBounds();
  EXPECT_TRUE(originalLayerBounds == Rect::MakeXYWH(0, 0, 1536, 1800));

  // Alpha mask effect
  auto alphaLayer = Layer::Make();
  layer->addChild(alphaLayer);
  auto imageLayer1 = ImageLayer::Make();
  alphaLayer->addChild(imageLayer1);
  imageLayer1->setImage(image);
  auto image1Matrix =
      Matrix::MakeAll(0.5f, 0, static_cast<float>(image->width()) * 0.5f, 0, 0.5f, 0);
  imageLayer1->setMatrix(image1Matrix);
  imageLayer1->setAlpha(1.0f);
  imageLayer1->setScrollRect(scrollRect);

  auto alphaMaskImageLayer = ImageLayer::Make();
  alphaLayer->addChild(alphaMaskImageLayer);
  alphaMaskImageLayer->setImage(maskImage);
  auto alphaFilter = ColorMatrixFilter::Make(alphaColorMatrix);
  alphaMaskImageLayer->setFilters({alphaFilter});
  imageLayer1->setAlpha(0.5f);
  Matrix alphaMaskMatrix =
      Matrix::MakeAll(1.2f, 0, static_cast<float>(image->width()) * 0.5f, 0, 1.2f, 500);
  alphaMaskImageLayer->setMatrix(alphaMaskMatrix);
  imageLayer1->setMask(alphaMaskImageLayer);

  auto alphaLayerBounds = alphaLayer->getBounds();
  EXPECT_TRUE(alphaLayerBounds == Rect::MakeXYWH(1512, 500, 1300, 864));

  // Vector mask effect
  auto imageLayer2 = ImageLayer::Make();
  layer->addChild(imageLayer2);
  imageLayer2->setImage(image);
  auto image2Matrix =
      Matrix::MakeAll(0.5f, 0, 0, 0, 0.5f, static_cast<float>(image->height()) * 0.5f);
  imageLayer2->setMatrix(image2Matrix);
  imageLayer2->setAlpha(1.0f);
  imageLayer2->setScrollRect(scrollRect);

  const std::array<float, 20> vectorColorMatrix = {0, 0, 0, 0, 0,  // red
                                                   0, 0, 0, 0, 0,  // green
                                                   0, 0, 0, 0, 0,  // blue
                                                   0, 0, 0, 0, 1.0f};
  auto vectorMaskImageLayer = ImageLayer::Make();
  layer->addChild(vectorMaskImageLayer);
  vectorMaskImageLayer->setImage(maskImage);
  auto vectorFilter = ColorMatrixFilter::Make(vectorColorMatrix);
  vectorMaskImageLayer->setFilters({vectorFilter});
  imageLayer2->setMask(vectorMaskImageLayer);
  imageLayer2->setAlpha(0.5f);
  Matrix vectorMaskMatrix =
      Matrix::MakeAll(1.2f, 0, 0, 0, 1.2f, 500 + static_cast<float>(image->height()) * 0.5f);
  vectorMaskImageLayer->setMatrix(vectorMaskMatrix);

  // Luma mask Effect
  auto imageLayer3 = ImageLayer::Make();
  layer->addChild(imageLayer3);
  imageLayer3->setImage(image);
  auto image3Matrix = Matrix::MakeAll(0.5f, 0, static_cast<float>(image->width()) * 0.5f, 0, 0.5f,
                                      static_cast<float>(image->height()) * 0.5f);
  imageLayer3->setMatrix(image3Matrix);
  imageLayer3->setAlpha(1.0f);
  imageLayer3->setScrollRect(scrollRect);

  auto lumaMaskImageLayer = ImageLayer::Make();
  layer->addChild(lumaMaskImageLayer);
  lumaMaskImageLayer->setImage(maskImage);
  auto filter = ColorMatrixFilter::Make(lumaColorMatrix);
  lumaMaskImageLayer->setFilters({filter});
  imageLayer3->setMask(lumaMaskImageLayer);
  imageLayer3->setAlpha(0.5f);
  Matrix lumaMaskMatrix = Matrix::MakeAll(1.2f, 0, static_cast<float>(image->width()) * 0.5f, 0,
                                          1.2f, 500 + static_cast<float>(image->height()) * 0.5f);
  lumaMaskImageLayer->setMatrix(lumaMaskMatrix);

  // The layer and its mask have no intersection.
  auto imageLayer4 = ImageLayer::Make();
  layer->addChild(imageLayer4);
  imageLayer4->setImage(image);
  auto image4Matrix = Matrix::MakeAll(0.5f, 0, 0, 0, 0.5f, static_cast<float>(image->height()));
  imageLayer4->setMatrix(image4Matrix);

  auto maskImageLayer4 = ImageLayer::Make();
  layer->addChild(maskImageLayer4);
  maskImageLayer4->setImage(maskImage);
  maskImageLayer4->setMatrix(Matrix::MakeAll(1.2f, 0, static_cast<float>(image->width()) * 0.5f, 0,
                                             1.2f, 500 + static_cast<float>(image->height())));
  imageLayer4->setMask(maskImageLayer4);

  // The Layer's scroll rect and its mask have no intersection
  auto imageLayer5 = ImageLayer::Make();
  layer->addChild(imageLayer5);
  imageLayer5->setImage(image);
  auto image5Matrix = Matrix::MakeAll(0.5f, 0, static_cast<float>(image->width()) * 0.5f, 0, 0.5f,
                                      static_cast<float>(image->height()));
  imageLayer5->setMatrix(image5Matrix);
  auto imageLayer5ScrollRect = Rect::MakeXYWH(100, 100, 1200, 1000);
  imageLayer5->setScrollRect(imageLayer5ScrollRect);

  auto maskImageLayer5 = ImageLayer::Make();
  layer->addChild(maskImageLayer5);
  maskImageLayer5->setImage(maskImage);
  maskImageLayer5->setMatrix(Matrix::MakeAll(1.2f, 0, static_cast<float>(image->width()) * 0.5f, 0,
                                             1.2f, 500 + static_cast<float>(image->height())));
  imageLayer5->setMask(maskImageLayer5);

  displayList->render(surface.get());
  EXPECT_TRUE(Baseline::Compare(surface, "LayerTest/imageMask"));
}

TGFX_TEST(LayerTest, shapeMask) {
  ContextScope scope;
  auto context = scope.getContext();
  ASSERT_TRUE(context != nullptr);
  auto image = MakeImage("resources/apitest/rotation.jpg");
  auto surface = Surface::Make(context, image->width(), image->height());
  auto displayList = std::make_unique<DisplayList>();
  auto layer = Layer::Make();
  displayList->root()->addChild(layer);

  auto rect = Rect::MakeXYWH(0, 0, 1000, 1000);
  Path path = {};
  path.addRoundRect(rect, 200, 200);

  // Original image
  auto imageLayer0 = ImageLayer::Make();
  layer->addChild(imageLayer0);
  imageLayer0->setImage(image);
  imageLayer0->setMatrix(Matrix::MakeScale(0.5f));

  auto shaperLayer = ShapeLayer::Make();
  shaperLayer->setPath(path);
  auto radialFilleStyle =
      Gradient::MakeRadial({500, 500}, 500, {{1.f, 0.f, 0.f, 1.f}, {0.f, 1.f, 0.f, 1.f}});
  shaperLayer->setFillStyle(radialFilleStyle);
  shaperLayer->setAlpha(0.5f);
  layer->addChild(shaperLayer);
  Matrix maskMatrix = Matrix::MakeAll(1.0f, 0, 300, 0, 1.0f, 300);
  shaperLayer->setMatrix(maskMatrix);

  // Alpha mask effect
  auto imageLayer1 = ImageLayer::Make();
  layer->addChild(imageLayer1);
  imageLayer1->setImage(image);
  auto image1Matrix =
      Matrix::MakeAll(0.5f, 0, static_cast<float>(image->width()) * 0.5f, 0, 0.5f, 0);
  imageLayer1->setMatrix(image1Matrix);
  imageLayer1->setAlpha(1.0f);

  auto alphaShaperLayer = ShapeLayer::Make();
  alphaShaperLayer->setPath(path);
  auto filleStyle = SolidColor::Make(Color::Red());
  alphaShaperLayer->setFillStyle(filleStyle);
  alphaShaperLayer->setAlpha(0.5f);
  auto alphaFilter = ColorMatrixFilter::Make(alphaColorMatrix);
  alphaShaperLayer->setFilters({alphaFilter});
  layer->addChild(alphaShaperLayer);
  Matrix alphaMaskMatrix =
      Matrix::MakeAll(1.0f, 0, 300 + static_cast<float>(image->width()) * 0.5f, 0, 1.0f, 300);
  alphaShaperLayer->setMatrix(alphaMaskMatrix);
  imageLayer1->setMask(alphaShaperLayer);

  // Vector mask effect
  auto imageLayer2 = ImageLayer::Make();
  layer->addChild(imageLayer2);
  imageLayer2->setImage(image);
  auto image2Matrix =
      Matrix::MakeAll(0.5f, 0, 0, 0, 0.5f, static_cast<float>(image->height()) * 0.5f);
  imageLayer2->setMatrix(image2Matrix);
  imageLayer2->setAlpha(1.0f);

  auto vectorShaperLayer = ShapeLayer::Make();
  vectorShaperLayer->setPath(path);
  vectorShaperLayer->setFillStyle(filleStyle);
  vectorShaperLayer->setAlpha(1.0f);
  layer->addChild(vectorShaperLayer);
  Matrix vectorMaskMatrix =
      Matrix::MakeAll(1.0f, 0, 300, 0, 1.0f, 300 + static_cast<float>(image->height()) * 0.5f);
  vectorShaperLayer->setMatrix(vectorMaskMatrix);
  imageLayer2->setMask(vectorShaperLayer);

  // Luma mask Effect
  auto imageLayer3 = ImageLayer::Make();
  layer->addChild(imageLayer3);
  imageLayer3->setImage(image);
  auto image3Matrix = Matrix::MakeAll(0.5f, 0, static_cast<float>(image->width()) * 0.5f, 0, 0.5f,
                                      static_cast<float>(image->height()) * 0.5f);
  imageLayer3->setMatrix(image3Matrix);
  imageLayer3->setAlpha(1.0f);

  auto lumaShaperLayer = ShapeLayer::Make();
  lumaShaperLayer->setPath(path);
  lumaShaperLayer->setFillStyle(filleStyle);
  lumaShaperLayer->setAlpha(0.5f);
  auto lumaFilter = ColorMatrixFilter::Make(lumaColorMatrix);
  lumaShaperLayer->setFilters({lumaFilter});
  layer->addChild(lumaShaperLayer);
  Matrix lumaMaskMatrix =
      Matrix::MakeAll(1.0f, 0, 300 + static_cast<float>(image->width()) * 0.5f, 0, 1.0f,
                      300 + static_cast<float>(image->height()) * 0.5f);
  lumaShaperLayer->setMatrix(lumaMaskMatrix);
  imageLayer3->setMask(lumaShaperLayer);

  displayList->render(surface.get());
  EXPECT_TRUE(Baseline::Compare(surface, "LayerTest/shapeMask"));
}

TGFX_TEST(LayerTest, textMask) {
  ContextScope scope;
  auto context = scope.getContext();
  ASSERT_TRUE(context != nullptr);
  auto image = MakeImage("resources/apitest/rotation.jpg");
  auto surface = Surface::Make(context, image->width(), image->height());
  auto displayList = std::make_unique<DisplayList>();
  auto layer = Layer::Make();
  displayList->root()->addChild(layer);

  auto typeface = MakeTypeface("resources/font/NotoSansSC-Regular.otf");
  tgfx::Font font(typeface, 100);
  auto textContent = "Hello, TGFX! \n Mask Test!";
  auto color = Color::Red();

  // Original image
  auto originalLayer = Layer::Make();
  layer->addChild(originalLayer);
  auto imageLayer0 = ImageLayer::Make();
  originalLayer->addChild(imageLayer0);
  imageLayer0->setImage(image);
  imageLayer0->setMatrix(Matrix::MakeScale(0.5f));

  auto textLayer = TextLayer::Make();
  originalLayer->addChild(textLayer);
  textLayer->setText(textContent);
  textLayer->setTextColor(color);
  textLayer->setFont(font);
  textLayer->setAlpha(1.0f);
  auto textLayerMatrix = Matrix::MakeAll(1.5f, 0, 400, 0, 1.5f, 800);
  textLayer->setMatrix(textLayerMatrix);

  auto originalLayerBounds = originalLayer->getBounds();
  EXPECT_TRUE(originalLayerBounds == Rect::MakeXYWH(0, 0, 1512, 2016));

  // Alpha mask effect
  auto alphaLayer = Layer::Make();
  layer->addChild(alphaLayer);
  auto imageLayer1 = ImageLayer::Make();
  alphaLayer->addChild(imageLayer1);
  imageLayer1->setImage(image);
  auto image1Matrix =
      Matrix::MakeAll(0.5f, 0, static_cast<float>(image->width()) * 0.5f, 0, 0.5f, 0);
  imageLayer1->setMatrix(image1Matrix);
  imageLayer1->setAlpha(1.0f);

  auto alphaTextLayer = TextLayer::Make();
  alphaLayer->addChild(alphaTextLayer);
  alphaTextLayer->setText(textContent);
  alphaTextLayer->setTextColor(color);
  auto alphaFilter = ColorMatrixFilter::Make(alphaColorMatrix);
  alphaTextLayer->setFilters({alphaFilter});
  alphaTextLayer->setFont(font);
  alphaTextLayer->setAlpha(1.0f);
  auto alphaTextLayerMatrix =
      Matrix::MakeAll(1.5f, 0, 400 + static_cast<float>(image->width()) * 0.5f, 0, 1.5f, 800);
  alphaTextLayer->setMatrix(alphaTextLayerMatrix);
  imageLayer1->setMask(alphaTextLayer);

  auto alphaLayerBounds = alphaLayer->getBounds();
  EXPECT_EQ(alphaLayerBounds, Rect::MakeLTRB(1927.0f, 897.0f, 2754.f, 1236.f));

  // Vector mask effect
  auto imageLayer2 = ImageLayer::Make();
  layer->addChild(imageLayer2);
  imageLayer2->setImage(image);
  auto image2Matrix =
      Matrix::MakeAll(0.5f, 0, 0, 0, 0.5f, static_cast<float>(image->height()) * 0.5f);
  imageLayer2->setMatrix(image2Matrix);
  imageLayer2->setAlpha(1.0f);

  auto vectorTextLayer = TextLayer::Make();
  layer->addChild(vectorTextLayer);
  vectorTextLayer->setText(textContent);
  vectorTextLayer->setTextColor(color);
  vectorTextLayer->setFont(font);
  vectorTextLayer->setAlpha(1.0f);
  auto vectorTextLayerMatrix =
      Matrix::MakeAll(1.5f, 0, 400, 0, 1.5f, 800 + static_cast<float>(image->height()) * 0.5f);
  vectorTextLayer->setMatrix(vectorTextLayerMatrix);
  imageLayer2->setMask(vectorTextLayer);

  // Luma mask Effect
  auto imageLayer3 = ImageLayer::Make();
  layer->addChild(imageLayer3);
  imageLayer3->setImage(image);
  auto image3Matrix = Matrix::MakeAll(0.5f, 0, static_cast<float>(image->width()) * 0.5f, 0, 0.5f,
                                      static_cast<float>(image->height()) * 0.5f);
  imageLayer3->setMatrix(image3Matrix);
  imageLayer3->setAlpha(1.0f);

  auto lumaTextLayer = TextLayer::Make();
  layer->addChild(lumaTextLayer);
  lumaTextLayer->setText(textContent);
  lumaTextLayer->setTextColor(color);
  auto lumaFilter = ColorMatrixFilter::Make(lumaColorMatrix);
  lumaTextLayer->setFilters({lumaFilter});
  lumaTextLayer->setFont(font);
  lumaTextLayer->setAlpha(1.0f);
  auto lumaTextLayerMatrix =
      Matrix::MakeAll(1.5f, 0, 400 + static_cast<float>(image->width()) * 0.5f, 0, 1.5f,
                      800 + static_cast<float>(image->height()) * 0.5f);
  lumaTextLayer->setMatrix(lumaTextLayerMatrix);
  imageLayer3->setMask(lumaTextLayer);

  displayList->render(surface.get());
  EXPECT_TRUE(Baseline::Compare(surface, "LayerTest/textMask"));
}

TGFX_TEST(LayerTest, HasContentChanged) {
  ContextScope scope;
  auto context = scope.getContext();
  ASSERT_TRUE(context != nullptr);

  auto surface = Surface::Make(context, 150, 150);
  DisplayList displayList;
  auto shapeLayer = ShapeLayer::Make();
  Path path;
  path.addRect(Rect::MakeXYWH(0, 0, 100, 100));
  shapeLayer->setPath(path);
  shapeLayer->setFillStyle(SolidColor::Make(Color::FromRGBA(255, 0, 0)));
  displayList.root()->addChild(shapeLayer);
  EXPECT_TRUE(displayList.hasContentChanged());
  displayList.render(surface.get());
  context->flush();
  EXPECT_FALSE(displayList.hasContentChanged());
  EXPECT_TRUE(Baseline::Compare(surface, "LayerTest/HasContentChanged_Org"));
  displayList.setContentOffset(50, 50);
  EXPECT_TRUE(displayList.hasContentChanged());
  displayList.render(surface.get(), false);
  context->flush();
  EXPECT_FALSE(displayList.hasContentChanged());
  EXPECT_TRUE(Baseline::Compare(surface, "LayerTest/HasContentChanged_Offset"));
  displayList.setZoomScale(0.5f);
  EXPECT_TRUE(displayList.hasContentChanged());
  displayList.render(surface.get());
  context->flush();
  EXPECT_FALSE(displayList.hasContentChanged());
  EXPECT_TRUE(Baseline::Compare(surface, "LayerTest/HasContentChanged_Zoom"));
}

/**
 * The schematic diagram is as follows:
 * https://www.geogebra.org/graphing/et36u73x
 * https://codesign-1252678369.cos.ap-guangzhou.myqcloud.com/getLayersUnderPoint.png
 */
TGFX_TEST(LayerTest, getLayersUnderPoint) {
  ContextScope scope;
  auto context = scope.getContext();
  ASSERT_TRUE(context != nullptr);
  auto surface = Surface::Make(context, 800, 800);
  auto canvas = surface->getCanvas();
  auto displayList = std::make_unique<DisplayList>();

  auto rootLayer = Layer::Make();
  rootLayer->setName("root_layer");
  displayList->root()->addChild(rootLayer);

  auto imageLayer = ImageLayer::Make();
  imageLayer->setName("image_layer");
  imageLayer->setMatrix(Matrix::MakeScale(3.0f, 3.0f));
  auto image = MakeImage("resources/apitest/image_as_mask.png");
  imageLayer->setImage(image);
  SamplingOptions options(FilterMode::Nearest, MipmapMode::None);
  imageLayer->setSampling(options);
  rootLayer->addChild(imageLayer);
  auto imageLayerBounds = imageLayer->getBounds();
  imageLayer->getGlobalMatrix().mapRect(&imageLayerBounds);
  printf("imageLayerBounds: (%f, %f, %f, %f)\n", imageLayerBounds.left, imageLayerBounds.top,
         imageLayerBounds.right, imageLayerBounds.bottom);

  auto shaperLayer = ShapeLayer::Make();
  shaperLayer->setName("shaper_layer");
  Path path = {};
  path.moveTo(100, 50);
  path.lineTo(150, 125);
  path.lineTo(50, 125);
  path.close();
  shaperLayer->setPath(path);
  auto fillStyle = SolidColor::Make(Color::FromRGBA(255, 0, 0, 127));
  shaperLayer->setFillStyle(fillStyle);
  shaperLayer->setMatrix(Matrix::MakeTrans(100.0f, 0.0f) * Matrix::MakeScale(2.0f, 2.0f));
  rootLayer->addChild(shaperLayer);
  auto shaperLayerBounds = shaperLayer->getBounds();
  shaperLayer->getGlobalMatrix().mapRect(&shaperLayerBounds);
  printf("shaperLayerBounds: (%f, %f, %f, %f)\n", shaperLayerBounds.left, shaperLayerBounds.top,
         shaperLayerBounds.right, shaperLayerBounds.bottom);

  auto textLayer = TextLayer::Make();
  textLayer->setName("text_layer");
  textLayer->setText("Hello World!");
  textLayer->setMatrix(Matrix::MakeTrans(50.0f, 0.0f) * Matrix::MakeScale(5.0f, 5.0f));
  auto typeface = MakeTypeface("resources/font/NotoSansSC-Regular.otf");
  tgfx::Font font(typeface, 20);
  textLayer->setFont(font);
  rootLayer->addChild(textLayer);
  auto textLayerBounds = textLayer->getBounds();
  textLayer->getGlobalMatrix().mapRect(&textLayerBounds);
  printf("textLayerBounds: (%f, %f, %f, %f)\n", textLayerBounds.left, textLayerBounds.top,
         textLayerBounds.right, textLayerBounds.bottom);

  auto shaperLayer2 = ShapeLayer::Make();
  shaperLayer2->setName("shaper_layer2");
  shaperLayer2->setMatrix(Matrix::MakeTrans(550.0f, 150.0f) * Matrix::MakeRotate(45.0f));
  auto rect2 = Rect::MakeXYWH(0, 0, 80, 80);
  Path path2 = {};
  path2.addRect(rect2);
  shaperLayer2->setPath(path2);
  auto fillStyle2 = SolidColor::Make(Color::FromRGBA(175, 27, 193, 255));
  shaperLayer2->setFillStyle(fillStyle2);
  rootLayer->addChild(shaperLayer2);
  auto shaperLayer2Bounds = shaperLayer2->getBounds();
  shaperLayer2->getGlobalMatrix().mapRect(&shaperLayer2Bounds);
  printf("shaperLayer2Bounds: (%f, %f, %f, %f)\n", shaperLayer2Bounds.left, shaperLayer2Bounds.top,
         shaperLayer2Bounds.right, shaperLayer2Bounds.bottom);

  auto rootLayerBounds = rootLayer->getBounds();
  printf("rootLayerBounds: (%f, %f, %f, %f)\n", rootLayerBounds.left, rootLayerBounds.top,
         rootLayerBounds.right, rootLayerBounds.bottom);

  displayList->render(surface.get());

  auto paint = Paint();
  paint.setStyle(PaintStyle::Stroke);
  paint.setStrokeWidth(1.0f);
  paint.setColor(Color::Green());
  canvas->drawRect(imageLayerBounds, paint);
  canvas->drawRect(shaperLayerBounds, paint);
  canvas->drawRect(textLayerBounds, paint);
  canvas->drawRect(shaperLayer2Bounds, paint);
  paint.setColor(Color::Red());
  canvas->drawRect(rootLayerBounds, paint);

  paint.setColor(Color::Blue());
  paint.setStyle(PaintStyle::Fill);
  // P1(200, 100) is in the text_layer, shaper_layer, image_layer, root_layer
  auto layers = rootLayer->getLayersUnderPoint(200.0f, 100.0f);
  canvas->drawCircle(200.0f, 100.0f, 5.0f, paint);
  printf("layers.size(): %zu\n", layers.size());
  std::string layerNameJoin = "";
  for (auto layer : layers) {
    printf("layer: %s\n", layer->name().c_str());
    layerNameJoin += layer->name() + "|";
  }
  printf("\n");
  EXPECT_EQ(static_cast<int>(layers.size()), 4);
  EXPECT_EQ(layerNameJoin, "text_layer|shaper_layer|image_layer|root_layer|");

  // P2(330, 130) is in the text_layer, shaper_layer, root_layer
  layerNameJoin = "";
  layers = rootLayer->getLayersUnderPoint(330.0f, 130.0f);
  canvas->drawCircle(330.0f, 130.0f, 5.0f, paint);
  printf("layers.size(): %zu\n", layers.size());
  for (auto layer : layers) {
    printf("layer: %s\n", layer->name().c_str());
    layerNameJoin += layer->name() + "|";
  }
  printf("\n");
  EXPECT_EQ(static_cast<int>(layers.size()), 3);
  EXPECT_EQ(layerNameJoin, "text_layer|shaper_layer|root_layer|");

  // P3(369.4903917863642, 119.382137866799) is in the text_layer, shaper_layer, root_layer
  layerNameJoin = "";
  layers = rootLayer->getLayersUnderPoint(369.4903917863642f, 119.382137866799f);
  canvas->drawCircle(369.4903917863642f, 119.382137866799f, 5.0f, paint);
  printf("layers.size(): %zu\n", layers.size());
  for (auto layer : layers) {
    printf("layer: %s\n", layer->name().c_str());
    layerNameJoin += layer->name() + "|";
  }
  printf("\n");
  EXPECT_EQ(static_cast<int>(layers.size()), 3);
  EXPECT_EQ(layerNameJoin, "text_layer|shaper_layer|root_layer|");

  // P4(376.3366070606341, 226.8150544784194) is in the shaper_layer, root_layer
  layerNameJoin = "";
  layers = rootLayer->getLayersUnderPoint(376.3366070606341f, 226.8150544784194f);
  canvas->drawCircle(376.3366070606341f, 226.8150544784194f, 5.0f, paint);
  printf("layers.size(): %zu\n", layers.size());
  for (auto layer : layers) {
    printf("layer: %s\n", layer->name().c_str());
    layerNameJoin += layer->name() + "|";
  }
  printf("\n");
  EXPECT_EQ(static_cast<int>(layers.size()), 2);
  EXPECT_EQ(layerNameJoin, "shaper_layer|root_layer|");

  // P5(538.0126139222378, 91.4706448255447) is in the text_layer, root_layer
  layerNameJoin = "";
  layers = rootLayer->getLayersUnderPoint(538.0126139222378f, 91.4706448255447f);
  canvas->drawCircle(538.0126139222378f, 91.4706448255447f, 5.0f, paint);
  printf("layers.size(): %zu\n", layers.size());
  for (auto layer : layers) {
    printf("layer: %s\n", layer->name().c_str());
    layerNameJoin += layer->name() + "|";
  }
  printf("\n");
  EXPECT_EQ(static_cast<int>(layers.size()), 2);
  EXPECT_EQ(layerNameJoin, "text_layer|root_layer|");

  // P6(526.4267111503966, 279.4782488958804) is in the root_layer
  layerNameJoin = "";
  layers = rootLayer->getLayersUnderPoint(526.4267111503966f, 279.4782488958804f);
  canvas->drawCircle(526.4267111503966f, 279.4782488958804f, 5.0f, paint);
  printf("layers.size(): %zu\n", layers.size());
  for (auto layer : layers) {
    printf("layer: %s\n", layer->name().c_str());
    layerNameJoin += layer->name() + "|";
  }
  printf("\n");
  EXPECT_EQ(static_cast<int>(layers.size()), 0);
  EXPECT_EQ(layerNameJoin, "");

  // P7(686.0488534297194, 375.2199363468245) is out of the root_layer
  layerNameJoin = "";
  layers = rootLayer->getLayersUnderPoint(686.0488534297194f, 375.2199363468245f);
  canvas->drawCircle(686.0488534297194f, 375.2199363468245f, 5.0f, paint);
  printf("layers.size(): %zu\n", layers.size());
  for (auto layer : layers) {
    printf("layer: %s\n", layer->name().c_str());
    layerNameJoin += layer->name() + "|";
  }
  printf("\n");
  EXPECT_EQ(static_cast<int>(layers.size()), 0);
  EXPECT_EQ(layerNameJoin, "");

  // P8(-64.7176461855979, 83.8344816350128) is out of the root_layer
  layerNameJoin = "";
  layers = rootLayer->getLayersUnderPoint(-64.7176461855979f, 83.8344816350128f);
  canvas->drawCircle(-64.7176461855979f, 83.8344816350128f, 5.0f, paint);
  printf("layers.size(): %zu\n", layers.size());
  for (auto layer : layers) {
    printf("layer: %s\n", layer->name().c_str());
    layerNameJoin += layer->name() + "|";
  }
  printf("\n");
  EXPECT_EQ(static_cast<int>(layers.size()), 0);
  EXPECT_EQ(layerNameJoin, "");

  // P9(50, 300) is in the image_layer, root_layer
  layerNameJoin = "";
  layers = rootLayer->getLayersUnderPoint(50.0f, 300.0f);
  canvas->drawCircle(50.0f, 300.0f, 5.0f, paint);
  printf("layers.size(): %zu\n", layers.size());
  for (auto layer : layers) {
    printf("layer: %s\n", layer->name().c_str());
    layerNameJoin += layer->name() + "|";
  }
  printf("\n");
  EXPECT_EQ(static_cast<int>(layers.size()), 2);
  EXPECT_EQ(layerNameJoin, "image_layer|root_layer|");

  // P10(511.6931040682015, 171.034333482391) is in the shaper_layer2, root_layer
  layerNameJoin = "";
  layers = rootLayer->getLayersUnderPoint(511.6931040682015f, 171.034333482391f);
  canvas->drawCircle(511.6931040682015f, 171.034333482391f, 5.0f, paint);
  printf("layers.size(): %zu\n", layers.size());
  for (auto layer : layers) {
    printf("layer: %s\n", layer->name().c_str());
    layerNameJoin += layer->name() + "|";
  }
  printf("\n");
  EXPECT_EQ(static_cast<int>(layers.size()), 0);
  EXPECT_EQ(layerNameJoin, "");

  // P11(540, 200) is in the shaper_layer2, root_layer
  layerNameJoin = "";
  layers = rootLayer->getLayersUnderPoint(540.0f, 200.0f);
  canvas->drawCircle(540.0f, 200.0f, 5.0f, paint);
  printf("layers.size(): %zu\n", layers.size());
  for (auto layer : layers) {
    printf("layer: %s\n", layer->name().c_str());
    layerNameJoin += layer->name() + "|";
  }
  printf("\n");
  EXPECT_EQ(static_cast<int>(layers.size()), 2);
  EXPECT_EQ(layerNameJoin, "shaper_layer2|root_layer|");
  EXPECT_TRUE(Baseline::Compare(surface, "LayerTest/getLayersUnderPoint"));
}

/**
 * The schematic diagram is as follows(Visit geogebra online vector map to view pixel details):
 * https://www.geogebra.org/classic/krbzbz6m
 * https://codesign-1252678369.cos.ap-guangzhou.myqcloud.com/hitTestPoint.png
 * https://codesign-1252678369.cos.ap-guangzhou.myqcloud.com/Layer_hitTestPoint.png
 */
TGFX_TEST(LayerTest, hitTestPoint) {
  ContextScope scope;
  auto context = scope.getContext();
  ASSERT_TRUE(context != nullptr);
  auto surface = Surface::Make(context, 800, 800);
  auto canvas = surface->getCanvas();
  auto displayList = std::make_unique<DisplayList>();

  auto rootLayer = Layer::Make();
  rootLayer->setName("root_layer");
  displayList->root()->addChild(rootLayer);

  auto shaperLayer1 = ShapeLayer::Make();
  shaperLayer1->setName("shaper_layer1");
  Path path1 = {};
  path1.moveTo(100, 50);
  path1.lineTo(150, 125);
  path1.lineTo(50, 125);
  path1.close();
  shaperLayer1->setPath(path1);
  auto fillStyle1 = SolidColor::Make(Color::FromRGBA(255, 0, 0, 127));
  shaperLayer1->setFillStyle(fillStyle1);
  shaperLayer1->setMatrix(Matrix::MakeTrans(100.0f, 50.0f));
  rootLayer->addChild(shaperLayer1);
  auto shaperLayer1Bounds = shaperLayer1->getBounds();
  shaperLayer1->getGlobalMatrix().mapRect(&shaperLayer1Bounds);
  printf("shaperLayer1Bounds: (%f, %f, %f, %f)\n", shaperLayer1Bounds.left, shaperLayer1Bounds.top,
         shaperLayer1Bounds.right, shaperLayer1Bounds.bottom);

  auto shaperLayer2 = ShapeLayer::Make();
  shaperLayer2->setName("shaper_layer2");
  Rect rect = Rect::MakeLTRB(220, 100, 370, 250);
  Path path2 = {};
  path2.addOval(rect);
  path2.close();
  shaperLayer2->setPath(path2);
  auto fillStyle2 = SolidColor::Make(Color::FromRGBA(127, 255, 0, 127));
  shaperLayer2->setFillStyle(fillStyle2);
  rootLayer->addChild(shaperLayer2);
  auto shaperLayer2Bounds = shaperLayer2->getBounds();
  shaperLayer2->getGlobalMatrix().mapRect(&shaperLayer2Bounds);
  printf("shaperLayer2Bounds: (%f, %f, %f, %f)\n", shaperLayer2Bounds.left, shaperLayer2Bounds.top,
         shaperLayer2Bounds.right, shaperLayer2Bounds.bottom);

  auto rootLayerBounds = rootLayer->getBounds();
  rootLayerBounds.roundOut();
  printf("rootLayerBounds: (%f, %f, %f, %f)\n", rootLayerBounds.left, rootLayerBounds.top,
         rootLayerBounds.right, rootLayerBounds.bottom);

  displayList->render(surface.get());

  auto paint = Paint();
  paint.setColor(Color::Red());
  paint.setStyle(PaintStyle::Stroke);
  paint.setStrokeWidth(1.0f);
  canvas->drawRect(rootLayerBounds, paint);

  // P1(160, 120)
  paint.setColor(Color::Blue());
  paint.setStyle(PaintStyle::Fill);
  Point p1 = {160.0f, 120.0f};
  canvas->drawCircle(p1.x, p1.y, 1.0f, paint);
  EXPECT_EQ(true, shaperLayer1->hitTestPoint(p1.x, p1.y));
  EXPECT_EQ(false, shaperLayer1->hitTestPoint(p1.x, p1.y, true));

  // P2(186.66668f, 120.0f)
  paint.setColor(Color::Blue());
  paint.setStyle(PaintStyle::Fill);
  Point p2 = {186.66668f, 120.0f};
  canvas->drawCircle(p2.x, p2.y, 1.0f, paint);
  EXPECT_EQ(true, shaperLayer1->hitTestPoint(p2.x, p2.y));
  EXPECT_EQ(true, shaperLayer1->hitTestPoint(p2.x, p2.y, true));

  // P3(172.0774145878251, 140)
  paint.setColor(Color::Blue());
  paint.setStyle(PaintStyle::Fill);
  Point p3 = {172.0774145878251f, 140.0f};
  canvas->drawCircle(p3.x, p3.y, 1.0f, paint);
  EXPECT_EQ(true, shaperLayer1->hitTestPoint(p3.x, p3.y));
  EXPECT_EQ(false, shaperLayer1->hitTestPoint(p3.x, p3.y, true));

  // P4(200, 150)
  paint.setColor(Color::Blue());
  paint.setStyle(PaintStyle::Fill);
  Point p4 = {200.0f, 150.0f};
  canvas->drawCircle(p4.x, p4.y, 1.0f, paint);
  EXPECT_EQ(true, shaperLayer1->hitTestPoint(p4.x, p4.y));
  EXPECT_EQ(true, shaperLayer1->hitTestPoint(p4.x, p4.y, true));

  // P5(225, 120)
  paint.setColor(Color::Blue());
  paint.setStyle(PaintStyle::Fill);
  Point p5 = {225.0f, 120.0f};
  canvas->drawCircle(p5.x, p5.y, 1.0f, paint);
  EXPECT_EQ(true, shaperLayer1->hitTestPoint(p5.x, p5.y));
  EXPECT_EQ(false, shaperLayer1->hitTestPoint(p5.x, p5.y, true));

  // P6(200, 180)
  paint.setColor(Color::Blue());
  paint.setStyle(PaintStyle::Fill);
  Point p6 = {200.0f, 180.0f};
  canvas->drawCircle(p6.x, p6.y, 1.0f, paint);
  EXPECT_EQ(false, shaperLayer1->hitTestPoint(p6.x, p6.y));
  EXPECT_EQ(false, shaperLayer1->hitTestPoint(p6.x, p6.y, true));

  // Q1(227.79885, -141.69835)
  paint.setColor(Color::Blue());
  paint.setStyle(PaintStyle::Fill);
  Point q1 = {227.79885f, 141.69835f};
  canvas->drawCircle(q1.x, q1.y, 1.0f, paint);
  EXPECT_EQ(true, shaperLayer1->hitTestPoint(q1.x, q1.y));
  EXPECT_EQ(true, shaperLayer1->hitTestPoint(q1.x, q1.y, true));
  EXPECT_EQ(true, shaperLayer2->hitTestPoint(q1.x, q1.y));
  EXPECT_EQ(true, shaperLayer2->hitTestPoint(q1.x, q1.y, true));

  // Q2(230.0, 160.0)
  paint.setColor(Color::Blue());
  paint.setStyle(PaintStyle::Fill);
  Point q2 = {230.0f, 160.0f};
  canvas->drawCircle(q2.x, q2.y, 1.0f, paint);
  EXPECT_EQ(true, shaperLayer1->hitTestPoint(q2.x, q2.y));
  EXPECT_EQ(true, shaperLayer1->hitTestPoint(q2.x, q2.y, true));
  EXPECT_EQ(true, shaperLayer2->hitTestPoint(q2.x, q2.y));
  EXPECT_EQ(true, shaperLayer2->hitTestPoint(q2.x, q2.y, true));

  // Q3(270.0, 190.0)
  paint.setColor(Color::Blue());
  paint.setStyle(PaintStyle::Fill);
  Point q3 = {270.0f, 190.0f};
  canvas->drawCircle(q3.x, q3.y, 1.0f, paint);
  EXPECT_EQ(false, shaperLayer1->hitTestPoint(q3.x, q3.y));
  EXPECT_EQ(false, shaperLayer1->hitTestPoint(q3.x, q3.y, true));
  EXPECT_EQ(true, shaperLayer2->hitTestPoint(q3.x, q3.y));
  EXPECT_EQ(true, shaperLayer2->hitTestPoint(q3.x, q3.y, true));

  // Q4(336.0, 239.0)
  paint.setColor(Color::Blue());
  paint.setStyle(PaintStyle::Fill);
  Point q4 = {336.0f, 239.0f};
  canvas->drawCircle(q4.x, q4.y, 1.0f, paint);
  EXPECT_EQ(false, shaperLayer1->hitTestPoint(q4.x, q4.y));
  EXPECT_EQ(false, shaperLayer1->hitTestPoint(q4.x, q4.y, true));
  EXPECT_EQ(true, shaperLayer2->hitTestPoint(q4.x, q4.y));
  EXPECT_EQ(false, shaperLayer2->hitTestPoint(q4.x, q4.y, true));

  // Q5(240.0, 150.0)
  paint.setColor(Color::Blue());
  paint.setStyle(PaintStyle::Fill);
  Point q5 = {240.0f, 150.0f};
  canvas->drawCircle(q5.x, q5.y, 1.0f, paint);
  EXPECT_EQ(true, shaperLayer1->hitTestPoint(q5.x, q5.y));
  EXPECT_EQ(false, shaperLayer1->hitTestPoint(q5.x, q5.y, true));
  EXPECT_EQ(true, shaperLayer2->hitTestPoint(q5.x, q5.y));
  EXPECT_EQ(true, shaperLayer2->hitTestPoint(q5.x, q5.y, true));
  EXPECT_TRUE(Baseline::Compare(surface, "LayerTest/Layer_hitTestPoint"));
}

/**
 * The schematic diagram is as follows:
 * https://www.geogebra.org/classic/nxwbmmrp
 * https://codesign-1252678369.cos.ap-guangzhou.myqcloud.com/hitTestPointNested.png
 */
TGFX_TEST(LayerTest, hitTestPointNested) {
  ContextScope scope;
  auto context = scope.getContext();
  ASSERT_TRUE(context != nullptr);
  auto surface = Surface::Make(context, 800, 800);
  auto canvas = surface->getCanvas();
  auto displayList = std::make_unique<DisplayList>();

  auto rootLayer = Layer::Make();
  rootLayer->setName("root_layer");
  displayList->root()->addChild(rootLayer);

  auto parentLayer = Layer::Make();
  parentLayer->setName("parent_layer");
  parentLayer->setMatrix(Matrix::MakeTrans(50.0f, 50.0f));
  auto imageLayer = ImageLayer::Make();
  imageLayer->setName("image_layer");
  auto image = MakeImage("resources/apitest/image_as_mask.png");
  imageLayer->setImage(image);
  SamplingOptions options(FilterMode::Nearest, MipmapMode::None);
  imageLayer->setSampling(options);
  imageLayer->setMatrix(Matrix::MakeScale(3.0f));
  parentLayer->addChild(imageLayer);
  rootLayer->addChild(parentLayer);
  auto imageLayerBounds = imageLayer->getBounds();
  imageLayer->getGlobalMatrix().mapRect(&imageLayerBounds);
  printf("imageLayerBounds: (%f, %f, %f, %f)\n", imageLayerBounds.left, imageLayerBounds.top,
         imageLayerBounds.right, imageLayerBounds.bottom);

  auto childLayer = Layer::Make();
  childLayer->setName("child_layer");
  childLayer->setMatrix(Matrix::MakeTrans(50.0f, 50.0f));
  auto shaperLayer = ShapeLayer::Make();
  shaperLayer->setName("shaper_layer");
  Rect rect = Rect::MakeLTRB(150, 150, 370, 370);
  Path path = {};
  path.addRect(rect);
  path.close();
  shaperLayer->setPath(path);
  auto fillStyle = SolidColor::Make(Color::FromRGBA(127, 255, 0, 127));
  shaperLayer->setFillStyle(fillStyle);
  childLayer->addChild(shaperLayer);
  parentLayer->addChild(childLayer);
  auto shaperLayerBounds = shaperLayer->getBounds();
  shaperLayer->getGlobalMatrix().mapRect(&shaperLayerBounds);
  printf("shaperLayerBounds: (%f, %f, %f, %f)\n", shaperLayerBounds.left, shaperLayerBounds.top,
         shaperLayerBounds.right, shaperLayerBounds.bottom);

  auto grandsonLayer = Layer::Make();
  grandsonLayer->setName("grandson_layer");
  grandsonLayer->setMatrix(Matrix::MakeTrans(50.0f, 50.0f));
  auto textLayer = TextLayer::Make();
  textLayer->setName("text_layer");
  textLayer->setText("Hello World!");
  textLayer->setMatrix(Matrix::MakeTrans(50.0f, -50.0f) * Matrix::MakeRotate(45.0f) *
                       Matrix::MakeScale(5.0f, 5.0f));
  auto typeface = MakeTypeface("resources/font/NotoSansSC-Regular.otf");
  tgfx::Font font(typeface, 20);
  textLayer->setFont(font);
  grandsonLayer->addChild(textLayer);
  childLayer->addChild(grandsonLayer);
  auto textLayerBounds = textLayer->getBounds();
  textLayer->getGlobalMatrix().mapRect(&textLayerBounds);
  printf("textLayerBounds: (%f, %f, %f, %f)\n", textLayerBounds.left, textLayerBounds.top,
         textLayerBounds.right, textLayerBounds.bottom);

  auto rootLayerBounds = rootLayer->getBounds();
  rootLayer->getGlobalMatrix().mapRect(&rootLayerBounds);
  printf("rootLayerBounds: (%f, %f, %f, %f)\n", rootLayerBounds.left, rootLayerBounds.top,
         rootLayerBounds.right, rootLayerBounds.bottom);

  displayList->render(surface.get());

  auto paint = Paint();
  paint.setStyle(PaintStyle::Stroke);
  paint.setStrokeWidth(1.0f);
  paint.setColor(Color::Red());
  canvas->drawRect(imageLayerBounds, paint);
  canvas->drawRect(shaperLayerBounds, paint);
  canvas->drawRect(textLayerBounds, paint);
  paint.setColor(Color::Green());
  canvas->drawRect(rootLayerBounds, paint);

  // P0(320.0, 340.0)
  paint.setColor(Color::Blue());
  paint.setStyle(PaintStyle::Fill);
  Point p0 = {320.0f, 340.0f};
  canvas->drawCircle(p0.x, p0.y, 2.0f, paint);
  EXPECT_EQ(true, textLayer->hitTestPoint(p0.x, p0.y));
  EXPECT_EQ(false, textLayer->hitTestPoint(p0.x, p0.y, true));
  EXPECT_EQ(true, shaperLayer->hitTestPoint(p0.x, p0.y));
  EXPECT_EQ(true, shaperLayer->hitTestPoint(p0.x, p0.y, true));
  EXPECT_EQ(true, imageLayer->hitTestPoint(p0.x, p0.y));
  EXPECT_EQ(true, imageLayer->hitTestPoint(p0.x, p0.y, true));
  EXPECT_EQ(true, parentLayer->hitTestPoint(p0.x, p0.y));
  EXPECT_EQ(true, parentLayer->hitTestPoint(p0.x, p0.y, true));
  EXPECT_EQ(true, childLayer->hitTestPoint(p0.x, p0.y));
  EXPECT_EQ(true, childLayer->hitTestPoint(p0.x, p0.y, true));
  EXPECT_EQ(true, grandsonLayer->hitTestPoint(p0.x, p0.y));
  EXPECT_EQ(false, grandsonLayer->hitTestPoint(p0.x, p0.y, true));
  EXPECT_EQ(true, rootLayer->hitTestPoint(p0.x, p0.y));
  EXPECT_EQ(true, rootLayer->hitTestPoint(p0.x, p0.y, true));

  // P1(280.0, 360.0)
  paint.setColor(Color::Blue());
  paint.setStyle(PaintStyle::Fill);
  Point p1 = {280.0f, 360.0f};
  canvas->drawCircle(p1.x, p1.y, 2.0f, paint);
  EXPECT_EQ(true, textLayer->hitTestPoint(p1.x, p1.y));
  EXPECT_EQ(true, textLayer->hitTestPoint(p1.x, p1.y, true));
  EXPECT_EQ(true, shaperLayer->hitTestPoint(p1.x, p1.y));
  EXPECT_EQ(true, shaperLayer->hitTestPoint(p1.x, p1.y, true));
  EXPECT_EQ(true, imageLayer->hitTestPoint(p1.x, p1.y));
  EXPECT_EQ(true, imageLayer->hitTestPoint(p1.x, p1.y, true));
  EXPECT_EQ(true, parentLayer->hitTestPoint(p1.x, p1.y));
  EXPECT_EQ(true, parentLayer->hitTestPoint(p1.x, p1.y, true));
  EXPECT_EQ(true, childLayer->hitTestPoint(p1.x, p1.y));
  EXPECT_EQ(true, childLayer->hitTestPoint(p1.x, p1.y, true));
  EXPECT_EQ(true, grandsonLayer->hitTestPoint(p1.x, p1.y));
  EXPECT_EQ(true, grandsonLayer->hitTestPoint(p1.x, p1.y, true));
  EXPECT_EQ(true, rootLayer->hitTestPoint(p1.x, p1.y));
  EXPECT_EQ(true, rootLayer->hitTestPoint(p1.x, p1.y, true));

  // P2(150.0, 170.0)
  paint.setColor(Color::Blue());
  paint.setStyle(PaintStyle::Fill);
  Point p2 = {150.0f, 170.0f};
  canvas->drawCircle(p2.x, p2.y, 2.0f, paint);
  EXPECT_EQ(true, textLayer->hitTestPoint(p2.x, p2.y));
  EXPECT_EQ(true, textLayer->hitTestPoint(p2.x, p2.y, true));
  EXPECT_EQ(false, shaperLayer->hitTestPoint(p2.x, p2.y));
  EXPECT_EQ(false, shaperLayer->hitTestPoint(p2.x, p2.y, true));
  EXPECT_EQ(true, imageLayer->hitTestPoint(p2.x, p2.y));
  EXPECT_EQ(true, imageLayer->hitTestPoint(p2.x, p2.y, true));
  EXPECT_EQ(true, parentLayer->hitTestPoint(p2.x, p2.y));
  EXPECT_EQ(true, parentLayer->hitTestPoint(p2.x, p2.y, true));
  EXPECT_EQ(true, childLayer->hitTestPoint(p2.x, p2.y));
  EXPECT_EQ(true, childLayer->hitTestPoint(p2.x, p2.y, true));
  EXPECT_EQ(true, grandsonLayer->hitTestPoint(p2.x, p2.y));
  EXPECT_EQ(true, grandsonLayer->hitTestPoint(p2.x, p2.y, true));
  EXPECT_EQ(true, rootLayer->hitTestPoint(p2.x, p2.y));
  EXPECT_EQ(true, rootLayer->hitTestPoint(p2.x, p2.y, true));

  // P3(80.0, 80.0)
  paint.setColor(Color::Blue());
  paint.setStyle(PaintStyle::Fill);
  Point p3 = {80.0f, 80.0f};
  canvas->drawCircle(p3.x, p3.y, 2.0f, paint);
  EXPECT_EQ(false, textLayer->hitTestPoint(p3.x, p3.y));
  EXPECT_EQ(false, textLayer->hitTestPoint(p3.x, p3.y, true));
  EXPECT_EQ(false, shaperLayer->hitTestPoint(p3.x, p3.y));
  EXPECT_EQ(false, shaperLayer->hitTestPoint(p3.x, p3.y, true));
  EXPECT_EQ(true, imageLayer->hitTestPoint(p3.x, p3.y));
  EXPECT_EQ(true, imageLayer->hitTestPoint(p3.x, p3.y, true));
  EXPECT_EQ(true, parentLayer->hitTestPoint(p3.x, p3.y));
  EXPECT_EQ(true, parentLayer->hitTestPoint(p3.x, p3.y, true));
  EXPECT_EQ(false, childLayer->hitTestPoint(p3.x, p3.y));
  EXPECT_EQ(false, childLayer->hitTestPoint(p3.x, p3.y, true));
  EXPECT_EQ(false, grandsonLayer->hitTestPoint(p3.x, p3.y));
  EXPECT_EQ(false, grandsonLayer->hitTestPoint(p3.x, p3.y, true));
  EXPECT_EQ(true, rootLayer->hitTestPoint(p3.x, p3.y));
  EXPECT_EQ(true, rootLayer->hitTestPoint(p3.x, p3.y, true));
  EXPECT_TRUE(Baseline::Compare(surface, "LayerTest/Layer_hitTestPointNested"));
}

TGFX_TEST(LayerTest, InnerShadowFilter) {
  ContextScope scope;
  auto context = scope.getContext();
  ASSERT_TRUE(context != nullptr);
  auto image = MakeImage("resources/apitest/imageReplacement.png");
  ASSERT_TRUE(image != nullptr);
  auto imageWidth = static_cast<float>(image->width());
  auto imageHeight = static_cast<float>(image->height());
  auto padding = 30.f;
  Paint paint;
  auto surface = Surface::Make(context, static_cast<int>(imageWidth * 2.f + padding * 3.f),
                               static_cast<int>(imageHeight * 2.f + padding * 3.f));
  auto filter = BlurFilter::Make(15, 15);
  auto layer = ImageLayer::Make();
  layer->setImage(image);
  layer->setMatrix(Matrix::MakeTrans(padding, padding));
  layer->setFilters({filter});
  auto displayList = std::make_unique<DisplayList>();
  displayList->root()->addChild(layer);

  auto layer2 = ImageLayer::Make();
  layer2->setImage(image);
  layer2->setMatrix(Matrix::MakeTrans(imageWidth + padding * 2, padding));
  auto filter2 = InnerShadowFilter::Make(0, 0, 15, 15, Color::Black(), true);
  layer2->setFilters({filter2});
  displayList->root()->addChild(layer2);

  auto layer3 = ImageLayer::Make();
  layer3->setImage(image);
  layer3->setMatrix(Matrix::MakeTrans(padding, imageWidth + padding * 2));
  auto filter3 = InnerShadowFilter::Make(0, 0, 15, 15, Color::Black());
  layer3->setFilters({filter3});
  displayList->root()->addChild(layer3);

  auto layer4 = ImageLayer::Make();
  layer4->setImage(image);
  layer4->setMatrix(Matrix::MakeTrans(imageWidth + padding * 2, imageWidth + padding * 2));
  auto filter4 = InnerShadowFilter::Make(1, 1, 0, 0, Color::Black());
  layer4->setFilters({filter4});
  displayList->root()->addChild(layer4);

  displayList->render(surface.get());

  EXPECT_TRUE(Baseline::Compare(surface, "LayerTest/innerShadow"));
}

TGFX_TEST(LayerTest, DirtyFlag) {
  ContextScope scope;
  auto context = scope.getContext();
  ASSERT_TRUE(context != nullptr);
  auto displayList = std::make_unique<DisplayList>();
  auto surface = Surface::Make(context, 100, 100);
  auto child = Layer::Make();
  displayList->root()->addChild(child);

  auto grandChild = ImageLayer::Make();
  auto image = MakeImage("resources/apitest/imageReplacement.png");
  EXPECT_TRUE(image != nullptr);
  grandChild->setImage(image);
  grandChild->setMatrix(Matrix::MakeTrans(10, 10));
  grandChild->setVisible(false);
  child->addChild(grandChild);

  auto child2 = ImageLayer::Make();
  child2->setImage(image);
  displayList->root()->addChild(child2);

  displayList->render(surface.get());

  auto root = displayList->root();
  EXPECT_TRUE(grandChild->bitFields.dirtyDescendents);
  EXPECT_TRUE(grandChild->layerContent == nullptr && grandChild->bitFields.dirtyContent);
  EXPECT_TRUE(!child->bitFields.dirtyDescendents && !child->bitFields.dirtyContent);
  EXPECT_TRUE(!root->bitFields.dirtyDescendents && !root->bitFields.dirtyContent);

  grandChild->setVisible(true);
  EXPECT_TRUE(grandChild->bitFields.dirtyDescendents);
  EXPECT_TRUE(grandChild->layerContent == nullptr && grandChild->bitFields.dirtyContent);
  EXPECT_TRUE(child->bitFields.dirtyDescendents);
  EXPECT_TRUE(root->bitFields.dirtyDescendents);
  displayList->render(surface.get());

  EXPECT_TRUE(!grandChild->bitFields.dirtyDescendents && !grandChild->bitFields.dirtyContent);
  EXPECT_TRUE(grandChild->layerContent != nullptr);
  EXPECT_TRUE(!child->bitFields.dirtyDescendents && !child->bitFields.dirtyContent);
  EXPECT_TRUE(!root->bitFields.dirtyDescendents && !root->bitFields.dirtyContent);

  child->setVisible(false);
  EXPECT_TRUE(!grandChild->bitFields.dirtyDescendents && !grandChild->bitFields.dirtyContent);
  EXPECT_TRUE(grandChild->layerContent != nullptr);
  EXPECT_TRUE(!child->bitFields.dirtyDescendents && !child->bitFields.dirtyContent);
  EXPECT_TRUE(root->bitFields.dirtyDescendents && !root->bitFields.dirtyContent);
}

TGFX_TEST(LayerTest, DropShadowStyle) {
  ContextScope scope;
  auto context = scope.getContext();
  EXPECT_TRUE(context != nullptr);
  auto surface = Surface::Make(context, 150, 150);
  auto displayList = std::make_unique<DisplayList>();
  auto back = SolidLayer::Make();
  back->setColor(Color::White());
  back->setWidth(150);
  back->setHeight(150);
  auto layer = ShapeLayer::Make();
  layer->setMatrix(Matrix::MakeTrans(30, 30));
  Path path;
  path.addRect(Rect::MakeWH(100, 100));
  layer->setPath(path);
  auto fillStyle = SolidColor::Make(Color::FromRGBA(100, 0, 0, 128));
  layer->setFillStyle(fillStyle);
  layer->setBlendMode(BlendMode::Lighten);

  auto shadowLayer = Layer::Make();
  auto style = DropShadowStyle::Make(10, 10, 0, 0, Color::Black(), false);
  shadowLayer->setLayerStyles({style});
  shadowLayer->addChild(layer);
  shadowLayer->setExcludeChildEffectsInLayerStyle(true);
  back->addChild(shadowLayer);
  displayList->root()->addChild(back);
  displayList->render(surface.get());
  EXPECT_TRUE(Baseline::Compare(surface, "LayerTest/DropShadowStyle"));

  style->setBlendMode(BlendMode::Luminosity);
  style->setOffsetX(0);
  style->setOffsetY(-20);
  style->setShowBehindLayer(true);
  shadowLayer->setAlpha(0.5);
  displayList->render(surface.get());
  EXPECT_TRUE(Baseline::Compare(surface, "LayerTest/DropShadowStyle2"));

  layer->setBlendMode(BlendMode::Multiply);
  layer->setFillStyle(nullptr);
  layer->setStrokeStyle(SolidColor::Make(Color::FromRGBA(100, 0, 0, 128)));
  displayList->render(surface.get());
  EXPECT_TRUE(Baseline::Compare(surface, "LayerTest/DropShadowStyle-stroke-behindLayer"));

  style->setShowBehindLayer(false);
  displayList->render(surface.get());
  EXPECT_TRUE(Baseline::Compare(surface, "LayerTest/DropShadowStyle-stroke"));

  auto blur = BlurFilter::Make(10, 10);
  layer->setFilters({blur});
  displayList->render(surface.get());
  EXPECT_TRUE(Baseline::Compare(surface, "LayerTest/DropShadowStyle-stroke-blur"));

  style->setShowBehindLayer(true);
  displayList->render(surface.get());
  EXPECT_TRUE(Baseline::Compare(surface, "LayerTest/DropShadowStyle-stroke-blur-behindLayer"));
}

TGFX_TEST(LayerTest, InnerShadowStyle) {
  ContextScope scope;
  auto context = scope.getContext();
  EXPECT_TRUE(context != nullptr);
  auto surface = Surface::Make(context, 150, 150);
  auto displayList = std::make_unique<DisplayList>();
  auto layer = ShapeLayer::Make();
  layer->setMatrix(Matrix::MakeTrans(30, 30));
  Path path;
  path.addRect(Rect::MakeWH(100, 100));
  Path path2;
  path2.addRect(Rect::MakeWH(50, 50));
  path2.transform(Matrix::MakeTrans(20, 20));
  path.addPath(path2, PathOp::Difference);
  layer->setPath(path);
  auto fillStyle = SolidColor::Make(Color::FromRGBA(100, 0, 0, 128));
  layer->setFillStyle(fillStyle);
  auto style = InnerShadowStyle::Make(10, 10, 0, 0, Color::Black());
  layer->setLayerStyles({style});
  displayList->root()->addChild(layer);
  displayList->render(surface.get());
  EXPECT_TRUE(Baseline::Compare(surface, "LayerTest/InnerShadowStyle"));
}

TGFX_TEST(LayerTest, Filters) {
  ContextScope scope;
  auto context = scope.getContext();
  EXPECT_TRUE(context != nullptr);
  auto surface = Surface::Make(context, 150, 150);
  auto displayList = std::make_unique<DisplayList>();
  auto layer = ShapeLayer::Make();
  layer->setMatrix(Matrix::MakeTrans(30, 30));
  Path path;
  path.addRect(Rect::MakeWH(100, 100));
  layer->setPath(path);
  auto fillStyle = SolidColor::Make(Color::FromRGBA(100, 0, 0, 128));
  layer->setFillStyle(fillStyle);
  auto filter = BlurFilter::Make(10, 10);
  auto filter2 = DropShadowFilter::Make(10, 10, 0, 0, Color::Black());
  auto filter3 = InnerShadowFilter::Make(10, 10, 0, 0, Color::White());
  layer->setFilters({filter, filter2, filter3});
  displayList->root()->addChild(layer);
  displayList->render(surface.get());
  EXPECT_TRUE(Baseline::Compare(surface, "LayerTest/filters"));
}

TGFX_TEST(LayerTest, MaskOnwer) {
  ContextScope scope;
  auto context = scope.getContext();
  EXPECT_TRUE(context != nullptr);
  auto surface = Surface::Make(context, 1, 1);
  auto displayList = std::make_unique<DisplayList>();
  auto layer = SolidLayer::Make();
  layer->setWidth(1);
  layer->setHeight(1);
  auto layer2 = SolidLayer::Make();
  layer2->setWidth(1);
  layer2->setHeight(1);
  auto mask = ShapeLayer::Make();
  Path path = {};
  path.addRect(Rect::MakeWH(1, 1));
  mask->setPath(path);
  mask->setFillStyle(SolidColor::Make());

  displayList->root()->addChild(layer);
  layer->addChild(layer2);
  displayList->root()->addChild(mask);

  layer->setMask(mask);
  EXPECT_EQ(layer->mask(), mask);
  EXPECT_EQ(mask->maskOwner, layer.get());

  layer2->setMask(mask);
  EXPECT_EQ(layer->mask(), nullptr);
  EXPECT_EQ(mask->maskOwner, layer2.get());

  EXPECT_TRUE(layer2->bitFields.dirtyContent);
  displayList->render(surface.get());
  EXPECT_FALSE(layer->bitFields.dirtyDescendents);
  mask->setAlpha(0.5f);
  EXPECT_TRUE(layer->bitFields.dirtyDescendents);

  layer2->setMask(nullptr);
  EXPECT_EQ(layer->mask(), nullptr);
  EXPECT_EQ(mask->maskOwner, nullptr);
}

TGFX_TEST(LayerTest, BackgroundBlur) {
  ContextScope scope;
  auto context = scope.getContext();
  EXPECT_TRUE(context != nullptr);
  auto surface = Surface::Make(context, 150, 150);
  auto displayList = std::make_unique<DisplayList>();
  auto solidLayer = SolidLayer::Make();
  solidLayer->setColor(Color::Blue());
  solidLayer->setWidth(150);
  solidLayer->setHeight(150);
  displayList->root()->addChild(solidLayer);

  auto background = ImageLayer::Make();
  background->setImage(MakeImage("resources/apitest/imageReplacement.png"));
  displayList->root()->addChild(background);

  auto layer = ShapeLayer::Make();
  layer->setMatrix(Matrix::MakeTrans(30, 30));
  Path path;
  path.addRect(Rect::MakeWH(100, 100));
  layer->setPath(path);
  auto strokeStyle = SolidColor::Make(Color::FromRGBA(100, 0, 0, 100));
  layer->setStrokeStyle(strokeStyle);
  layer->setLineWidth(10);
  layer->setStrokeOnTop(true);
  layer->setExcludeChildEffectsInLayerStyle(true);
  auto filter = BackgroundBlurStyle::Make(10, 10);
  auto dropShadow = DropShadowStyle::Make(10, 10, 0, 0, Color::FromRGBA(0, 0, 0, 100));
  dropShadow->setShowBehindLayer(true);
  layer->setExcludeChildEffectsInLayerStyle(true);
  layer->setLayerStyles({dropShadow, filter});

  auto blurFilter = BlurFilter::Make(1, 20);
  layer->setFilters({blurFilter});

  auto silbing = ShapeLayer::Make();
  Path rect;
  rect.addRect(Rect::MakeWH(50, 50));
  silbing->setPath(rect);
  silbing->setMatrix(Matrix::MakeTrans(-10, 0));
  auto newBackgroundBlur = BackgroundBlurStyle::Make(15, 15);
  silbing->setLayerStyles({dropShadow, newBackgroundBlur});
  silbing->setFillStyle(SolidColor::Make(Color::FromRGBA(0, 0, 100, 100)));
  layer->addChild(silbing);

  auto clipLayer = Layer::Make();
  clipLayer->setMatrix(Matrix::MakeTrans(2, 40));
  clipLayer->setScrollRect(Rect::MakeXYWH(10, 10, 20, 20));
  layer->addChild(clipLayer);

  auto child = ShapeLayer::Make();

  child->setPath(rect);
  child->setMatrix(Matrix::MakeScale(0.5, 0.5));
  auto fillStyle2 = SolidColor::Make(Color::FromRGBA(0, 100, 0, 100));
  child->setFillStyle(fillStyle2);
  auto backgroundBlur = BackgroundBlurStyle::Make(20, 20);
  child->setLayerStyles({backgroundBlur});
  child->setBlendMode(BlendMode::Multiply);
  clipLayer->addChild(child);

  displayList->root()->addChild(layer);
  displayList->render(surface.get());
  EXPECT_TRUE(Baseline::Compare(surface, "LayerTest/backgroundLayerBlur"));
}

TGFX_TEST(LayerTest, MaskAlpha) {
  ContextScope scope;
  auto context = scope.getContext();
  EXPECT_TRUE(context != nullptr);
  DisplayList list;
  Path path;
  path.addRect(Rect::MakeWH(100, 100));

  auto layer = ShapeLayer::Make();
  layer->setPath(path);
  auto layer_style = tgfx::SolidColor::Make({0.0f, 1.0f, 0.0f, 1.0f});
  layer->setFillStyle(layer_style);

  auto mask = ShapeLayer::Make();
  mask->setPath(path);
  mask->setMatrix(Matrix::MakeTrans(50, 50));
  auto mask_style = tgfx::SolidColor::Make({1.0f, 0.0f, 0.0f, 1.0f});
  mask_style->setAlpha(0);
  mask->setFillStyle(mask_style);

  layer->setMask(mask);

  list.root()->addChild(layer);
  list.root()->addChild(mask);
  auto surface = Surface::Make(context, 150, 150);
  list.render(surface.get());
  EXPECT_TRUE(Baseline::Compare(surface, "LayerTest/MaskAlpha"));
}

TGFX_TEST(LayerTest, ChildMask) {
  ContextScope scope;
  auto context = scope.getContext();
  EXPECT_TRUE(context != nullptr);
  DisplayList list;
  Path path;
  path.addRect(Rect::MakeWH(100, 100));

  const auto init_trans = Matrix::MakeTrans(150, 50);

  auto group = ShapeLayer::Make();

  auto layer = ShapeLayer::Make();
  layer->setPath(path);
  auto layer_matrix = Matrix::MakeRotate(45);
  layer_matrix.postConcat(init_trans);
  layer->setMatrix(layer_matrix);
  auto layer_style = SolidColor::Make(Color::Red());
  layer->setFillStyle(layer_style);

  auto layer2 = ShapeLayer::Make();
  layer2->setPath(path);
  auto layer2_matrix = Matrix::MakeTrans(100, 0);
  layer2_matrix.postConcat(init_trans);
  layer2->setMatrix(layer2_matrix);
  auto layer2_style = SolidColor::Make(Color::Green());
  layer2->setFillStyle(layer2_style);

  auto mask = ShapeLayer::Make();
  mask->setPath(path);
  auto mask_matrix = Matrix::MakeTrans(50, 50);
  mask_matrix.postConcat(init_trans);
  mask->setMatrix(mask_matrix);
  auto mask_style = SolidColor::Make(Color::Blue());
  mask->setFillStyle(mask_style);

  group->addChild(layer);
  group->addChild(layer2);
  group->addChild(mask);

  group->setMask(mask);

  auto groupMatrix = Matrix::MakeScale(0.5f);
  groupMatrix.postRotate(30);
  group->setMatrix(groupMatrix);

  group->setFilters({BlurFilter::Make(30, 30)});

  list.root()->addChild(group);
  auto surface = Surface::Make(context, 300, 300);
  list.render(surface.get());
  EXPECT_TRUE(Baseline::Compare(surface, "LayerTest/ChildMask"));
}

TGFX_TEST(LayerTest, InvalidMask) {
  ContextScope scope;
  auto context = scope.getContext();
  EXPECT_TRUE(context != nullptr);
  DisplayList list;
  Path path;
  path.addRect(Rect::MakeWH(10, 10));
  auto shapeLayer = ShapeLayer::Make();
  shapeLayer->setPath(path);
  auto fillStyle = SolidColor::Make(Color::Red());
  shapeLayer->setFillStyle(fillStyle);

  auto maskLayer = ShapeLayer::Make();
  maskLayer->setPath(path);
  auto maskFillStyle = SolidColor::Make(Color::FromRGBA(0, 0, 0, 128));
  maskLayer->setFillStyle(maskFillStyle);
  maskLayer->setVisible(false);

  shapeLayer->setMask(maskLayer);

  list.root()->addChild(shapeLayer);
  list.root()->addChild(maskLayer);

  auto surface = Surface::Make(context, 10, 10);

  list.render(surface.get());
  EXPECT_TRUE(Baseline::Compare(surface, "LayerTest/InvalidMask"));
}

TGFX_TEST(LayerTest, LargeScale) {
  ContextScope scope;
  auto context = scope.getContext();
  EXPECT_TRUE(context != nullptr);
  DisplayList list;
  auto shapeLayer = ShapeLayer::Make();
  Path path = {};
  path.addRect(Rect::MakeWH(10000, 10000));
  auto image = MakeImage("resources/apitest/imageReplacement.png");
  auto imagePattern = ImagePattern::Make(image);
  imagePattern->setMatrix(Matrix::MakeTrans(-20, -20));
  shapeLayer->setFillStyle(imagePattern);
  shapeLayer->setPath(path);
  list.root()->addChild(shapeLayer);

  auto surface = Surface::Make(context, 1000, 1000);

  shapeLayer->setMatrix(Matrix::MakeScale(256, 256));
  list.render(surface.get());
  EXPECT_TRUE(Baseline::Compare(surface, "LayerTest/LargeScale"));
}

TGFX_TEST(LayerTest, ShapeStyleWithMatrix) {
  ContextScope scope;
  auto context = scope.getContext();
  EXPECT_TRUE(context != nullptr);
  DisplayList list;
  Path path;
  path.addRect(Rect::MakeWH(100, 100));

  auto layer = ShapeLayer::Make();
  layer->setPath(path);
  auto matrix = Matrix::MakeScale(0.5f, 1.f);
  auto layerStyle =
      Gradient::MakeDiamond(Point::Make(100, 50), 50, {Color::Red(), Color::Blue()}, {0, 1});
  layerStyle->setMatrix(matrix);
  layer->setFillStyle(layerStyle);
  list.root()->addChild(layer);

  auto layer2 = ShapeLayer::Make();
  layer2->setPath(path);
  auto imageStyle = ImagePattern::Make(MakeImage("resources/apitest/imageReplacement.png"),
                                       TileMode::Decal, TileMode::Decal);
  imageStyle->setMatrix(matrix);
  layer2->setFillStyle(imageStyle);
  layer2->setMatrix(Matrix::MakeTrans(100, 0));
  list.root()->addChild(layer2);

  auto layer3 = ShapeLayer::Make();
  layer3->setPath(path);
  auto solidStyle = SolidColor::Make(Color::Red());
  solidStyle->setMatrix(matrix);
  layer3->setFillStyle(solidStyle);
  layer3->setMatrix(Matrix::MakeTrans(200, 0));
  list.root()->addChild(layer3);

  auto surface = Surface::Make(context, 300, 100);
  list.render(surface.get());
  EXPECT_TRUE(Baseline::Compare(surface, "LayerTest/ShapeStyleWithMatrix"));
}

TGFX_TEST(LayerTest, RasterizedBackground) {
  ContextScope scope;
  auto context = scope.getContext();
  EXPECT_TRUE(context != nullptr);
  auto surface = Surface::Make(context, 150, 150);
  auto displayList = std::make_unique<DisplayList>();
  auto solidLayer = SolidLayer::Make();
  solidLayer->setColor(Color::Blue());
  solidLayer->setWidth(150);
  solidLayer->setHeight(150);
  displayList->root()->addChild(solidLayer);

  auto background = ImageLayer::Make();
  background->setImage(MakeImage("resources/apitest/imageReplacement.png"));
  displayList->root()->addChild(background);

  auto parent = Layer::Make();
  parent->setMatrix(Matrix::MakeTrans(30, 30));
  parent->addChild(background);

  auto layerBeforeChild = ShapeLayer::Make();
  auto path = Path();
  path.addRect(Rect::MakeWH(50, 50));
  layerBeforeChild->setPath(path);
  layerBeforeChild->setFillStyle(SolidColor::Make(Color::Red()));

  auto backgroundNephew = ShapeLayer::Make();
  backgroundNephew->setPath(path);
  backgroundNephew->setMatrix(Matrix::MakeTrans(10, 10));
  backgroundNephew->setFillStyle(SolidColor::Make(Color::Green()));

  auto child = ShapeLayer::Make();
  Path childPath;
  childPath.addRect(Rect::MakeWH(100, 100));
  child->setPath(childPath);
  auto fillStyle = SolidColor::Make(Color::FromRGBA(100, 0, 0, 128));
  child->setFillStyle(fillStyle);
  child->setShouldRasterize(true);
  child->setLayerStyles({BackgroundBlurStyle::Make(10, 10)});
  parent->addChild(child);
  displayList->root()->addChild(parent);

  displayList->render(surface.get());
  background->setMatrix(Matrix::MakeTrans(50, 50));
  auto rasterizedContent =
      static_cast<RasterizedContent*>(child->rasterizedContent.get())->getImage();
  displayList->render(surface.get());
  EXPECT_TRUE(rasterizedContent !=
              static_cast<RasterizedContent*>(child->rasterizedContent.get())->getImage());

  child->setMatrix(Matrix::MakeTrans(20, 20));
  rasterizedContent = static_cast<RasterizedContent*>(child->rasterizedContent.get())->getImage();
  displayList->render(surface.get());
  EXPECT_TRUE(rasterizedContent !=
              static_cast<RasterizedContent*>(child->rasterizedContent.get())->getImage());

  auto layerNextChild = ShapeLayer::Make();
  layerNextChild->setPath(path);
  layerNextChild->setMatrix(Matrix::MakeTrans(10, 10));
  layerNextChild->setFillStyle(SolidColor::Make(Color::FromRGBA(0, 100, 0, 128)));
  parent->addChild(layerNextChild);
  rasterizedContent = static_cast<RasterizedContent*>(child->rasterizedContent.get())->getImage();
  displayList->render(surface.get());
  EXPECT_TRUE(rasterizedContent ==
              static_cast<RasterizedContent*>(child->rasterizedContent.get())->getImage());

  auto grandChild = ShapeLayer::Make();
  grandChild->setPath(path);
  grandChild->setMatrix(Matrix::MakeTrans(10, 10));
  grandChild->setFillStyle(SolidColor::Make(Color::FromRGBA(0, 0, 100, 128)));
  child->addChild(grandChild);
  EXPECT_TRUE(child->rasterizedContent == nullptr);
  displayList->render(surface.get());

  auto nephew = ShapeLayer::Make();
  nephew->setPath(path);
  nephew->setMatrix(Matrix::MakeTrans(10, 10));
  nephew->setFillStyle(SolidColor::Make(Color::FromRGBA(0, 100, 0, 128)));
  layerNextChild->addChild(nephew);
  rasterizedContent = static_cast<RasterizedContent*>(child->rasterizedContent.get())->getImage();
  displayList->render(surface.get());
  EXPECT_TRUE(rasterizedContent ==
              static_cast<RasterizedContent*>(child->rasterizedContent.get())->getImage());

  parent->addChildAt(layerBeforeChild, parent->getChildIndex(child));
  rasterizedContent = static_cast<RasterizedContent*>(child->rasterizedContent.get())->getImage();
  displayList->render(surface.get());
  EXPECT_TRUE(rasterizedContent !=
              static_cast<RasterizedContent*>(child->rasterizedContent.get())->getImage());

  layerBeforeChild->addChildAt(backgroundNephew, 0);
  rasterizedContent = static_cast<RasterizedContent*>(child->rasterizedContent.get())->getImage();
  displayList->render(surface.get());
  EXPECT_TRUE(rasterizedContent !=
              static_cast<RasterizedContent*>(child->rasterizedContent.get())->getImage());

  layerBeforeChild->removeChildren();
  rasterizedContent = static_cast<RasterizedContent*>(child->rasterizedContent.get())->getImage();
  displayList->render(surface.get());
  EXPECT_TRUE(rasterizedContent !=
              static_cast<RasterizedContent*>(child->rasterizedContent.get())->getImage());

  layerBeforeChild->removeFromParent();
  rasterizedContent = static_cast<RasterizedContent*>(child->rasterizedContent.get())->getImage();
  displayList->render(surface.get());
  EXPECT_TRUE(rasterizedContent !=
              static_cast<RasterizedContent*>(child->rasterizedContent.get())->getImage());

  parent->setChildIndex(background, static_cast<int>(parent->children().size() - 1u));
  rasterizedContent = static_cast<RasterizedContent*>(child->rasterizedContent.get())->getImage();
  displayList->render(surface.get());
  EXPECT_TRUE(rasterizedContent !=
              static_cast<RasterizedContent*>(child->rasterizedContent.get())->getImage());

  parent->setChildIndex(background, 0);
  rasterizedContent = static_cast<RasterizedContent*>(child->rasterizedContent.get())->getImage();
  displayList->render(surface.get());
  EXPECT_TRUE(rasterizedContent !=
              static_cast<RasterizedContent*>(child->rasterizedContent.get())->getImage());

  parent->replaceChild(background, layerBeforeChild);
  rasterizedContent = static_cast<RasterizedContent*>(child->rasterizedContent.get())->getImage();
  displayList->render(surface.get());
  EXPECT_TRUE(rasterizedContent !=
              static_cast<RasterizedContent*>(child->rasterizedContent.get())->getImage());

  parent->replaceChild(layerNextChild, background);
  rasterizedContent = static_cast<RasterizedContent*>(child->rasterizedContent.get())->getImage();
  displayList->render(surface.get());
  // Ideally, rasterizedContent should remain unchanged here, but we need to call root->invalidateRect()
  // whenever a layer is removed or its index changes. As a result, dirty rects are always treated
  // as background changes. This is a trade-off between performance and correctness.
  EXPECT_TRUE(rasterizedContent !=
              static_cast<RasterizedContent*>(child->rasterizedContent.get())->getImage());
}

TGFX_TEST(LayerTest, AdaptiveDashEffect) {
  ContextScope scope;
  auto context = scope.getContext();
  EXPECT_TRUE(context != nullptr);
  auto surface = Surface::Make(context, 300, 400);
  auto canvas = surface->getCanvas();
  canvas->clear();
  canvas->drawColor(Color::White());
  Path path = {};
  path.addRect(50, 50, 250, 150);
  path.addOval(Rect::MakeXYWH(50, 200, 200, 50));
  path.moveTo(50, 300);
  path.cubicTo(100, 300, 100, 350, 150, 350);
  path.quadTo(200, 350, 200, 300);
  std::vector<float> dashList = {10.f, 10.f};
  auto shapeLayer = ShapeLayer::Make();
  shapeLayer->setPath(path);
  auto strokeStyle = SolidColor::Make(Color::FromRGBA(100, 0, 0));
  shapeLayer->setLineWidth(1);
  shapeLayer->setStrokeStyle(strokeStyle);
  shapeLayer->setLineDashAdaptive(true);
  shapeLayer->setLineDashPattern(dashList);
  shapeLayer->setLineDashPhase(5);
  DisplayList displayList;
  displayList.root()->addChild(shapeLayer);
  displayList.render(surface.get());
  EXPECT_TRUE(Baseline::Compare(surface, "LayerTest/AdaptiveDashEffect"));
}

<<<<<<< HEAD
TGFX_TEST(LayerTest, DecomposeRectTest) {
  ContextScope scope;
  auto context = scope.getContext();
  EXPECT_TRUE(context != nullptr);
  auto surface = Surface::Make(context, 1024, 800);
  auto canvas = surface->getCanvas();
  auto displayList = std::make_unique<DisplayList>();
  auto rootLayer = Layer::Make();
  displayList->root()->addChild(rootLayer);

  auto shapeLayer1 = ShapeLayer::Make();
  shapeLayer1->setStrokeStyle(SolidColor::Make(Color::Black()));
  auto path1 = Path();
  path1.addRect(Rect::MakeXYWH(40, 40, 100, 140));
  shapeLayer1->setPath(path1);
  // rootLayer->addChild(shapeLayer1);
  auto bounds1 = shapeLayer1->getBounds();
  shapeLayer1->getGlobalMatrix().mapRect(&bounds1);

  auto shapeLayer2 = ShapeLayer::Make();
  shapeLayer2->setStrokeStyle(SolidColor::Make(Color::Black()));
  auto path2 = Path();
  path2.addRect(Rect::MakeXYWH(120, 20, 60, 220));
  shapeLayer2->setPath(path2);
  // rootLayer->addChild(shapeLayer2);
  auto bounds2 = shapeLayer2->getBounds();
  shapeLayer2->getGlobalMatrix().mapRect(&bounds2);

  auto shapeLayer3 = ShapeLayer::Make();
  shapeLayer3->setStrokeStyle(SolidColor::Make(Color::Black()));
  auto path3 = Path();
  path3.addRect(Rect::MakeXYWH(60, 80, 40, 60));
  shapeLayer3->setPath(path3);
  // rootLayer->addChild(shapeLayer3);
  auto bounds3 = shapeLayer3->getBounds();
  shapeLayer3->getGlobalMatrix().mapRect(&bounds3);

  auto shapeLayer4 = ShapeLayer::Make();
  shapeLayer4->setStrokeStyle(SolidColor::Make(Color::Black()));
  auto path4 = Path();
  path4.addRect(Rect::MakeXYWH(800, 40, 80, 100));
  shapeLayer4->setPath(path4);
  // rootLayer->addChild(shapeLayer4);
  auto bounds4 = shapeLayer4->getBounds();
  shapeLayer4->getGlobalMatrix().mapRect(&bounds4);

  auto shapeLayer5 = ShapeLayer::Make();
  shapeLayer5->setStrokeStyle(SolidColor::Make(Color::Black()));
  auto path5 = Path();
  path5.addRect(Rect::MakeXYWH(840, 110, 120, 130));
  shapeLayer5->setPath(path5);
  // rootLayer->addChild(shapeLayer5);
  auto bounds5 = shapeLayer5->getBounds();
  shapeLayer5->getGlobalMatrix().mapRect(&bounds5);

  auto shapeLayer6 = ShapeLayer::Make();
  shapeLayer6->setStrokeStyle(SolidColor::Make(Color::Black()));
  auto path6 = Path();
  path6.addRect(Rect::MakeXYWH(80, 460, 120, 180));
  shapeLayer6->setPath(path6);
  // rootLayer->addChild(shapeLayer6);
  auto bounds6 = shapeLayer6->getBounds();
  shapeLayer6->getGlobalMatrix().mapRect(&bounds6);

  auto shapeLayer7 = ShapeLayer::Make();
  shapeLayer7->setStrokeStyle(SolidColor::Make(Color::Black()));
  auto path7 = Path();
  path7.addRect(Rect::MakeXYWH(20, 600, 240, 100));
  shapeLayer7->setPath(path7);
  // rootLayer->addChild(shapeLayer7);
  auto bounds7 = shapeLayer7->getBounds();
  shapeLayer7->getGlobalMatrix().mapRect(&bounds7);

  auto shapeLayer8 = ShapeLayer::Make();
  shapeLayer8->setStrokeStyle(SolidColor::Make(Color::Black()));
  auto path8 = Path();
  path8.addRect(Rect::MakeXYWH(300, 500, 100, 140));
  shapeLayer8->setPath(path8);
  // rootLayer->addChild(shapeLayer8);
  auto bounds8 = shapeLayer8->getBounds();
  shapeLayer8->getGlobalMatrix().mapRect(&bounds8);

  auto shapeLayer9 = ShapeLayer::Make();
  shapeLayer9->setStrokeStyle(SolidColor::Make(Color::Black()));
  auto path9 = Path();
  path9.addRect(Rect::MakeXYWH(220, 460, 140, 50));
  shapeLayer9->setPath(path9);
  // rootLayer->addChild(shapeLayer9);
  auto bounds9 = shapeLayer9->getBounds();
  shapeLayer9->getGlobalMatrix().mapRect(&bounds9);

  auto shapeLayer10 = ShapeLayer::Make();
  shapeLayer10->setStrokeStyle(SolidColor::Make(Color::Black()));
  auto path10 = Path();
  path10.addRect(Rect::MakeXYWH(820, 420, 140, 200));
  shapeLayer10->setPath(path10);
  // rootLayer->addChild(shapeLayer10);
  auto bounds10 = shapeLayer10->getBounds();
  shapeLayer10->getGlobalMatrix().mapRect(&bounds10);

  auto shapeLayer11 = ShapeLayer::Make();
  shapeLayer11->setStrokeStyle(SolidColor::Make(Color::Black()));
  auto path11 = Path();
  path11.addRect(Rect::MakeXYWH(850, 540, 80, 40));
  shapeLayer11->setPath(path11);
  // rootLayer->addChild(shapeLayer11);
  auto bounds11 = shapeLayer11->getBounds();
  shapeLayer11->getGlobalMatrix().mapRect(&bounds11);

  Paint paint = {};

  // Draw the shape layer
  canvas->clear();
  paint.setStyle(PaintStyle::Stroke);
  paint.setStrokeWidth(2.0f);
  paint.setColor(Color::FromRGBA(100, 200, 50, 255));
  canvas->drawRect(bounds1, paint);
  canvas->drawRect(bounds2, paint);
  canvas->drawRect(bounds3, paint);
  // Draw the dirty rects
  paint.setStyle(PaintStyle::Fill);
  paint.setColor(Color::FromRGBA(255, 0, 255, 255));
  paint.setBlendMode(BlendMode::DstOver);
  rootLayer->removeChildren();
  rootLayer->addChild(shapeLayer1);
  rootLayer->addChild(shapeLayer2);
  rootLayer->addChild(shapeLayer3);
  auto dirtyRects = displayList->_root->updateDirtyRegions();
  canvas->drawRect(dirtyRects[0], paint);
  canvas->drawRect(dirtyRects[1], paint);
  canvas->drawRect(dirtyRects[2], paint);
  EXPECT_TRUE(Baseline::Compare(surface, "LayerTest/DecomposeRectTest1"));

  // Draw the shape layer
  canvas->clear();
  paint.setStyle(PaintStyle::Stroke);
  paint.setStrokeWidth(2.0f);
  paint.setColor(Color::FromRGBA(100, 200, 50, 255));
  canvas->drawRect(bounds1, paint);
  canvas->drawRect(bounds2, paint);
  canvas->drawRect(bounds3, paint);
  canvas->drawRect(bounds4, paint);
  canvas->drawRect(bounds5, paint);
  // Draw the dirty rects
  paint.setStyle(PaintStyle::Fill);
  paint.setColor(Color::FromRGBA(255, 0, 255, 255));
  paint.setBlendMode(BlendMode::DstOver);
  rootLayer->removeChildren();
  rootLayer->addChild(shapeLayer1);
  rootLayer->addChild(shapeLayer2);
  rootLayer->addChild(shapeLayer3);
  rootLayer->addChild(shapeLayer4);
  rootLayer->addChild(shapeLayer5);
  dirtyRects = displayList->_root->updateDirtyRegions();
  canvas->drawRect(dirtyRects[0], paint);
  canvas->drawRect(dirtyRects[1], paint);
  canvas->drawRect(dirtyRects[2], paint);
  canvas->drawRect(dirtyRects[3], paint);
  canvas->drawRect(dirtyRects[4], paint);
  EXPECT_TRUE(Baseline::Compare(surface, "LayerTest/DecomposeRectTest2"));

  // Draw the shape layer
  canvas->clear();
  paint.setStyle(PaintStyle::Stroke);
  paint.setStrokeWidth(2.0f);
  paint.setColor(Color::FromRGBA(100, 200, 50, 255));
  canvas->drawRect(bounds1, paint);
  canvas->drawRect(bounds2, paint);
  canvas->drawRect(bounds3, paint);
  canvas->drawRect(bounds4, paint);
  canvas->drawRect(bounds5, paint);
  canvas->drawRect(bounds6, paint);
  canvas->drawRect(bounds7, paint);
  // Draw the dirty rects
  paint.setStyle(PaintStyle::Fill);
  paint.setColor(Color::FromRGBA(255, 0, 255, 255));
  paint.setBlendMode(BlendMode::DstOver);
  rootLayer->removeChildren();
  rootLayer->addChild(shapeLayer1);
  rootLayer->addChild(shapeLayer2);
  rootLayer->addChild(shapeLayer3);
  rootLayer->addChild(shapeLayer4);
  rootLayer->addChild(shapeLayer5);
  rootLayer->addChild(shapeLayer6);
  rootLayer->addChild(shapeLayer7);
  dirtyRects = displayList->_root->updateDirtyRegions();
  canvas->drawRect(dirtyRects[0], paint);
  canvas->drawRect(dirtyRects[1], paint);
  canvas->drawRect(dirtyRects[2], paint);
  canvas->drawRect(dirtyRects[3], paint);
  canvas->drawRect(dirtyRects[4], paint);
  canvas->drawRect(dirtyRects[5], paint);
  canvas->drawRect(dirtyRects[6], paint);
  EXPECT_TRUE(Baseline::Compare(surface, "LayerTest/DecomposeRectTest3"));

  // Draw the shape layer
  canvas->clear();
  paint.setStyle(PaintStyle::Stroke);
  paint.setStrokeWidth(2.0f);
  paint.setColor(Color::FromRGBA(100, 200, 50, 255));
  canvas->drawRect(bounds1, paint);
  canvas->drawRect(bounds2, paint);
  canvas->drawRect(bounds3, paint);
  canvas->drawRect(bounds4, paint);
  canvas->drawRect(bounds5, paint);
  canvas->drawRect(bounds6, paint);
  canvas->drawRect(bounds7, paint);
  canvas->drawRect(bounds8, paint);
  canvas->drawRect(bounds9, paint);
  // Draw the dirty rects
  paint.setStyle(PaintStyle::Fill);
  paint.setColor(Color::FromRGBA(255, 0, 255, 255));
  paint.setBlendMode(BlendMode::DstOver);
  rootLayer->removeChildren();
  rootLayer->addChild(shapeLayer1);
  rootLayer->addChild(shapeLayer2);
  rootLayer->addChild(shapeLayer3);
  rootLayer->addChild(shapeLayer4);
  rootLayer->addChild(shapeLayer5);
  rootLayer->addChild(shapeLayer6);
  rootLayer->addChild(shapeLayer7);
  rootLayer->addChild(shapeLayer8);
  rootLayer->addChild(shapeLayer9);
  dirtyRects = displayList->_root->updateDirtyRegions();
  canvas->drawRect(dirtyRects[0], paint);
  canvas->drawRect(dirtyRects[1], paint);
  canvas->drawRect(dirtyRects[2], paint);
  canvas->drawRect(dirtyRects[3], paint);
  canvas->drawRect(dirtyRects[4], paint);
  canvas->drawRect(dirtyRects[5], paint);
  canvas->drawRect(dirtyRects[6], paint);
  canvas->drawRect(dirtyRects[7], paint);
  canvas->drawRect(dirtyRects[8], paint);
  EXPECT_TRUE(Baseline::Compare(surface, "LayerTest/DecomposeRectTest4"));

  // Draw the shape layer
  canvas->clear();
  paint.setStyle(PaintStyle::Stroke);
  paint.setStrokeWidth(2.0f);
  paint.setColor(Color::FromRGBA(100, 200, 50, 255));
  canvas->drawRect(bounds1, paint);
  canvas->drawRect(bounds2, paint);
  canvas->drawRect(bounds3, paint);
  canvas->drawRect(bounds4, paint);
  canvas->drawRect(bounds5, paint);
  canvas->drawRect(bounds6, paint);
  canvas->drawRect(bounds7, paint);
  canvas->drawRect(bounds8, paint);
  canvas->drawRect(bounds9, paint);
  canvas->drawRect(bounds10, paint);
  canvas->drawRect(bounds11, paint);
  // Draw the dirty rects
  paint.setStyle(PaintStyle::Fill);
  paint.setColor(Color::FromRGBA(255, 0, 255, 255));
  paint.setBlendMode(BlendMode::DstOver);
  rootLayer->removeChildren();
  rootLayer->addChild(shapeLayer1);
  rootLayer->addChild(shapeLayer2);
  rootLayer->addChild(shapeLayer3);
  rootLayer->addChild(shapeLayer4);
  rootLayer->addChild(shapeLayer5);
  rootLayer->addChild(shapeLayer6);
  rootLayer->addChild(shapeLayer7);
  rootLayer->addChild(shapeLayer8);
  rootLayer->addChild(shapeLayer9);
  rootLayer->addChild(shapeLayer10);
  rootLayer->addChild(shapeLayer11);
  dirtyRects = displayList->_root->updateDirtyRegions();
  canvas->drawRect(dirtyRects[0], paint);
  canvas->drawRect(dirtyRects[1], paint);
  canvas->drawRect(dirtyRects[2], paint);
  canvas->drawRect(dirtyRects[3], paint);
  canvas->drawRect(dirtyRects[4], paint);
  canvas->drawRect(dirtyRects[5], paint);
  canvas->drawRect(dirtyRects[6], paint);
  canvas->drawRect(dirtyRects[7], paint);
  canvas->drawRect(dirtyRects[8], paint);
  canvas->drawRect(dirtyRects[9], paint);
  canvas->drawRect(dirtyRects[10], paint);
  EXPECT_TRUE(Baseline::Compare(surface, "LayerTest/DecomposeRectTest5"));
=======
TGFX_TEST(LayerTest, BottomLeftSurface) {
  ContextScope scope;
  auto context = scope.getContext();
  EXPECT_TRUE(context != nullptr);
  auto proxy = tgfx::RenderTargetProxy::MakeFallback(context, 200, 200, false, 1, false,
                                                     ImageOrigin::BottomLeft);
  auto surface = Surface::MakeFrom(std::move(proxy), 0, true);

  // parent
  auto parentFrame = tgfx::Rect::MakeXYWH(60, 110, 40, 40);

  auto childFrame = tgfx::Rect::MakeWH(150, 150);
  auto childLayer = tgfx::ShapeLayer::Make();
  childLayer->setExcludeChildEffectsInLayerStyle(true);

  tgfx::Path childPath;
  childPath.addRect(childFrame);
  childLayer->setPath(childPath);
  childLayer->setFillStyles({tgfx::SolidColor::Make(tgfx::Color::Red())});

  // contents
  auto contentsLayer = tgfx::Layer::Make();
  contentsLayer->setMatrix(tgfx::Matrix::MakeRotate(3));
  contentsLayer->setScrollRect(parentFrame);
  auto childMatrix = tgfx::Matrix::MakeTrans(50, 100);
  childMatrix.postRotate(3);
  contentsLayer->setMatrix(childMatrix);
  contentsLayer->addChild(childLayer);
  DisplayList displayList;

  displayList.root()->addChild(contentsLayer);
  displayList.render(surface.get());

  EXPECT_TRUE(Baseline::Compare(surface, "LayerTest/BottomLeftSurface"));
>>>>>>> b9527463
}
}  // namespace tgfx<|MERGE_RESOLUTION|>--- conflicted
+++ resolved
@@ -20,11 +20,7 @@
 #include <vector>
 #include "core/filters/BlurImageFilter.h"
 #include "core/shaders/GradientShader.h"
-<<<<<<< HEAD
-#include "layers/DrawArgs.h"
-=======
 #include "gpu/proxies/RenderTargetProxy.h"
->>>>>>> b9527463
 #include "layers/RootLayer.h"
 #include "layers/contents/RasterizedContent.h"
 #include "tgfx/core/PathEffect.h"
@@ -2449,7 +2445,41 @@
   EXPECT_TRUE(Baseline::Compare(surface, "LayerTest/AdaptiveDashEffect"));
 }
 
-<<<<<<< HEAD
+TGFX_TEST(LayerTest, BottomLeftSurface) {
+  ContextScope scope;
+  auto context = scope.getContext();
+  EXPECT_TRUE(context != nullptr);
+  auto proxy = tgfx::RenderTargetProxy::MakeFallback(context, 200, 200, false, 1, false,
+                                                     ImageOrigin::BottomLeft);
+  auto surface = Surface::MakeFrom(std::move(proxy), 0, true);
+
+  // parent
+  auto parentFrame = tgfx::Rect::MakeXYWH(60, 110, 40, 40);
+
+  auto childFrame = tgfx::Rect::MakeWH(150, 150);
+  auto childLayer = tgfx::ShapeLayer::Make();
+  childLayer->setExcludeChildEffectsInLayerStyle(true);
+
+  tgfx::Path childPath;
+  childPath.addRect(childFrame);
+  childLayer->setPath(childPath);
+  childLayer->setFillStyles({tgfx::SolidColor::Make(tgfx::Color::Red())});
+
+  // contents
+  auto contentsLayer = tgfx::Layer::Make();
+  contentsLayer->setMatrix(tgfx::Matrix::MakeRotate(3));
+  contentsLayer->setScrollRect(parentFrame);
+  auto childMatrix = tgfx::Matrix::MakeTrans(50, 100);
+  childMatrix.postRotate(3);
+  contentsLayer->setMatrix(childMatrix);
+  contentsLayer->addChild(childLayer);
+  DisplayList displayList;
+
+  displayList.root()->addChild(contentsLayer);
+  displayList.render(surface.get());
+
+  EXPECT_TRUE(Baseline::Compare(surface, "LayerTest/BottomLeftSurface"));
+}
 TGFX_TEST(LayerTest, DecomposeRectTest) {
   ContextScope scope;
   auto context = scope.getContext();
@@ -2730,41 +2760,5 @@
   canvas->drawRect(dirtyRects[9], paint);
   canvas->drawRect(dirtyRects[10], paint);
   EXPECT_TRUE(Baseline::Compare(surface, "LayerTest/DecomposeRectTest5"));
-=======
-TGFX_TEST(LayerTest, BottomLeftSurface) {
-  ContextScope scope;
-  auto context = scope.getContext();
-  EXPECT_TRUE(context != nullptr);
-  auto proxy = tgfx::RenderTargetProxy::MakeFallback(context, 200, 200, false, 1, false,
-                                                     ImageOrigin::BottomLeft);
-  auto surface = Surface::MakeFrom(std::move(proxy), 0, true);
-
-  // parent
-  auto parentFrame = tgfx::Rect::MakeXYWH(60, 110, 40, 40);
-
-  auto childFrame = tgfx::Rect::MakeWH(150, 150);
-  auto childLayer = tgfx::ShapeLayer::Make();
-  childLayer->setExcludeChildEffectsInLayerStyle(true);
-
-  tgfx::Path childPath;
-  childPath.addRect(childFrame);
-  childLayer->setPath(childPath);
-  childLayer->setFillStyles({tgfx::SolidColor::Make(tgfx::Color::Red())});
-
-  // contents
-  auto contentsLayer = tgfx::Layer::Make();
-  contentsLayer->setMatrix(tgfx::Matrix::MakeRotate(3));
-  contentsLayer->setScrollRect(parentFrame);
-  auto childMatrix = tgfx::Matrix::MakeTrans(50, 100);
-  childMatrix.postRotate(3);
-  contentsLayer->setMatrix(childMatrix);
-  contentsLayer->addChild(childLayer);
-  DisplayList displayList;
-
-  displayList.root()->addChild(contentsLayer);
-  displayList.render(surface.get());
-
-  EXPECT_TRUE(Baseline::Compare(surface, "LayerTest/BottomLeftSurface"));
->>>>>>> b9527463
 }
 }  // namespace tgfx