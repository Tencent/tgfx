--- conflicted
+++ resolved
@@ -251,153 +251,6 @@
   EXPECT_TRUE(Baseline::Compare(surface, "StrokeTest/LineRenderAsHairline"));
 }
 
-<<<<<<< HEAD
-static void DrawCubicPath(tgfx::Canvas* canvas, const Point points[4]) {
-  Paint cubicPaint;
-  cubicPaint.setColor(Color::FromRGBA(255, 255, 0, 255));
-  cubicPaint.setStyle(PaintStyle::Stroke);
-  cubicPaint.setStrokeWidth(2.0f);
-
-  tgfx::Path path;
-  path.moveTo(points[0]);
-  path.cubicTo(points[1], points[2], points[3]);
-  canvas->drawPath(path, cubicPaint);
-}
-
-static void DrawQuadPath(tgfx::Canvas* canvas, const std::vector<Point>& quadPoints) {
-  Paint quadPaint;
-  quadPaint.setColor(Color::FromRGBA(255, 0, 0, 255));
-  quadPaint.setStyle(PaintStyle::Stroke);
-  quadPaint.setStrokeWidth(2.0f);
-
-  Path path;
-  path.moveTo(quadPoints[0]);
-  for (size_t i = 0; i < quadPoints.size() / 3; ++i) {
-    path.quadTo(quadPoints[(3 * i) + 1], quadPoints[(3 * i) + 2]);
-  }
-  canvas->drawPath(path, quadPaint);
-}
-
-TGFX_TEST(StrokeTest, ConvertCubicToQuads) {
-  ContextScope scope;
-  auto context = scope.getContext();
-  EXPECT_TRUE(context != nullptr);
-  auto surface = Surface::Make(context, 600, 600);
-  auto canvas = surface->getCanvas();
-  canvas->clear(Color::Black());
-
-  {
-    Point cubicPoints[4] = {Point(25, 50), Point(25, -17), Point(175, -2), Point(175, 50)};
-    float tolerance = 1.f;
-    auto quads = PathUtils::ConvertCubicToQuads(cubicPoints, tolerance);
-    DrawCubicPath(canvas, cubicPoints);
-    canvas->save();
-    canvas->translate(0, 100.f);
-    DrawQuadPath(canvas, quads);
-    canvas->restore();
-  }
-
-  canvas->translate(200.f, 0.f);
-  {
-    //alpha type cubic
-    Point cubicPoints[4] = {Point(25, 50), Point(292, 90.5), Point(-68.5, 117.5), Point(175, 50)};
-    float tolerance = 1.f;
-    auto quads = PathUtils::ConvertCubicToQuads(cubicPoints, tolerance);
-    DrawCubicPath(canvas, cubicPoints);
-    canvas->save();
-    canvas->translate(0, 100.f);
-    DrawQuadPath(canvas, quads);
-    canvas->restore();
-  }
-
-  canvas->translate(200.f, 0.f);
-  {
-    // z type cubic
-    Point cubicPoints[4] = {Point(25, 50), Point(310, 6), Point(-96, 111), Point(175, 50)};
-    float tolerance = 1.f;
-    auto quads = PathUtils::ConvertCubicToQuads(cubicPoints, tolerance);
-    DrawCubicPath(canvas, cubicPoints);
-    canvas->save();
-    canvas->translate(0, 100.f);
-    DrawQuadPath(canvas, quads);
-    canvas->restore();
-  }
-
-  canvas->translate(-400.f, 200.f);
-  {
-    Point cubicPoints[4] = {Point(25, 50), Point(126.5, 111), Point(64, -14), Point(175, 50)};
-    float tolerance = 1.f;
-    auto quads = PathUtils::ConvertCubicToQuads(cubicPoints, tolerance);
-    DrawCubicPath(canvas, cubicPoints);
-    canvas->save();
-    canvas->translate(0, 100.f);
-    DrawQuadPath(canvas, quads);
-    canvas->restore();
-  }
-
-  canvas->translate(200.f, 0.f);
-  {
-    // line type cubic
-    Point cubicPoints[4] = {Point(25, 50), Point(175, 50), Point(25, 50), Point(175, 50)};
-    float tolerance = 1.f;
-    auto quads = PathUtils::ConvertCubicToQuads(cubicPoints, tolerance);
-    DrawCubicPath(canvas, cubicPoints);
-    canvas->save();
-    canvas->translate(0, 100.f);
-    DrawQuadPath(canvas, quads);
-    canvas->restore();
-  }
-
-  canvas->translate(200.f, 0.f);
-  {
-    Point cubicPoints[4] = {Point(25, 50), Point(94.5, 7), Point(147.5, -1.5), Point(175, 50)};
-    float tolerance = 1.f;
-    auto quads = PathUtils::ConvertCubicToQuads(cubicPoints, tolerance);
-    DrawCubicPath(canvas, cubicPoints);
-    canvas->save();
-    canvas->translate(0, 100.f);
-    DrawQuadPath(canvas, quads);
-    canvas->restore();
-  }
-
-  canvas->translate(-400.f, 200.f);
-  {
-    Point cubicPoints[4] = {Point(25, 50), Point(-69, 16.5), Point(269, 23), Point(175, 50)};
-    float tolerance = 1.f;
-    auto quads = PathUtils::ConvertCubicToQuads(cubicPoints, tolerance);
-    DrawCubicPath(canvas, cubicPoints);
-    canvas->save();
-    canvas->translate(0, 100.f);
-    DrawQuadPath(canvas, quads);
-    canvas->restore();
-  }
-
-  canvas->translate(200.f, 0.f);
-  {
-    Point cubicPoints[4] = {Point(25, 50), Point(52.5, -33.5), Point(94, 65), Point(175, 50)};
-    float tolerance = 1.f;
-    auto quads = PathUtils::ConvertCubicToQuads(cubicPoints, tolerance);
-    DrawCubicPath(canvas, cubicPoints);
-    canvas->save();
-    canvas->translate(0, 100.f);
-    DrawQuadPath(canvas, quads);
-    canvas->restore();
-  }
-
-  canvas->translate(200.f, 0.f);
-  {
-    Point cubicPoints[4] = {Point(25, 50), Point(157, 111), Point(41, 110), Point(175, 50)};
-    float tolerance = 1.f;
-    auto quads = PathUtils::ConvertCubicToQuads(cubicPoints, tolerance);
-    DrawCubicPath(canvas, cubicPoints);
-    canvas->save();
-    canvas->translate(0, 100.f);
-    DrawQuadPath(canvas, quads);
-    canvas->restore();
-  }
-
-  EXPECT_TRUE(Baseline::Compare(surface, "StrokeTest/ConvertCubicToQuads"));
-=======
 TGFX_TEST(StrokeTest, SquareCapDashStrokeAsSolidStroke) {
   ContextScope scope;
   auto context = scope.getContext();
@@ -447,7 +300,153 @@
   displayList.root()->addChild(shapeLayer2);
   displayList.render(surface.get());
   EXPECT_TRUE(Baseline::Compare(surface, "StrokeTest/DashStrokeAsSolidStroke"));
->>>>>>> 53748e61
+}
+
+static void DrawCubicPath(tgfx::Canvas* canvas, const Point points[4]) {
+  Paint cubicPaint;
+  cubicPaint.setColor(Color::FromRGBA(255, 255, 0, 255));
+  cubicPaint.setStyle(PaintStyle::Stroke);
+  cubicPaint.setStrokeWidth(2.0f);
+
+  tgfx::Path path;
+  path.moveTo(points[0]);
+  path.cubicTo(points[1], points[2], points[3]);
+  canvas->drawPath(path, cubicPaint);
+}
+
+static void DrawQuadPath(tgfx::Canvas* canvas, const std::vector<Point>& quadPoints) {
+  Paint quadPaint;
+  quadPaint.setColor(Color::FromRGBA(255, 0, 0, 255));
+  quadPaint.setStyle(PaintStyle::Stroke);
+  quadPaint.setStrokeWidth(2.0f);
+
+  Path path;
+  path.moveTo(quadPoints[0]);
+  for (size_t i = 0; i < quadPoints.size() / 3; ++i) {
+    path.quadTo(quadPoints[(3 * i) + 1], quadPoints[(3 * i) + 2]);
+  }
+  canvas->drawPath(path, quadPaint);
+}
+
+TGFX_TEST(StrokeTest, ConvertCubicToQuads) {
+  ContextScope scope;
+  auto context = scope.getContext();
+  EXPECT_TRUE(context != nullptr);
+  auto surface = Surface::Make(context, 600, 600);
+  auto canvas = surface->getCanvas();
+  canvas->clear(Color::Black());
+
+  {
+    Point cubicPoints[4] = {Point(25, 50), Point(25, -17), Point(175, -2), Point(175, 50)};
+    float tolerance = 1.f;
+    auto quads = PathUtils::ConvertCubicToQuads(cubicPoints, tolerance);
+    DrawCubicPath(canvas, cubicPoints);
+    canvas->save();
+    canvas->translate(0, 100.f);
+    DrawQuadPath(canvas, quads);
+    canvas->restore();
+  }
+
+  canvas->translate(200.f, 0.f);
+  {
+    //alpha type cubic
+    Point cubicPoints[4] = {Point(25, 50), Point(292, 90.5), Point(-68.5, 117.5), Point(175, 50)};
+    float tolerance = 1.f;
+    auto quads = PathUtils::ConvertCubicToQuads(cubicPoints, tolerance);
+    DrawCubicPath(canvas, cubicPoints);
+    canvas->save();
+    canvas->translate(0, 100.f);
+    DrawQuadPath(canvas, quads);
+    canvas->restore();
+  }
+
+  canvas->translate(200.f, 0.f);
+  {
+    // z type cubic
+    Point cubicPoints[4] = {Point(25, 50), Point(310, 6), Point(-96, 111), Point(175, 50)};
+    float tolerance = 1.f;
+    auto quads = PathUtils::ConvertCubicToQuads(cubicPoints, tolerance);
+    DrawCubicPath(canvas, cubicPoints);
+    canvas->save();
+    canvas->translate(0, 100.f);
+    DrawQuadPath(canvas, quads);
+    canvas->restore();
+  }
+
+  canvas->translate(-400.f, 200.f);
+  {
+    Point cubicPoints[4] = {Point(25, 50), Point(126.5, 111), Point(64, -14), Point(175, 50)};
+    float tolerance = 1.f;
+    auto quads = PathUtils::ConvertCubicToQuads(cubicPoints, tolerance);
+    DrawCubicPath(canvas, cubicPoints);
+    canvas->save();
+    canvas->translate(0, 100.f);
+    DrawQuadPath(canvas, quads);
+    canvas->restore();
+  }
+
+  canvas->translate(200.f, 0.f);
+  {
+    // line type cubic
+    Point cubicPoints[4] = {Point(25, 50), Point(175, 50), Point(25, 50), Point(175, 50)};
+    float tolerance = 1.f;
+    auto quads = PathUtils::ConvertCubicToQuads(cubicPoints, tolerance);
+    DrawCubicPath(canvas, cubicPoints);
+    canvas->save();
+    canvas->translate(0, 100.f);
+    DrawQuadPath(canvas, quads);
+    canvas->restore();
+  }
+
+  canvas->translate(200.f, 0.f);
+  {
+    Point cubicPoints[4] = {Point(25, 50), Point(94.5, 7), Point(147.5, -1.5), Point(175, 50)};
+    float tolerance = 1.f;
+    auto quads = PathUtils::ConvertCubicToQuads(cubicPoints, tolerance);
+    DrawCubicPath(canvas, cubicPoints);
+    canvas->save();
+    canvas->translate(0, 100.f);
+    DrawQuadPath(canvas, quads);
+    canvas->restore();
+  }
+
+  canvas->translate(-400.f, 200.f);
+  {
+    Point cubicPoints[4] = {Point(25, 50), Point(-69, 16.5), Point(269, 23), Point(175, 50)};
+    float tolerance = 1.f;
+    auto quads = PathUtils::ConvertCubicToQuads(cubicPoints, tolerance);
+    DrawCubicPath(canvas, cubicPoints);
+    canvas->save();
+    canvas->translate(0, 100.f);
+    DrawQuadPath(canvas, quads);
+    canvas->restore();
+  }
+
+  canvas->translate(200.f, 0.f);
+  {
+    Point cubicPoints[4] = {Point(25, 50), Point(52.5, -33.5), Point(94, 65), Point(175, 50)};
+    float tolerance = 1.f;
+    auto quads = PathUtils::ConvertCubicToQuads(cubicPoints, tolerance);
+    DrawCubicPath(canvas, cubicPoints);
+    canvas->save();
+    canvas->translate(0, 100.f);
+    DrawQuadPath(canvas, quads);
+    canvas->restore();
+  }
+
+  canvas->translate(200.f, 0.f);
+  {
+    Point cubicPoints[4] = {Point(25, 50), Point(157, 111), Point(41, 110), Point(175, 50)};
+    float tolerance = 1.f;
+    auto quads = PathUtils::ConvertCubicToQuads(cubicPoints, tolerance);
+    DrawCubicPath(canvas, cubicPoints);
+    canvas->save();
+    canvas->translate(0, 100.f);
+    DrawQuadPath(canvas, quads);
+    canvas->restore();
+  }
+
+  EXPECT_TRUE(Baseline::Compare(surface, "StrokeTest/ConvertCubicToQuads"));
 }
 
 }  // namespace tgfx