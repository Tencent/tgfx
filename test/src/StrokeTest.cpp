--- conflicted
+++ resolved
@@ -298,7 +298,34 @@
   EXPECT_TRUE(Baseline::Compare(surface, "StrokeTest/DashStrokeAsSolidStroke"));
 }
 
-<<<<<<< HEAD
+TGFX_TEST(StrokeTest, HairlineWithDropShadow) {
+  ContextScope scope;
+  auto context = scope.getContext();
+  EXPECT_TRUE(context != nullptr);
+  auto surface = Surface::Make(context, 400, 400);
+  auto canvas = surface->getCanvas();
+  canvas->clear(Color::White());
+
+  Paint paint;
+  paint.setColor(Color::Red());
+  paint.setStyle(PaintStyle::Stroke);
+  paint.setStrokeWidth(0.0f);
+
+  // Add drop shadow effect
+  Color shadowColor = {0.2f, 0.2f, 1.0f, 1.0f};
+  auto shadowEffect = ImageFilter::DropShadow(0.0f, 0.0f, 2.0f, 3.0f, shadowColor);
+  paint.setImageFilter(shadowEffect);
+
+  // Draw horizontal and vertical hairlines with shadow
+  canvas->drawLine(50, 100, 350, 100, paint);  // horizontal line
+  canvas->drawLine(200, 50, 200, 350, paint);  // vertical line
+
+  // Draw diagonal hairline for comparison
+  canvas->drawLine(50, 50, 350, 350, paint);  // diagonal line
+
+  EXPECT_TRUE(Baseline::Compare(surface, "StrokeTest/HairlineWithDropShadow"));
+}
+
 TGFX_TEST(StrokeTest, PathStrokerWithMultiParams) {
   ContextScope scope;
   auto context = scope.getContext();
@@ -759,9 +786,6 @@
 }
 
 TGFX_TEST(StrokeTest, StrokeDashMultiParamsClosedCurve) {
-=======
-TGFX_TEST(StrokeTest, HairlineWithDropShadow) {
->>>>>>> 49e449da
   ContextScope scope;
   auto context = scope.getContext();
   EXPECT_TRUE(context != nullptr);
@@ -770,7 +794,6 @@
   canvas->clear(Color::White());
 
   Paint paint;
-<<<<<<< HEAD
   paint.setColor(Color::FromRGBA(255, 0, 0));
 
   // Create a closed curve path with cubic curves
@@ -841,25 +864,6 @@
   canvas->restore();
 
   EXPECT_TRUE(Baseline::Compare(surface, "StrokeTest/StrokeDashMultiParamsComparison"));
-=======
-  paint.setColor(Color::Red());
-  paint.setStyle(PaintStyle::Stroke);
-  paint.setStrokeWidth(0.0f);
-
-  // Add drop shadow effect
-  Color shadowColor = {0.2f, 0.2f, 1.0f, 1.0f};
-  auto shadowEffect = ImageFilter::DropShadow(0.0f, 0.0f, 2.0f, 3.0f, shadowColor);
-  paint.setImageFilter(shadowEffect);
-
-  // Draw horizontal and vertical hairlines with shadow
-  canvas->drawLine(50, 100, 350, 100, paint);  // horizontal line
-  canvas->drawLine(200, 50, 200, 350, paint);  // vertical line
-
-  // Draw diagonal hairline for comparison
-  canvas->drawLine(50, 50, 350, 350, paint);  // diagonal line
-
-  EXPECT_TRUE(Baseline::Compare(surface, "StrokeTest/HairlineWithDropShadow"));
->>>>>>> 49e449da
 }
 
 }  // namespace tgfx