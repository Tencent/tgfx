{
    "CanvasTest": {
        "AdaptiveDashEffect": "330279d",
        "BlendFormula": "67961560",
        "Clip": "d010fb8",
        "ClipAll": "d0e35c3",
        "CloseQuadShape": "ded7faef",
        "CloseQuadShapeCorner": "ded7faef",
        "CornerShape": "5681ef0e",
        "CornerShapeDouble": "5681ef0e",
        "CornerShapeTriple": "ee11d6ae",
        "DiscardContent": "4c590832",
        "DrawPathProvider": "0e538a2",
        "FillModifier": "fa2f12b1",
        "MultiImageRect_NOSCALE_NEAREST_LINEAR": "4edccb64",
        "MultiImageRect_NOSCALE_NEAREST_NEAREST": "4edccb64",
        "MultiImageRect_NOSCALE_NEAREST_NONE": "4edccb64",
        "MultiImageRect_SCALE_LINEAR_LINEAR1": "4edccb64",
        "MultiImageRect_SCALE_LINEAR_NEAREST1": "4edccb64",
        "MultiImageRect_SCALE_LINEAR_NONE1": "4edccb64",
        "MultiImageRect_SameView": "4edccb64",
        "NothingToDraw": "d010fb8",
        "OpenConicShape": "5681ef0e",
        "OpenConicShapeCorner": "5681ef0e",
        "OpenQuadShape": "5681ef0e",
        "OpenQuadShapeCorner": "5681ef0e",
        "Path_addArc1": "4802e56",
        "Path_addArc2": "4802e56",
        "Path_addArc3": "4802e56",
        "Path_addArc4": "4802e56",
        "Path_addArc5": "4802e56",
        "Path_addArc6": "4802e56",
        "Path_addArc7": "4802e56",
        "Path_addArc8": "4802e56",
        "Path_addArc_reversed1": "4802e56",
        "Path_addArc_reversed2": "4802e56",
        "Path_addArc_reversed3": "4802e56",
        "Path_addArc_reversed4": "4802e56",
        "Path_addArc_reversed5": "4802e56",
        "Path_addArc_reversed6": "4802e56",
        "Path_addArc_reversed7": "4802e56",
        "Path_addArc_reversed8": "4802e56",
        "Path_complex": "e031f25",
        "Picture": "67961560",
        "PictureImage": "67961560",
        "PictureImage_Path": "1ae5042",
        "PictureImage_Text": "67961560",
        "QuadRectShape": "5681ef0e",
        "QuadRectShapeCorner": "5681ef0e",
        "RevertRect": "06aface",
        "RotateImageRect": "2aca634f",
        "SingleImageRect1": "4edccb64",
        "SingleImageRectWithMipmap": "4edccb64",
        "StrokeShape": "fa6d7439",
        "StrokeShape_miter": "fa6d7439",
        "TileModeFallback": "c475bfb",
        "YUVImage": "bc64712",
        "YUVImage_RGBAA": "bc64712",
        "altas": "b1cfcd4",
        "blendMode": "67961560",
        "complexEmojiTextBlending": "67961560",
        "drawColor": "b7aefeb",
        "drawImage": "e0ff0afe",
        "drawImageRect": "606f8195",
        "drawPaint": "b7aefeb",
<<<<<<< HEAD
        "drawPaint_shadow": "1ae5042",
        "drawShape": "b7da1a37",
        "emojiTextStrokeBlending": "c0a01ecb",
=======
        "drawPaint_shadow": "67961560",
        "drawShape": "ea225887",
        "emojiTextStrokeBlending": "67961560",
>>>>>>> 0d4ef3f9
        "filter_mode_linear": "c475bfb",
        "filter_mode_nearest": "d010fb8",
        "hardware_render_target_blend": "67961560",
        "inversePath_rect": "67961560",
        "inversePath_text": "67961560",
        "merge_draw_call_rect": "d010fb8",
        "merge_draw_call_rrect": "d010fb8",
        "mipmap_linear": "50136952",
        "mipmap_linear_hardware": "50136952",
        "mipmap_linear_texture_effect": "50136952",
        "mipmap_nearest": "50136952",
        "mipmap_none": "50136952",
        "path": "f37b222",
        "rasterized": "606f8195",
        "rasterized_mipmap": "606f8195",
        "rasterized_scale_up": "6e76b812",
<<<<<<< HEAD
        "saveLayer": "b7da1a37",
=======
        "saveLayer": "67961560",
>>>>>>> 0d4ef3f9
        "shape": "66aef718",
        "textEmojiMixedBlendModes": "67961560",
        "textEmojiMixedBlendModes2": "67961560",
        "textEmojiOverlayBlendModes": "67961560",
        "text_shape": "52e11af8",
        "tile_mode_normal": "bfd0ea17",
        "tile_mode_rgbaaa": "8cb853c",
        "tile_mode_subset": "67961560"
    },
    "DrawersTest": {
        "ConicGradient": "69683f78",
        "CustomLayerTreeDrawer": "e9b9b9f4",
        "GridBackground": "2ae64df",
        "ImageWithMipmap": "da590da",
<<<<<<< HEAD
        "ImageWithShadow": "50136952",
        "SimpleLayerTreeDrawer": "d5164a4e",
        "SimpleText": "e9b9b9f4"
=======
        "ImageWithShadow": "67961560",
        "SimpleLayerTreeDrawer": "67961560",
        "SimpleText": "d5164a4e"
>>>>>>> 0d4ef3f9
    },
    "DstTextureTest": {
        "EmptyLocalBounds": "be94e666",
        "OutOfRenderTarget": "be94e666"
    },
    "FilterTest": {
        "AlphaThreshold": "5012d73",
        "AlphaThreshold_empty": "500c87a",
        "ClipInnerShadowImageFilter": "67961560",
        "ComposeColorFilter": "c475bfb",
        "ComposeImageFilter": "67961560",
        "ComposeImageFilter2": "67961560",
        "EmptyShadowTest": "b9a42bf",
        "ImageFilterShader": "67961560",
        "InnerShadowBadCase": "67961560",
        "ModeColorFilter": "c475bfb",
        "OpacityShadowTest": "67961560",
        "RuntimeEffect": "67961560",
        "blur": "67961560",
        "blur-large-pixel": "67961560",
        "dropShadow": "67961560",
        "greyColorMatrix": "a30de8b",
        "identityMatrix": "a30de8b",
        "innerShadow": "67961560",
        "shaderMaskFilter": "6e76b812"
    },
    "ImageReaderTest": {
        "update_bitmap": "c475bfb",
        "update_mask": "d010fb8"
    },
    "LayerTest": {
        "AdaptiveDashEffect": "330279d",
        "BackgroundBlurStyleTest1": "67961560",
        "BackgroundBlurStyleTest2": "67961560",
        "BackgroundBlurStyleTest3": "67961560",
        "BackgroundBlurStyleTest4": "67961560",
        "BackgroundBlurStyleTest5": "67961560",
        "BottomLeftSurface": "67961560",
        "ChildMask": "67961560",
        "DirtyRegionTest1": "e1604824",
        "DirtyRegionTest10": "36f808a9",
        "DirtyRegionTest11": "772f574e",
        "DirtyRegionTest2": "e1604824",
        "DirtyRegionTest3": "e1604824",
        "DirtyRegionTest4": "e1604824",
        "DirtyRegionTest5": "f092effb",
        "DirtyRegionTest6": "772f574e",
        "DirtyRegionTest7": "772f574e",
        "DirtyRegionTest8": "36f808a9",
        "DirtyRegionTest9": "772f574e",
        "DropShadowStyle": "19dcc4d",
        "DropShadowStyle-stroke": "67961560",
        "DropShadowStyle-stroke-behindLayer": "67961560",
        "DropShadowStyle-stroke-blur": "67961560",
        "DropShadowStyle-stroke-blur-behindLayer": "67961560",
        "DropShadowStyle2": "67961560",
        "HasContentChanged_Offset": "bedeb932",
        "HasContentChanged_Org": "bedeb932",
        "HasContentChanged_Zoom": "bedeb932",
        "InnerShadowStyle": "500c87a",
        "InvalidMask": "02f6b86",
        "LargeScale": "50136952",
        "LayerVisible": "4edccb64",
        "LayerVisible1": "4edccb64",
        "Layer_drawRRect": "66aef718",
        "Layer_hitTestPoint": "99c36f0c",
        "Layer_hitTestPointNested": "b7da1a37",
        "MaskAlpha": "3dbeed5",
        "ModeColorFilter": "67961560",
        "PartialBackgroundBlur": "67961560",
        "PartialBackgroundBlur_move": "67961560",
        "PartialBackgroundBlur_partial": "67961560",
        "PartialInnerShadow": "9a05dc38",
        "PassThoughAndNormal": "43cd416",
        "RasterizedCache": "67961560",
        "ShapeStyleWithMatrix": "c475bfb",
        "StrokeOnTop_Off": "55c619d",
        "StrokeOnTop_On": "55c619d",
        "ZoomAndOffset": "cc234d6f",
        "backgroundLayerBlur": "67961560",
        "draw_shape": "67961560",
        "draw_solid": "b4a1231",
<<<<<<< HEAD
        "draw_text": "e9b9b9f4",
        "dropShadow": "6f3f57e",
        "filterClip": "c475bfb",
        "filterTest": "c475bfb",
        "filters": "c475bfb",
        "getBounds": "b7da1a37",
        "getLayersUnderPoint": "b7da1a37",
=======
        "draw_text": "d5164a4e",
        "dropShadow": "67961560",
        "filterClip": "c475bfb",
        "filterTest": "67961560",
        "filters": "67961560",
        "getBounds": "67961560",
        "getLayersUnderPoint": "84ef0cb4",
>>>>>>> 0d4ef3f9
        "getTightBounds": "ae4290b3",
        "greyColorMatrix": "a1605b2",
        "identityMatrix": "a1605b2",
        "imageLayer": "e5103ae6",
<<<<<<< HEAD
        "imageMask": "a217af17",
        "innerShadow": "2cb2474",
        "shapeMask": "a217af17",
        "textMask": "b7da1a37"
=======
        "imageMask": "67961560",
        "innerShadow": "67961560",
        "shapeMask": "67961560",
        "textMask": "67961560"
>>>>>>> 0d4ef3f9
    },
    "MaskTest": {
        "rasterize_emoji": "c0f39f8",
        "rasterize_path": "b062b9a",
        "rasterize_path_texture": "c475bfb",
        "rasterize_text": "e9b9b9f4"
    },
    "ReadPixelsTest": {
        "JpegCodec_Decode_Alpha8": "afd80b4",
        "JpegCodec_Decode_Gray8": "afd80b4",
        "JpegCodec_Decode_RGB565": "afd80b4",
        "JpegCodec_Decode_RGBA": "afd80b4",
        "JpegCodec_Encode_Alpha8": "afd80b4",
        "JpegCodec_Encode_Gray8": "afd80b4",
        "JpegCodec_Encode_RGB565": "afd80b4",
        "JpegCodec_Encode_RGBA": "afd80b4",
        "NativeCodec_Decode_Alpha8": "afd80b4",
        "NativeCodec_Decode_RGBA": "afd80b4",
        "NativeCodec_Encode_Alpha8": "afd80b4",
        "NativeCodec_Encode_RGBA": "afd80b4",
        "PixelMap_BGRA_to_BGRA": "d010fb8",
        "PixelMap_BGRA_to_RGBA": "d010fb8",
        "PixelMap_BGRA_to_rgb_A": "d010fb8",
        "PixelMap_RGBA_Original": "d010fb8",
        "PixelMap_RGBA_to_BGRA": "d010fb8",
        "PixelMap_RGBA_to_Gray8": "b74f86c1",
        "PixelMap_RGBA_to_RGB565": "d010fb8",
        "PixelMap_RGBA_to_RGBA": "d010fb8",
        "PixelMap_RGBA_to_RGBA_-100_-100": "d010fb8",
        "PixelMap_RGBA_to_RGBA_100_-100": "d010fb8",
        "PixelMap_RGBA_to_RGBA_100_100": "d010fb8",
        "PixelMap_RGBA_to_RGBA_1010102": "d010fb8",
        "PixelMap_RGBA_to_RGBA_F16": "926727c",
        "PixelMap_RGBA_to_bgr_A": "d010fb8",
        "PixelMap_RGBA_to_rgb_A": "d010fb8",
        "PixelMap_alpha_to_BGRA": "d010fb8",
        "PixelMap_alpha_to_rgb_A": "d010fb8",
        "PixelMap_rgb_A_to_BGRA": "d010fb8",
        "PixelMap_rgb_A_to_RGBA": "d010fb8",
        "PixelMap_rgb_A_to_alpha": "d010fb8",
        "PixelMap_rgb_A_to_bgr_A": "d010fb8",
        "PngCodec_Decode_Alpha8": "afd80b4",
        "PngCodec_Decode_Gray8": "b74f86c1",
        "PngCodec_Decode_RGB565": "afd80b4",
        "PngCodec_Decode_RGBA": "afd80b4",
        "PngCodec_Encode_Alpha8": "afd80b4",
        "PngCodec_Encode_Gray8": "b74f86c1",
        "PngCodec_Encode_RGB565": "afd80b4",
        "PngCodec_Encode_RGBA": "afd80b4",
        "Surface_BL_rgb_A_to_rgb_A": "d010fb8",
        "Surface_BL_rgb_A_to_rgb_A_-100_-100": "d010fb8",
        "Surface_BL_rgb_A_to_rgb_A_100_-100": "d010fb8",
        "Surface_BL_rgb_A_to_rgb_A_100_100": "d010fb8",
        "Surface_alpha_to_alpha": "d010fb8",
        "Surface_alpha_to_alpha_100_-100": "d010fb8",
        "Surface_alpha_to_rgba": "d010fb8",
        "Surface_rgb_A_to_bgr_A": "d010fb8",
        "Surface_rgb_A_to_rgb_A": "d010fb8",
        "Surface_rgb_A_to_rgb_A_-100_-100": "d010fb8",
        "Surface_rgb_A_to_rgb_A_100_-100": "d010fb8",
        "Surface_rgb_A_to_rgb_A_100_100": "d010fb8",
        "WebpCodec_Decode_Alpha8": "d010fb8",
        "WebpCodec_Decode_Gray8": "b74f86c1",
        "WebpCodec_Decode_RGB565": "d010fb8",
        "WebpCodec_Decode_RGBA": "d010fb8",
        "WebpCodec_Encode_Alpha8": "d010fb8",
        "WebpCodec_Encode_Gray8": "b74f86c1",
        "WebpCodec_Encode_RGB565": "d010fb8",
        "WebpCodec_Encode_RGBA": "d010fb8"
    },
    "SVGTest": {
        "blur": "b1db872",
        "complex1": "ba1c7c2",
        "complex2": "67961560",
        "complex3": "a6ff60e1",
<<<<<<< HEAD
        "complex4": "b7da1a37",
=======
        "complex4": "67961560",
>>>>>>> 0d4ef3f9
        "complex5": "50136952",
        "complex6": "67961560",
        "complex7": "67961560",
        "jpg_image": "b1db872",
        "mask": "da364e8",
        "path": "a6ff60e1",
        "png_image": "b1db872",
        "radialGradient": "b1db872",
        "referenceStyle": "8769f398",
        "text": "84ef0cb4",
<<<<<<< HEAD
        "textEmoji": "e9b9b9f4",
=======
        "textEmoji": "3977d8ca",
>>>>>>> 0d4ef3f9
        "textFont": "84ef0cb4"
    },
    "SurfaceTest": {
        "ImageSnapshot1": "d010fb8",
        "ImageSnapshot2": "d010fb8",
        "ImageSnapshot_Surface1": "d010fb8",
        "ImageSnapshot_Surface2": "d010fb8"
    },
    "TextAlignTest": {
        "FontFallbackTest": "d5164a4e",
        "SingleLineTextAlign": "84ef0cb4",
        "TextAlign": "84ef0cb4",
        "TextAlignBlankLineTest": "84ef0cb4",
        "TextAlignSimulateVerticalTextLayout": "84ef0cb4",
        "TextAlignWidth0Height0": "84ef0cb4",
        "TextAlignWidth1Height10": "84ef0cb4",
        "TruncateTextLineTest": "84ef0cb4"
    },
    "TypefaceTest": {
        "CustomImageTypeface": "d5164a4e",
        "CustomPathTypeface": "52e11af8"
    }
}<|MERGE_RESOLUTION|>--- conflicted
+++ resolved
@@ -63,15 +63,9 @@
         "drawImage": "e0ff0afe",
         "drawImageRect": "606f8195",
         "drawPaint": "b7aefeb",
-<<<<<<< HEAD
-        "drawPaint_shadow": "1ae5042",
-        "drawShape": "b7da1a37",
-        "emojiTextStrokeBlending": "c0a01ecb",
-=======
         "drawPaint_shadow": "67961560",
         "drawShape": "ea225887",
         "emojiTextStrokeBlending": "67961560",
->>>>>>> 0d4ef3f9
         "filter_mode_linear": "c475bfb",
         "filter_mode_nearest": "d010fb8",
         "hardware_render_target_blend": "67961560",
@@ -88,11 +82,7 @@
         "rasterized": "606f8195",
         "rasterized_mipmap": "606f8195",
         "rasterized_scale_up": "6e76b812",
-<<<<<<< HEAD
-        "saveLayer": "b7da1a37",
-=======
         "saveLayer": "67961560",
->>>>>>> 0d4ef3f9
         "shape": "66aef718",
         "textEmojiMixedBlendModes": "67961560",
         "textEmojiMixedBlendModes2": "67961560",
@@ -104,18 +94,12 @@
     },
     "DrawersTest": {
         "ConicGradient": "69683f78",
-        "CustomLayerTreeDrawer": "e9b9b9f4",
+        "CustomLayerTreeDrawer": "d5164a4e",
         "GridBackground": "2ae64df",
         "ImageWithMipmap": "da590da",
-<<<<<<< HEAD
-        "ImageWithShadow": "50136952",
-        "SimpleLayerTreeDrawer": "d5164a4e",
-        "SimpleText": "e9b9b9f4"
-=======
         "ImageWithShadow": "67961560",
         "SimpleLayerTreeDrawer": "67961560",
         "SimpleText": "d5164a4e"
->>>>>>> 0d4ef3f9
     },
     "DstTextureTest": {
         "EmptyLocalBounds": "be94e666",
@@ -182,7 +166,7 @@
         "LayerVisible1": "4edccb64",
         "Layer_drawRRect": "66aef718",
         "Layer_hitTestPoint": "99c36f0c",
-        "Layer_hitTestPointNested": "b7da1a37",
+        "Layer_hitTestPointNested": "d5164a4e",
         "MaskAlpha": "3dbeed5",
         "ModeColorFilter": "67961560",
         "PartialBackgroundBlur": "67961560",
@@ -198,15 +182,6 @@
         "backgroundLayerBlur": "67961560",
         "draw_shape": "67961560",
         "draw_solid": "b4a1231",
-<<<<<<< HEAD
-        "draw_text": "e9b9b9f4",
-        "dropShadow": "6f3f57e",
-        "filterClip": "c475bfb",
-        "filterTest": "c475bfb",
-        "filters": "c475bfb",
-        "getBounds": "b7da1a37",
-        "getLayersUnderPoint": "b7da1a37",
-=======
         "draw_text": "d5164a4e",
         "dropShadow": "67961560",
         "filterClip": "c475bfb",
@@ -214,22 +189,14 @@
         "filters": "67961560",
         "getBounds": "67961560",
         "getLayersUnderPoint": "84ef0cb4",
->>>>>>> 0d4ef3f9
         "getTightBounds": "ae4290b3",
         "greyColorMatrix": "a1605b2",
         "identityMatrix": "a1605b2",
         "imageLayer": "e5103ae6",
-<<<<<<< HEAD
-        "imageMask": "a217af17",
-        "innerShadow": "2cb2474",
-        "shapeMask": "a217af17",
-        "textMask": "b7da1a37"
-=======
         "imageMask": "67961560",
         "innerShadow": "67961560",
         "shapeMask": "67961560",
         "textMask": "67961560"
->>>>>>> 0d4ef3f9
     },
     "MaskTest": {
         "rasterize_emoji": "c0f39f8",
@@ -305,11 +272,7 @@
         "complex1": "ba1c7c2",
         "complex2": "67961560",
         "complex3": "a6ff60e1",
-<<<<<<< HEAD
-        "complex4": "b7da1a37",
-=======
         "complex4": "67961560",
->>>>>>> 0d4ef3f9
         "complex5": "50136952",
         "complex6": "67961560",
         "complex7": "67961560",
@@ -320,11 +283,7 @@
         "radialGradient": "b1db872",
         "referenceStyle": "8769f398",
         "text": "84ef0cb4",
-<<<<<<< HEAD
-        "textEmoji": "e9b9b9f4",
-=======
         "textEmoji": "3977d8ca",
->>>>>>> 0d4ef3f9
         "textFont": "84ef0cb4"
     },
     "SurfaceTest": {
