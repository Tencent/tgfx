--- conflicted
+++ resolved
@@ -49,7 +49,6 @@
 
 TimelineView::~TimelineView() {
 }
-
 
 void TimelineView::initConnect() {
   connect(this, &TimelineView::showZoneToolTipSignal, this, &TimelineView::showZoneToolTip);
@@ -615,11 +614,6 @@
   }
   auto canvas = surface->getCanvas();
   canvas->clear();
-<<<<<<< HEAD
-=======
-  drawRect(canvas, 0, 0, 3008, 1578, 0xFF2E2E2E);
-  drawTimeline(canvas);
->>>>>>> 86c2fcb3
   canvas->setMatrix(tgfx::Matrix::MakeScale(appHost->density(), appHost->density()));
   drawRect(canvas, 0.f, 0.f, static_cast<float>(width()), static_cast<float>(height()), 0xFF000000);
   drawTimeline(canvas);
@@ -636,7 +630,6 @@
   auto pixelRatio = window()->devicePixelRatio();
   auto screenWidth = static_cast<int>(ceil(width() * pixelRatio));
   auto screenHeight = static_cast<int>(ceil(height() * pixelRatio));
-
   auto sizeChanged =
       appHost->updateScreen(screenWidth, screenHeight, static_cast<float>(pixelRatio));
   if (sizeChanged) {
