--- conflicted
+++ resolved
@@ -144,14 +144,6 @@
   float& operator[](int index);
 
   /**
-<<<<<<< HEAD
-   * Returns true if all channels are in [0, 1].
-   **/
-  bool isNotOverflow() const;
-
-  /**
-=======
->>>>>>> ac049958
    * Returns true if Color is an opaque color.
    */
   bool isOpaque() const;
