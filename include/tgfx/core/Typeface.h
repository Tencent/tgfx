--- conflicted
+++ resolved
@@ -149,46 +149,25 @@
   virtual std::shared_ptr<ScalerContext> onCreateScalerContext(float size) const = 0;
 
   mutable std::mutex locker = {};
-  std::weak_ptr<Typeface> weakThis;
 
   std::weak_ptr<Typeface> weakThis;
 
  private:
   /**
-<<<<<<< HEAD
-  *  Returns a ScalerContext for the given size.
-  */
-  std::shared_ptr<ScalerContext> getScalerContext(float size);
-
-  virtual std::shared_ptr<ScalerContext> onCreateScalerContext(float size) const = 0;
-
-  /**
-   * Returns the cache ID for this typeface. Typically, this is the uniqueID of the typeface;
-   * for custom typefaces, it returns the uniqueID of the associated typeface builder.
-   */
-  virtual uint32_t getCacheID() const;
-=======
    *  Returns a ScalerContext for the given size.
    */
   std::shared_ptr<ScalerContext> getScalerContext(float size);
 
   virtual bool isCustom() const;
->>>>>>> f82d7ee6
 
   std::unordered_map<float, std::weak_ptr<ScalerContext>> scalerContexts = {};
 
   friend class Font;
   friend class ScalerContext;
   friend class GlyphConverter;
-<<<<<<< HEAD
-  friend class SVGExportContext;
-  friend class CGMask;
-  friend class WebMask;
-  friend class TextRender;
-=======
   friend class CGMask;
   friend class WebMask;
   friend class SVGExportContext;
->>>>>>> f82d7ee6
+  friend class TextRender;
 };
 }  // namespace tgfx