--- conflicted
+++ resolved
@@ -159,11 +159,7 @@
    * unicode. The array length is glyphsCount().
    * This method is only implemented when compiling the SVG or PDF export module.
    */
-<<<<<<< HEAD
-  virtual const std::vector<Unichar>& getGlyphToUnicodeMap() const;
-=======
   const std::vector<Unichar>& getGlyphToUnicodeMap() const;
->>>>>>> 78176561
 
   virtual std::shared_ptr<ScalerContext> onCreateScalerContext(float size) const = 0;
 
