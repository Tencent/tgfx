/////////////////////////////////////////////////////////////////////////////////////////////////
//
//  Tencent is pleased to support the open source community by making tgfx available.
//
//  Copyright (C) 2023 Tencent. All rights reserved.
//
//  Licensed under the BSD 3-Clause License (the "License"); you may not use this file except
//  in compliance with the License. You may obtain a copy of the License at
//
//      https://opensource.org/licenses/BSD-3-Clause
//
//  unless required by applicable law or agreed to in writing, software distributed under the
//  license is distributed on an "as is" basis, without warranties or conditions of any kind,
//  either express or implied. see the license for the specific language governing permissions
//  and limitations under the license.
//
/////////////////////////////////////////////////////////////////////////////////////////////////

#pragma once

#include <cstddef>
#include <memory>
#include <mutex>
#include <unordered_map>
#include <vector>
#include "tgfx/core/Data.h"
#include "tgfx/core/FontStyle.h"
#include "tgfx/core/Rect.h"

namespace tgfx {
/**
 * 16 bit unsigned integer to hold a glyph index.
 */
typedef uint16_t GlyphID;

/**
 * 32-bit signed integer to hold a UTF-32 code unit.
 */
typedef int32_t Unichar;

typedef uint32_t FontTableTag;
static inline constexpr FontTableTag SetFourByteTag(char a, char b, char c, char d) {
  return ((static_cast<uint32_t>(a) << 24) | (static_cast<uint32_t>(b) << 16) |
          (static_cast<uint32_t>(c) << 8) | static_cast<uint32_t>(d));
}

class ScalerContext;
struct TypefaceMetrics;

/**
 * A set of character glyphs and layout information for drawing text.
 */
class Typeface {
 public:
  /**
   * Returns a non-null typeface which contains no glyphs.
   */
  static std::shared_ptr<Typeface> MakeEmpty();

  /**
   * Returns a typeface object for the specified font family and style name. If an exact match is not
   * found, the closest match is returned, or nullptr if no match is found.
   */
  static std::shared_ptr<Typeface> MakeFromName(const std::string& fontFamily,
                                                const std::string& fontStyle);

  /**
   * Returns a typeface object for the specified font family and FontStyle object. If an exact match
   * is not found, the closest match is returned, or nullptr if no match is found.
   */
  static std::shared_ptr<Typeface> MakeFromName(const std::string& fontFamily,
                                                const FontStyle& fontStyle);

  /**
   * Creates a new typeface for the given file path and ttc index. Returns nullptr if the typeface
   * can't be created.
   */
  static std::shared_ptr<Typeface> MakeFromPath(const std::string& fontPath, int ttcIndex = 0);

  /**
   * Creates a new typeface for the given file bytes and ttc index. Returns nullptr if the typeface
   * can't be created.
   */
  static std::shared_ptr<Typeface> MakeFromBytes(const void* bytes, size_t length,
                                                 int ttcIndex = 0);

  /**
   * Creates a new typeface for the given file data and ttc index. Returns nullptr if the typeface
   * can't be created.
   */
  static std::shared_ptr<Typeface> MakeFromData(std::shared_ptr<Data> data, int ttcIndex = 0);

  virtual ~Typeface() = default;

  /**
   * Returns the uniqueID for the specified typeface.
   */
  virtual uint32_t uniqueID() const = 0;

  /**
   * Returns the family name of this typeface.
   */
  virtual std::string fontFamily() const = 0;

  /**
   * Returns the style name of this typeface.
   */
  virtual std::string fontStyle() const = 0;

  /**
   *  Return the number of glyphs in this typeface.
   */
  virtual size_t glyphsCount() const = 0;

  /**
   * Returns the number of glyph space units per em for this typeface.
   */
  virtual int unitsPerEm() const = 0;

  /**
   * Returns true if this typeface has color glyphs, for example, color emojis.
   */
  virtual bool hasColor() const = 0;

  /**
   * Returns true if this typeface has outline glyphs, meaning it can generate paths.
   */
  virtual bool hasOutlines() const = 0;

  /**
   * Returns the glyph ID corresponds to the specified glyph name. The glyph name must be in utf-8
   * encoding. Returns 0 if the glyph name is not in this typeface.
   */
  GlyphID getGlyphID(const std::string& name) const;

  /**
   * Returns the glyph ID corresponds to the specified unicode code point. Returns 0 if the code
   * point is not in this typeface.
   */
  virtual GlyphID getGlyphID(Unichar unichar) const = 0;

  virtual std::shared_ptr<Data> getBytes() const = 0;

  /**
   * Returns an immutable copy of the requested font table, or nullptr if that table was not found.
   */
  virtual std::shared_ptr<Data> copyTableData(FontTableTag tag) const = 0;

<<<<<<< HEAD
  size_t getTableSize(FontTableTag tag) const;
=======
  /**
   * Returns a rectangle that represents the union of the bounds of all the glyphs, but each one
   * positioned at (0,0). This may be conservatively large, and will not take into account any
   * hitting or other size-specific adjustments.
   */
  Rect getBounds() const;
>>>>>>> 80c3de39

 protected:
  /**
   * Gets the mapping from GlyphID to unicode. The array index is GlyphID, and the array value is
   * unicode. The array length is glyphsCount(). 
   * This method is only implemented when compiling the SVG or PDF export module.
   */
  virtual std::vector<Unichar> getGlyphToUnicodeMap() const;

<<<<<<< HEAD
  virtual std::shared_ptr<Data> openData() const = 0;
=======
  virtual std::shared_ptr<ScalerContext> onCreateScalerContext(float size) const = 0;
>>>>>>> 80c3de39

  mutable std::mutex locker = {};

  std::weak_ptr<Typeface> weakThis;

 private:
  /**
   *  Returns a ScalerContext for the given size.
   */
  std::shared_ptr<ScalerContext> getScalerContext(float size);

  virtual bool isCustom() const;

  bool computeBounds(Rect* bounds) const;

  std::unordered_map<float, std::weak_ptr<ScalerContext>> scalerContexts = {};
  mutable Rect bounds = {};
  mutable std::once_flag onceFlag = {};

  friend class Font;
  friend class ScalerContext;
  friend class FTScalerContext;
  friend class GlyphConverter;
<<<<<<< HEAD
  friend class PDFFont;
=======
  friend class CGMask;
  friend class WebMask;
  friend class SVGExportContext;
  friend class RenderContext;
>>>>>>> 80c3de39
};
}  // namespace tgfx<|MERGE_RESOLUTION|>--- conflicted
+++ resolved
@@ -146,16 +146,14 @@
    */
   virtual std::shared_ptr<Data> copyTableData(FontTableTag tag) const = 0;
 
-<<<<<<< HEAD
-  size_t getTableSize(FontTableTag tag) const;
-=======
   /**
    * Returns a rectangle that represents the union of the bounds of all the glyphs, but each one
    * positioned at (0,0). This may be conservatively large, and will not take into account any
    * hitting or other size-specific adjustments.
    */
   Rect getBounds() const;
->>>>>>> 80c3de39
+
+  size_t getTableSize(FontTableTag tag) const;
 
  protected:
   /**
@@ -165,11 +163,9 @@
    */
   virtual std::vector<Unichar> getGlyphToUnicodeMap() const;
 
-<<<<<<< HEAD
+  virtual std::shared_ptr<ScalerContext> onCreateScalerContext(float size) const = 0;
+
   virtual std::shared_ptr<Data> openData() const = 0;
-=======
-  virtual std::shared_ptr<ScalerContext> onCreateScalerContext(float size) const = 0;
->>>>>>> 80c3de39
 
   mutable std::mutex locker = {};
 
@@ -193,13 +189,10 @@
   friend class ScalerContext;
   friend class FTScalerContext;
   friend class GlyphConverter;
-<<<<<<< HEAD
-  friend class PDFFont;
-=======
   friend class CGMask;
   friend class WebMask;
   friend class SVGExportContext;
   friend class RenderContext;
->>>>>>> 80c3de39
+  friend class PDFFont;
 };
 }  // namespace tgfx