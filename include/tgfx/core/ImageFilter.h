--- conflicted
+++ resolved
@@ -68,11 +68,7 @@
    * @param dy            The Y offset of the shadow.
    * @param blurrinessX   The blur radius for the shadow, along the X axis.
    * @param blurrinessY   The blur radius for the shadow, along the Y axis.
-<<<<<<< HEAD
-   * @param color         The color of the drop shadow in srgb gamut, can overflow 0-1.
-=======
    * @param color         The color of the drop shadow in sRGB gamut, may exceed 0-1.
->>>>>>> 32602e74
    */
   static std::shared_ptr<ImageFilter> DropShadow(float dx, float dy, float blurrinessX,
                                                  float blurrinessY, const Color& color);
@@ -84,11 +80,7 @@
    * @param dy            The Y offset of the shadow.
    * @param blurrinessX   The blur radius for the shadow, along the X axis.
    * @param blurrinessY   The blur radius for the shadow, along the Y axis.
-<<<<<<< HEAD
-   * @param color         The color of the drop shadow in srgb gamut, can overflow 0-1.
-=======
    * @param color         The color of the drop shadow in sRGB gamut, may exceed 0-1.
->>>>>>> 32602e74
    */
   static std::shared_ptr<ImageFilter> DropShadowOnly(float dx, float dy, float blurrinessX,
                                                      float blurrinessY, const Color& color);
@@ -100,11 +92,7 @@
    * @param dy            The Y offset of the shadow.
    * @param blurrinessX   The blur radius for the shadow, along the X axis.
    * @param blurrinessY   The blur radius for the shadow, along the Y axis.
-<<<<<<< HEAD
-   * @param color         The color of the inner shadow in srgb gamut, can overflow 0-1.
-=======
    * @param color         The color of the inner shadow in sRGB gamut, may exceed 0-1.
->>>>>>> 32602e74
    */
   static std::shared_ptr<ImageFilter> InnerShadow(float dx, float dy, float blurrinessX,
                                                   float blurrinessY, const Color& color);
@@ -116,11 +104,7 @@
    * @param dy            The Y offset of the shadow.
    * @param blurrinessX   The blur radius for the shadow, along the X axis.
    * @param blurrinessY   The blur radius for the shadow, along the Y axis.
-<<<<<<< HEAD
-   * @param color         The color of the inner shadow in srgb gamut, can overflow 0-1.
-=======
    * @param color         The color of the inner shadow in sRGB gamut, may exceed 0-1.
->>>>>>> 32602e74
    */
   static std::shared_ptr<ImageFilter> InnerShadowOnly(float dx, float dy, float blurrinessX,
                                                       float blurrinessY, const Color& color);
