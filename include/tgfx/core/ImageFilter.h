--- conflicted
+++ resolved
@@ -169,12 +169,8 @@
   friend class InnerShadowImageFilter;
   friend class ComposeImageFilter;
   friend class FilterImage;
-<<<<<<< HEAD
-  friend class Caster;
-  friend class ImageFilterSerialization;
-  friend class SerializeUtils;
-=======
   friend class Types;
->>>>>>> cc234d6f
+ friend class ImageFilterSerialization;
+ friend class SerializeUtils;
 };
 }  // namespace tgfx