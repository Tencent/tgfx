/////////////////////////////////////////////////////////////////////////////////////////////////
//
//  Tencent is pleased to support the open source community by making tgfx available.
//
//  Copyright (C) 2023 THL A29 Limited, a Tencent company. All rights reserved.
//
//  Licensed under the BSD 3-Clause License (the "License"); you may not use this file except
//  in compliance with the License. You may obtain a copy of the License at
//
//      https://opensource.org/licenses/BSD-3-Clause
//
//  unless required by applicable law or agreed to in writing, software distributed under the
//  license is distributed on an "as is" basis, without warranties or conditions of any kind,
//  either express or implied. see the license for the specific language governing permissions
//  and limitations under the license.
//
/////////////////////////////////////////////////////////////////////////////////////////////////

#pragma once

#include <atomic>
#include <condition_variable>
#include <functional>
#include <memory>
#include <mutex>

namespace tgfx {
class TaskGroup;

/**
 * Defines the possible states of a Task.
 */
enum class TaskStatus {
  /**
   * The Task is waiting to be executed.
   */
  Queueing,
  /**
   * The Task is currently executing.
   */
  Executing,
  /**
   * The Task has finished executing.
   */
  Finished,
  /**
   * The Task has been canceled.
   */
  Canceled
};

/**
 * The Task class manages the concurrent execution of one or more code blocks.
 */
class Task {
 public:
  /**
<<<<<<< HEAD
   * Blocks until all queued tasks finish execution, then release all threads.
   *
   * Note: On HarmonyOS platform, some thread configurations may become invalid after app enters
   * background. It's recommended to call this method when app enters background.
=======
   * Release all task threads once the pending tasks have completed. This method will block the
   * current thread.
>>>>>>> b815fc28
   */
  static void ReleaseThreads();

  /**
   * Submits a code block for asynchronous execution immediately and returns a Task wraps the code
   * block. Hold a reference to the returned Task if you want to cancel it or wait for it to finish
   * execution. Returns nullptr if the block is nullptr.
   */
  static std::shared_ptr<Task> Run(std::function<void()> block);

  /**
   * Submits a Task for asynchronous execution immediately. Hold a reference to the Task if you want
   * to cancel it or wait for it to finish execution. Does nothing if the Task is nullptr.
   */
  static void Run(std::shared_ptr<Task> task);

  virtual ~Task() = default;

  /**
   * Return the current status of the Task.
   */
  TaskStatus status() const {
    return _status.load(std::memory_order_acquire);
  }

  /**
   * Requests the Task to skip executing its Runnable object. Cancellation does not affect the
   * execution of a Task that has already begun. This method does not block the current thread.
   */
  void cancel();

  /**
   * Blocks the current thread until the Task finishes its execution. Returns immediately if the
   * Task is finished or canceled. The task may be executed on the calling thread if it is not
   * canceled and still in the queue.
   */
  void wait();

  /**
   * Cancels the Task if it is still in the queue, otherwise waits for the Task to finish its
   * execution. Returns immediately if the Task is finished or canceled, otherwise blocks the
   * current thread.
   */
  void cancelOrWait();

 protected:
  virtual void onExecute() = 0;

 private:
  std::mutex locker = {};
  std::condition_variable condition = {};
  std::atomic<TaskStatus> _status = TaskStatus::Queueing;

  void execute();

  friend class TaskGroup;
};

}  // namespace tgfx<|MERGE_RESOLUTION|>--- conflicted
+++ resolved
@@ -55,15 +55,10 @@
 class Task {
  public:
   /**
-<<<<<<< HEAD
-   * Blocks until all queued tasks finish execution, then release all threads.
-   *
+   * Release all task threads once the pending tasks have completed. This method will block the
+   * current thread.
    * Note: On HarmonyOS platform, some thread configurations may become invalid after app enters
    * background. It's recommended to call this method when app enters background.
-=======
-   * Release all task threads once the pending tasks have completed. This method will block the
-   * current thread.
->>>>>>> b815fc28
    */
   static void ReleaseThreads();
 
