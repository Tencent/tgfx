/////////////////////////////////////////////////////////////////////////////////////////////////
//
//  Tencent is pleased to support the open source community by making tgfx available.
//
//  Copyright (C) 2023 THL A29 Limited, a Tencent company. All rights reserved.
//
//  Licensed under the BSD 3-Clause License (the "License"); you may not use this file except
//  in compliance with the License. You may obtain a copy of the License at
//
//      https://opensource.org/licenses/BSD-3-Clause
//
//  unless required by applicable law or agreed to in writing, software distributed under the
//  license is distributed on an "as is" basis, without warranties or conditions of any kind,
//  either express or implied. see the license for the specific language governing permissions
//  and limitations under the license.
//
/////////////////////////////////////////////////////////////////////////////////////////////////

#pragma once

#include <memory>
#include "tgfx/core/BlendMode.h"
#include "tgfx/core/Color.h"
#include "tgfx/core/ColorFilter.h"
#include "tgfx/core/Image.h"
#include "tgfx/core/Matrix.h"
#include "tgfx/core/Point.h"
#include "tgfx/core/SamplingOptions.h"
#include "tgfx/core/TileMode.h"

namespace tgfx {
class FragmentProcessor;

/**
 * Shaders specify the source color(s) for what is being drawn. If a paint has no shader, then the
 * paint's color is used. If the paint has a shader, then the shader's color(s) are used instead,
 * but they are modulated by the paint's alpha.
 */
class Shader {
 public:
  /**
   * Creates a shader that draws the specified color.
   */
  static std::shared_ptr<Shader> MakeColorShader(Color color);

  /**
   * Creates a shader that draws the specified image.
   */
  static std::shared_ptr<Shader> MakeImageShader(std::shared_ptr<Image> image,
                                                 TileMode tileModeX = TileMode::Clamp,
                                                 TileMode tileModeY = TileMode::Clamp,
                                                 const SamplingOptions& sampling = {});

  /**
   * Creates a shader that blends the two specified shaders.
   */
  static std::shared_ptr<Shader> MakeBlend(BlendMode mode, std::shared_ptr<Shader> dst,
                                           std::shared_ptr<Shader> src);

  /**
   * Returns a shader that generates a linear gradient between the two specified points. The color
   * gradient is aligned with the line connecting the two points.
   * @param startPoint The start point for the gradient.
   * @param endPoint The end point for the gradient.
   * @param colors The array of colors, to be distributed between the two points.
   * @param positions Maybe empty. The relative position of each corresponding color in the color
   * array. If this is empty, the colors are distributed evenly between the start and end point.
   * If this is not empty, the values must begin with 0, end with 1.0, and intermediate values must
   * be strictly increasing.
   */
  static std::shared_ptr<Shader> MakeLinearGradient(const Point& startPoint, const Point& endPoint,
                                                    const std::vector<Color>& colors,
                                                    const std::vector<float>& positions = {});

  /**
   * Returns a shader that generates a radial gradient given the center and radius. The color
   * gradient is drawn from the center point to the edge of the radius.
   * @param center The center of the circle for this gradient
   * @param radius Must be positive. The radius of the circle for this gradient.
   * @param colors The array of colors, to be distributed between the center and edge of the circle.
   * @param positions Maybe empty. The relative position of each corresponding color in the color
   * array. If this is empty, the colors are distributed evenly between the start and end point.
   * If this is not empty, the values must begin with 0, end with 1.0, and intermediate values must
   * be strictly increasing.
   */
  static std::shared_ptr<Shader> MakeRadialGradient(const Point& center, float radius,
                                                    const std::vector<Color>& colors,
                                                    const std::vector<float>& positions = {});

  /**
   * Returns a shader that generates a conic gradient given a center point and an angular range.
   * The color gradient is drawn from the start angle to the end angle, wrapping around the center
   * point.
   * @param center The center of the circle for this gradient
   * @param startAngle Start of the angular range, corresponding to pos == 0.
   * @param endAngle End of the angular range, corresponding to pos == 1.
   * @param colors The array of colors, to be distributed around the center, within the gradient
   * angle range.
   * @param positions Maybe empty. The relative position of each corresponding color in the color
   * array. If this is empty, the colors are distributed evenly between the start and end point.
   * If this is not empty, the values must begin with 0, end with 1.0, and intermediate values must
   * be strictly increasing.
   */
  static std::shared_ptr<Shader> MakeConicGradient(const Point& center, float startAngle,
                                                   float endAngle, const std::vector<Color>& colors,
                                                   const std::vector<float>& positions = {});

  /**
   * Returns a shader that generates a diamond gradient given the center and half-diagonal. The
   * color gradient is drawn from the center point to the vertices of the diamond.
   * @param center The center of the diamond for this gradient
   * @param halfDiagonal Must be positive. The half-diagonal of the diamond for this gradient.
   * @param colors The array of colors, to be distributed between the center and edge of the circle.
   * @param positions Maybe empty. The relative position of each corresponding color in the color
   * array. If this is empty, the colors are distributed evenly between the start and end point.
   * If this is not empty, the values must begin with 0, end with 1.0, and intermediate values must
   * be strictly increasing.
   */
  static std::shared_ptr<Shader> MakeDiamondGradient(const Point& center, float halfDiagonal,
                                                     const std::vector<Color>& colors,
                                                     const std::vector<float>& positions = {});
  virtual ~Shader() = default;

  /**
   * Returns true if the shader is guaranteed to produce only opaque colors, subject to the Paint
   * using the shader to apply an opaque alpha value. Subclasses should override this to allow some
   * optimizations.
   */
  virtual bool isOpaque() const {
    return false;
  }

  /**
   * Returns true if the shader is backed by a single image.
   */
  virtual bool isAImage() const {
    return false;
  }

  /**
   * If the shader has a constant color, this method returns true and updates the color parameter.
   * Otherwise, it returns false and leaves the color parameter unchanged.
   */
  virtual bool asColor(Color*) const {
    return false;
  }

  /**
   * Returns a shader that will apply the specified viewMatrix to this shader when drawing. The
   * specified matrix will be applied after any matrix associated with this shader.
   */
  virtual std::shared_ptr<Shader> makeWithMatrix(const Matrix& viewMatrix) const;

  /**
   * Create a new shader that produces the same colors as invoking this shader and then applying
   * the ColorFilter.
   */
  std::shared_ptr<Shader> makeWithColorFilter(std::shared_ptr<ColorFilter> colorFilter) const;

 protected:
  enum class Type { Color, ColorFilter, Image, Blend, Matrix, Gradient };

  /**
   * Returns the type of this shader.
   */
  virtual Type type() const = 0;

  /**
   * Returns true if the specified shader is equivalent to this Shader.
   */
  virtual bool isEqual(const Shader* shader) const = 0;

  std::weak_ptr<Shader> weakThis;

  virtual PlacementPtr<FragmentProcessor> asFragmentProcessor(const FPArgs& args,
                                                              const Matrix* uvMatrix) const = 0;
  friend class OpsCompositor;
  friend class ShaderMaskFilter;
  friend class ColorFilterShader;
  friend class BlendShader;
  friend class MatrixShader;
  friend class FragmentProcessor;
<<<<<<< HEAD
  friend class Caster;
  friend class SerializeUtils;
  friend class ShaderSerialization;
=======
  friend class Types;
>>>>>>> cc234d6f
};
}  // namespace tgfx<|MERGE_RESOLUTION|>--- conflicted
+++ resolved
@@ -180,12 +180,8 @@
   friend class BlendShader;
   friend class MatrixShader;
   friend class FragmentProcessor;
-<<<<<<< HEAD
-  friend class Caster;
-  friend class SerializeUtils;
-  friend class ShaderSerialization;
-=======
   friend class Types;
->>>>>>> cc234d6f
+ friend class SerializeUtils;
+ friend class ShaderSerialization;
 };
 }  // namespace tgfx