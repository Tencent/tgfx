--- conflicted
+++ resolved
@@ -65,13 +65,9 @@
   ImageLayer() : _sampling(FilterMode::Linear, MipmapMode::Linear) {
   }
 
-<<<<<<< HEAD
-  void onDraw(Canvas* canvas, Paint paint) override;
+  void onDraw(Canvas* canvas, const Paint& paint) override;
 
   Rect measureContentBounds() const override;
-=======
-  void onDraw(Canvas* canvas, const Paint& paint) override;
->>>>>>> a98f621e
 
  private:
   SamplingOptions _sampling;
