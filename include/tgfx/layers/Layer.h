--- conflicted
+++ resolved
@@ -577,14 +577,11 @@
 
   void invalidate();
 
-<<<<<<< HEAD
   /**
    * Returns the content bounds of the layer, excluding child layers.
    */
   Rect getContentBounds();
 
-=======
->>>>>>> 4d9c1ea9
   Rect getBoundsInternal(const Matrix3D& coordinateMatrix, bool computeTightBounds);
 
   Rect computeBounds(const Matrix3D& coordinateMatrix, bool computeTightBounds);
@@ -609,25 +606,21 @@
                          const Matrix3D* transform3D = nullptr);
 
   void drawOffscreen(const DrawArgs& args, Canvas* canvas, float alpha, BlendMode blendMode,
-<<<<<<< HEAD
-                     const Matrix3D* transform, bool excludeChildren = false);
-=======
-                     const Matrix3D* transform3D);
->>>>>>> 4d9c1ea9
+                     const Matrix3D* transform3D, bool excludeChildren = false);
 
   void drawDirectly(const DrawArgs& args, Canvas* canvas, float alpha, bool excludeChildren = false,
-                    const Matrix3D* transform = nullptr);
+                    const Matrix3D* transform3D = nullptr);
 
   void drawContents(const DrawArgs& args, Canvas* canvas, float alpha,
                     const LayerStyleSource* layerStyleSource = nullptr,
                     const Layer* stopChild = nullptr, bool excludeChildren = false);
 
   bool drawChildren(const DrawArgs& args, Canvas* canvas, float alpha,
-                    const Layer* stopChild = nullptr, const Matrix3D* transform = nullptr);
+                    const Layer* stopChild = nullptr, const Matrix3D* transform3D = nullptr);
 
   // Draws the specified layer by starting a new 3D rendering context.
   void drawLayerByStarting3DContext(Layer& layer, const DrawArgs& args, Canvas* canvas, float alpha,
-                                    BlendMode blendMode, const Matrix3D& transform);
+                                    BlendMode blendMode, const Matrix3D& transform3D);
 
   float drawBackgroundLayers(const DrawArgs& args, Canvas* canvas);
 
