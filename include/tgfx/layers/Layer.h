--- conflicted
+++ resolved
@@ -484,17 +484,14 @@
 
   Matrix getTotalMatrix() const;
 
-  void draw(Canvas* canvas, const Paint& paint);
-
-<<<<<<< HEAD
+  void drawContent(Canvas* canvas, float alpha);
+
   void drawChild(Canvas* canvas, const Paint& paint, Layer* child);
 
   std::shared_ptr<Surface> getOffscreenSurface(Context* context, uint32_t options,
                                                const Rect* clipRect);
-=======
-  void drawContent(Canvas* canvas, float alpha);
->>>>>>> fa90eb04
-
+
+  bool dirty = true;
   std::string _name;
   float _alpha = 1.0f;
   BlendMode _blendMode = BlendMode::SrcOver;
