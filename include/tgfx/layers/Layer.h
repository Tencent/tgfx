/////////////////////////////////////////////////////////////////////////////////////////////////
//
//  Tencent is pleased to support the open source community by making tgfx available.
//
//  Copyright (C) 2024 Tencent. All rights reserved.
//
//  Licensed under the BSD 3-Clause License (the "License"); you may not use this file except
//  in compliance with the License. You may obtain a copy of the License at
//
//      https://opensource.org/licenses/BSD-3-Clause
//
//  unless required by applicable law or agreed to in writing, software distributed under the
//  license is distributed on an "as is" basis, without warranties or conditions of any kind,
//  either express or implied. see the license for the specific language governing permissions
//  and limitations under the license.
//
/////////////////////////////////////////////////////////////////////////////////////////////////

#pragma once

#include <memory>
#include <optional>
#include <unordered_set>
#include "TransformStyle.h"
#include "tgfx/core/BlendMode.h"
#include "tgfx/core/Canvas.h"
#include "tgfx/core/Matrix.h"
#include "tgfx/layers/LayerMaskType.h"
#include "tgfx/layers/LayerRecorder.h"
#include "tgfx/layers/LayerType.h"
#include "tgfx/layers/filters/LayerFilter.h"
#include "tgfx/layers/layerstyles/LayerStyle.h"

namespace tgfx {
class LayerContent;
class RasterizedContent;
class DisplayList;
class DrawArgs;
class RegionTransformer;
class RootLayer;
struct LayerStyleSource;
class BackgroundContext;
enum class DrawMode;

/**
 * The base class for all layers that can be placed on the display list. The layer class includes
 * features for positioning, visibility, and alpha support, as well as methods for adding and
 * removing child layers. Note that all layers are not thread-safe and should be accessed from a
 * single thread. Some properties only take effect if the layer has a parent, such as alpha,
 * blendMode, position, matrix, visible, scrollRect, and mask.
 */
class Layer : public std::enable_shared_from_this<Layer> {
 public:
  /**
   * Returns the default value for the allowsEdgeAntialiasing property for new Layer instances. The
   * default value is true.
   */
  static bool DefaultAllowsEdgeAntialiasing();

  /**
   * Sets the default value for the allowsEdgeAntialiasing property for new Layer instances.
   */
  static void SetDefaultAllowsEdgeAntialiasing(bool value);

  /**
   * Returns the default value for the allowsGroupOpacity property for new Layer instances. The
   * default value is false.
   */
  static bool DefaultAllowsGroupOpacity();

  /**
   * Sets the default value for the allowsGroupOpacity property for new Layer instances.
   */
  static void SetDefaultAllowsGroupOpacity(bool value);

  /**
   * Creates a new Layer instance.
   */
  static std::shared_ptr<Layer> Make();

  virtual ~Layer();

  /**
   * Returns the type of the layer.
   */
  virtual LayerType type() const {
    return LayerType::Layer;
  }

  /**
   * Returns the instance name of the layer. The layer can be identified in the child list of its
   * parent by calling the getChildByName() method.
   */
  const std::string& name() const {
    return _name;
  }

  /**
   * Sets the instance name of the layer.
   */
  void setName(const std::string& value) {
    _name = value;
  }

  /**
   * Returns the alpha transparency value of the layer. Valid values are 0 (fully transparent) to
   * 1 (fully opaque). The default value is 1.
   */
  float alpha() const {
    return _alpha;
  }

  /**
   * Sets the alpha transparency of the layer.
   */
  void setAlpha(float value);

  /**
   * Returns the blend mode used to composite the layer with the layers below it. The default value
   * is BlendMode::SrcOver.
   */
  BlendMode blendMode() const {
    return static_cast<BlendMode>(bitFields.blendMode);
  }

  /**
   * Sets the blend mode of the layer.
   */
  void setBlendMode(BlendMode value);

  /**
   * Returns true if the layer allows its background to pass through to sublayers. Note that layers
   * with non-SrcOver blend modes, filters, or 3D transforms will ignore this setting and prevent
   * background pass-through. The default value is true.
   */
  bool passThroughBackground() const {
    return bitFields.passThroughBackground;
  }

  /**
   * Sets whether the layer passes through its background to sublayers.
   */
  void setPassThroughBackground(bool value);

  /**
   * Returns the position of the layer relative to the local coordinates of the parent layer.
   */
  Point position() const;

  /**
   * Sets the position of the layer.
   */
  void setPosition(const Point& value);

  /**
   * Returns the transformation matrix applied to the layer.
   * If the matrix set via the setMatrix3D interface contains 3D transformations or projection
   * transformations, this interface will return the identity matrix; you need to use the matrix3D
   * interface to obtain the actual matrix. Otherwise, it will return the equivalent simplified
   * affine transformation matrix.
   */
  Matrix matrix() const;

  /**
   * Sets the transformation matrix applied to the layer.
   */
  void setMatrix(const Matrix& value);

  /**
   * Returns the 3D transformation matrix applied to the layer.
   */
  Matrix3D matrix3D() const {
    return _matrix3D;
  }

  /**
   * Sets the 3D transformation matrix applied to the layer.
   */
  void setMatrix3D(const Matrix3D& value);

  /**
   * Returns the transform style of the layer. The default value is TransformStyle::Flat.
   * TransformStyle defines the drawing behavior of child layers containing 3D transformations.
   * The Flat type projects 3D child layers directly onto their parent layer, and all child layers
   * are drawn in the order they were added. This means that later-added opaque child layers will
   * completely cover earlier-added child layers. The Preserve3D type preserves the 3D state of child
   * layers.
   * If a layer's TransformStyle is Preserve3D and its parent layer is Flat, this layer establishes
   * a 3D Render Context. If the parent layer is Preserve3D, this layer inherits the parent's 3D
   * Render Context and passes it to its child layers.
   * All child layers within a 3D Render Context share the coordinate space of the layer that
   * established the context. Within this context, all layers apply depth occlusion based on their
   * actual positions: opaque pixels in layers closer to the observer will occlude pixels in layers
   * farther from the observer at the same position (same xy coordinates).
   */
  TransformStyle transformStyle() const {
    return _transformStyle;
  }

  /**
   * Sets the transform style of the layer.
   */
  void setTransformStyle(TransformStyle style);

  /**
   * Returns whether the layer is visible. The default value is true.
   */
  bool visible() const {
    return bitFields.visible;
  }

  /**
   * Sets the visibility of the layer.
   */
  void setVisible(bool value);

  /**
   * Indicates whether the layer is cached as a bitmap before compositing. If true, the layer is
   * rendered as a bitmap in its local coordinate space and then composited with other content. Any
   * filters in the filters property are rasterized and included in the bitmap, but the current
   * alpha of the layer is not. If false, the layer is composited directly into the destination
   * whenever possible. The layer may still be rasterized before compositing if certain features
   * (like filters) require it. This caching can improve performance for layers with complex
   * content. The default value is false.
   */
  bool shouldRasterize() const {
    return bitFields.shouldRasterize;
  }

  /**
   * Sets whether the layer should be rasterized.
   */
  void setShouldRasterize(bool value);

  /**
   * The scale factor used to rasterize the content, relative to the layer’s coordinate space. When
   * shouldRasterize is true, this property determines how much to scale the rasterized content.
   * A value of 1.0 means the layer is rasterized at its current size. Values greater than 1.0
   * enlarge the content, while values less than 1.0 shrink it. If set to an invalid value (less
   * than or equal to 0), the layer is rasterized at its drawn size, which may cause the cache to be
   * invalidated frequently if the drawn scale changes often. The default value is 0.0.
   */
  float rasterizationScale() const {
    return _rasterizationScale;
  }

  /**
   * Sets the scale at which to rasterize content.
   */
  void setRasterizationScale(float value);

  /**
   * Returns true if the layer is allowed to perform edge antialiasing. This means the edges of
   * shapes and images can be drawn with partial transparency. The default value is read from the
   * Layer::DefaultAllowsEdgeAntialiasing() method.
   */
  bool allowsEdgeAntialiasing() const {
    return bitFields.allowsEdgeAntialiasing;
  }

  /**
   * Sets whether the layer is allowed to perform edge antialiasing.
   */
  void setAllowsEdgeAntialiasing(bool value);

  /**
   * Returns true if the layer is allowed to be composited as a separate group from their parent.
   * When true and the layer’s alpha value is less than 1.0, the layer can composite itself
   * separately from its parent. This ensures correct rendering for layers with multiple opaque
   * components but may reduce performance. The default value is read from the
   * Layer::DefaultAllowsGroupOpacity() method.
   */
  bool allowsGroupOpacity() const {
    return bitFields.allowsGroupOpacity;
  }

  /**
   * Sets whether the layer is allowed to be composited as a separate group from their parent.
   */
  void setAllowsGroupOpacity(bool value);

  /**
   * Returns the list of layer styles applied to the layer. Unlike layer filters, layer styles do
   * not create a new offscreen image to replace the original layer content. Instead, they add
   * visual elements either below or above the layer content, blending directly with the existing
   * content on the canvas. Each layer style uses the same layer content as input and draws on the
   * canvas. Layer styles are applied before filters. The default value is an empty list.
   */
  const std::vector<std::shared_ptr<LayerStyle>>& layerStyles() const {
    return _layerStyles;
  }

  /**
   * Sets the list of layer styles applied to the layer.
   */
  void setLayerStyles(std::vector<std::shared_ptr<LayerStyle>> value);

  /**
   * Whether to exclude child effects in the layer style. If true, child layer
   * styles and filters are not included in the layer content used to generate
   * the layer style. This option only affects the appearance of the LayerStyle, not the layer
   * itself. The default value is false.
   */
  bool excludeChildEffectsInLayerStyle() const {
    return bitFields.excludeChildEffectsInLayerStyle;
  }

  /**
   * Sets whether exclude child effects in the layer style.
   */
  void setExcludeChildEffectsInLayerStyle(bool value);

  /**
   * Returns the list of filters applied to the layer. Layer filters create new offscreen images
   * to replace the original layer content. Each filter takes the output of the previous filter as
   * input, and the final output is drawn on the canvas. Layer filters are applied after layer
   * styles. The default value is an empty list.
   */
  const std::vector<std::shared_ptr<LayerFilter>>& filters() const {
    return _filters;
  }

  /**
   * Sets the list of filters applied to the layer.
   */
  void setFilters(std::vector<std::shared_ptr<LayerFilter>> value);

  /**
   * Returns the layer used as a mask for the calling layer. For masking to work (allowing scaling
   * or moving), the mask must be in an active part of the display list. However, the mask layer
   * itself will not be drawn. Note: A single mask object cannot be used to mask more than one
   * layer. When the mask is assigned to a second layer, it is removed as the mask of the first
   * object, and that object's mask property becomes nullptr.
   */
  std::shared_ptr<Layer> mask() const {
    return _mask;
  }

  /**
   * Sets the layer used as a mask for the calling layer.
   */
  void setMask(std::shared_ptr<Layer> value);

  /**
   * Returns the mask type used by the layer. The mask type affects how the mask is applied to the
   * layer content, such as whether it uses the alpha channel, luminance, or contour of the
   * mask layer. The default value is LayerMaskType::Alpha.
   */
  LayerMaskType maskType() const {
    return static_cast<LayerMaskType>(bitFields.maskType);
  }

  /**
   * Sets the mask type used by the layer.
   */
  void setMaskType(LayerMaskType value);

  /**
   * Returns the scroll rectangle bounds of the layer. The layer is cropped to the size defined by
   * the rectangle, and it scrolls within the rectangle when you change the x and y properties of
   * the scrollRect. The properties of the scrollRect Rectangle object use the layer's coordinate
   * space and are scaled just like the overall layer. The corner bounds of the cropped viewport on
   * the scrolling layer are the origin of the layer (0,0) and the point defined by the width and
   * height of the rectangle. They are not centered around the origin, but use the origin to define
   * the upper-left corner of the area. You can scroll a layer left and right by setting the x
   * property of the scrollRect. You can scroll a layer up and down by setting the y property of the
   * scrollRect. If the layer is rotated 90° and if you scroll it left and right, the layer actually
   * scrolls up and down. The default value is an empty Rect, meaning the layer is displayed in its
   * entirety and no scrolling is applied.
   */
  Rect scrollRect() const {
    return _scrollRect ? *_scrollRect : Rect::MakeEmpty();
  }

  /**
   * Sets the scroll rectangle bounds of the layer. The scrollRect value is copied internally, so
   * changes to it after calling this function have no effect.
   */
  void setScrollRect(const Rect& rect);

  /**
   * Returns the root layer of the calling layer. A DisplayList has only one root layer. If a layer
   * is not added to a display list, its root property is set to nullptr.
   */
  Layer* root() const;

  /**
   * Returns the parent layer that contains the calling layer.
   */
  Layer* parent() const {
    return _parent;
  }

  /**
   * Returns the list of child layers that are direct children of the calling layer. Note: Do not
   * iterate through this list directly with a loop while modifying it, as the loop may skip
   * children. Instead, make a copy of the list and iterate through the copy.
   */
  const std::vector<std::shared_ptr<Layer>>& children() const {
    return _children;
  }

  /**
   * Adds a child layer to the calling layer, placing it at the top of all other children. To add a
   * child at a specific position, use the addChildAt() method. If the child layer already has a
   * different parent, it will be removed from that parent first.
   * @param child The layer to add as a child of the calling layer.
   * @return true, if the child layer is added as a child of the calling layer, otherwise false.
   */
  bool addChild(std::shared_ptr<Layer> child);

  /**
   * Adds a child layer to the calling layer at the specified index position. An index of 0 places
   * the child at the back (bottom) of the child list for the calling layer. If the child layer
   * already has a different parent, it will be removed from that parent first.
   * @param child The layer to add as a child of the calling layer.
   * @param index The index position to which the child is added. If you specify a currently
   * occupied index position, the child layer that exists at that position and all higher positions
   * are moved up one position in the child list.
   * @return true, if the child layer is added as a child of the calling layer, otherwise false.
   */
  bool addChildAt(std::shared_ptr<Layer> child, int index);

  /**
   * Checks if the specified layer is a child of the calling layer or the calling layer itself. The
   * search includes the entire display list, including the calling layer. This method returns true
   * for grandchildren, great-grandchildren, and so on.
   * @param child The child layer to test.
   * @return true, if the child layer is a child of the calling layer or the calling layer itself,
   * otherwise false.
   */
  bool contains(std::shared_ptr<Layer> child) const;

  /**
   * Returns the child layer that exists with the specified name. If more than one child layer has
   * the specified name, the method returns the first object in the child list.
   * @param name The name of the child to return.
   * @return The first child layer with the specified name.
   */
  std::shared_ptr<Layer> getChildByName(const std::string& name);

  /**
   * Returns the index position of a child layer.
   * @param child The child layer to identify.
   * @return The index position of the child layer to identify.
   */
  int getChildIndex(std::shared_ptr<Layer> child) const;

  /**
   * Removes the layer from its parent layer. If the layer is not a child of any layer, this method
   * has no effect.
   */
  void removeFromParent();

  /**
   * Removes a child layer from the specified index position in the child list of the calling layer.
   * The parent property of the removed child is set to nullptr. The index positions of any layers
   * above the child in the calling layer are decreased by 1.
   * @param index The child index of the layer to remove.
   * @return The layer that was removed.
   */
  std::shared_ptr<Layer> removeChildAt(int index);

  /**
   * Removes all child layers from the child list of the calling layer. The parent property of the
   * removed children is set to nullptr.
   * @param beginIndex The beginning position.
   * @param endIndex The ending position (included).
   */
  void removeChildren(int beginIndex = 0, int endIndex = 0x7fffffff);

  /**
   * Changes the position of an existing child within the calling layer, affecting the order of
   * child layers. When you use the setChildIndex() method and specify an index that is already
   * occupied, only the positions between the child's old and new positions will change. All other
   * positions remain the same. If a child is moved to a lower index, all children between the old
   * and new positions will have their index increased by 1. If a child is moved to a higher index,
   * all children between the old and new positions will have their index decreased by 1.
   * @param child The child layer to reposition.
   * @param index The new index position for the child layer.
   * @return true, if the child layer is repositioned, otherwise false.
   */
  bool setChildIndex(std::shared_ptr<Layer> child, int index);

  /**
   * Replaces the specified child layer of the calling layer with a different layer.
   * @param oldChild The layer to be replaced.
   * @param newChild The layer with which to replace oldLayer.
   * @return true, if the child layer is replaced, otherwise false.
   */
  bool replaceChild(std::shared_ptr<Layer> oldChild, std::shared_ptr<Layer> newChild);

  /**
   * Returns a rectangle that defines the area of the layer relative to the coordinates of the
   * targetCoordinateSpace layer. If the targetCoordinateSpace is nullptr, this method returns a
   * rectangle that defines the area of the layer relative to its own coordinates.
   * @param targetCoordinateSpace The layer that defines the coordinate system to use.
   * @param computeTightBounds Determines whether to calculate the exact tight bounding box (true)
   * or a general bounding box that may be larger but is faster to compute (false).
   * @return The rectangle that defines the area of the layer relative to the targetCoordinateSpace
   * layer's coordinate system.
   */
  Rect getBounds(const Layer* targetCoordinateSpace = nullptr, bool computeTightBounds = false);

  /**
   * Converts the point from the root's (global) coordinates to the layer's (local) coordinates.
   * @param globalPoint A point with coordinates relative to the root layer.
   * @return A Point with coordinates relative to the calling layer.
   */
  Point globalToLocal(const Point& globalPoint) const;

  /**
   * Converts the point from the layer's (local) coordinates to the root's (global) coordinates.
   * @param localPoint A point with coordinates relative to the calling layer.
   * @return A Point with coordinates relative to the root layer.
   */
  Point localToGlobal(const Point& localPoint) const;

  /**
   * Returns an array of layers under the specified point that are children (or descendants) of the
   * calling layer. The layers are checked against their bounding boxes for quick selection. The
   * first layer in the array is the top-most layer under the point, and the last layer is the
   * bottom-most. The point parameter is in the root layer's coordinate space, not the parent
   * layer's (unless the parent layer is the root). You can use the globalToLocal() and the
   * localToGlobal() methods to convert points between these coordinate spaces.
   * @param x The x coordinate under which to look.
   * @param y The y coordinate under which to look.
   * @return An array of layers that lie under the specified point and are children (or
   * grandchildren, and so on) of the calling layer.
   */
  std::vector<std::shared_ptr<Layer>> getLayersUnderPoint(float x, float y);

  /**
   * Checks if the layer overlaps or intersects with the specified point (x, y).
   * The x and y coordinates are in the root layer's coordinate space, not the parent layer's
   * (unless the parent layer is the root). You can use the globalToLocal() and the localToGlobal()
   * methods to convert points between these coordinate spaces.
   * @param x The x coordinate to test it against the calling layer.
   * @param y The y coordinate to test it against the calling layer.
   * @param shapeHitTest Whether to check the actual shape of the layer (true) or just the bounding
   * box (false). Note that Image layers are always checked against their bounding box. You can draw
   * image layers to a Surface and use the Surface::getColor() method to check the actual pixels.
   * @return true if the layer overlaps or intersects with the specified point, false otherwise.
   */
  bool hitTestPoint(float x, float y, bool shapeHitTest = false);

  /**
   * Draws the layer and all its children onto the given canvas. You can specify the alpha and blend
   * mode to control how the layer is drawn. Note: The layer is drawn in its local space without
   * applying its own matrix, alpha, blend mode, visible, scrollRect, or mask.
   * @param canvas The canvas to draw the layer on.
   * @param alpha The alpha transparency value used for drawing the layer and its children.
   * @param blendMode The blend mode used to composite the layer with the existing content on the
   * canvas.
   */
  void draw(Canvas* canvas, float alpha = 1.0f, BlendMode blendMode = BlendMode::SrcOver);

 protected:
  Layer();

  /**
   * Marks the layer's contents as changed and in need of an update. This will trigger a call to
   * onUpdateContent() to update the layer's contents.
   */
  void invalidateContent();

  /**
   * Called when the layer’s contents needs to be updated. Subclasses should override this method to
   * update the layer’s contents, typically by drawing on a canvas obtained from the given
   * LayerRecorder.
   * @param recorder The LayerRecorder used to record the layer's contents.
   */
  virtual void onUpdateContent(LayerRecorder* recorder);

  /**
   * Attaches a property to this layer.
   */
  void attachProperty(LayerProperty* property);

  /**
   * Detaches a property from this layer.
   */
  void detachProperty(LayerProperty* property);

 private:
  /**
   * Marks the layer as needing to be redrawn. Unlike invalidateContent(), this method only marks
   * the layer as dirty and does not update the layer content.
   */
  void invalidateTransform();

  /**
   * Marks the layer's descendents as changed and needing to be redrawn.
   */
  void invalidateDescendents();

  void invalidate();

<<<<<<< HEAD
  /**
   * Returns the content bounds of the layer, excluding child layers.
   */
  Rect getContentBounds();
=======
  Rect getBounds(const Matrix3D& matrix, bool computeTightBounds);
>>>>>>> 32602e74

  Rect getBoundsInternal(const Matrix3D& coordinateMatrix, bool computeTightBounds);

  Rect computeBounds(const Matrix3D& coordinateMatrix, bool computeTightBounds);

  void onAttachToRoot(RootLayer* rootLayer);

  void onDetachFromRoot();

  int doGetChildIndex(const Layer* child) const;

  bool doContains(const Layer* child) const;

  Matrix3D getGlobalMatrix() const;

  Matrix3D getMatrixWithScrollRect() const;

  LayerContent* getContent();

  std::shared_ptr<ImageFilter> getImageFilter(float contentScale);

  RasterizedContent* getRasterizedCache(const DrawArgs& args, const Matrix& renderMatrix);

  std::shared_ptr<Image> getRasterizedImage(const DrawArgs& args, float contentScale,
                                            Matrix* drawingMatrix);

  virtual void drawLayer(const DrawArgs& args, Canvas* canvas, float alpha, BlendMode blendMode,
                         const Matrix3D* transform = nullptr);

  void drawOffscreen(const DrawArgs& args, Canvas* canvas, float alpha, BlendMode blendMode,
                     const Matrix3D* transform, bool excludeChildren = false);

  void drawDirectly(const DrawArgs& args, Canvas* canvas, float alpha,
                    const Matrix3D* transform = nullptr);

  void drawDirectly(const DrawArgs& args, Canvas* canvas, float alpha, const Matrix3D* transform,
                    const std::unordered_set<LayerStyleExtraSourceType>& styleExtraSourceTypes,
                    bool excludeChildren);

  void drawIn3DContext(const DrawArgs& args, Canvas* canvas, float alpha, BlendMode blendMode,
                       const Matrix3D* transform);

  void drawByStarting3DContext(const DrawArgs& args, Canvas* canvas, float alpha,
                               BlendMode blendMode, const Matrix3D* transform);

  void drawContents(const DrawArgs& args, Canvas* canvas, float alpha,
                    const LayerStyleSource* layerStyleSource = nullptr,
                    const Layer* stopChild = nullptr,
                    const std::unordered_set<LayerStyleExtraSourceType>& styleExtraSourceTypes = {},
                    const Matrix3D* transform = nullptr, bool excludeChildren = false);

  bool drawChildren(const DrawArgs& args, Canvas* canvas, float alpha,
                    const Layer* stopChild = nullptr, const Matrix3D* transform = nullptr);

  float drawBackgroundLayers(const DrawArgs& args, Canvas* canvas);

  std::unique_ptr<LayerStyleSource> getLayerStyleSource(const DrawArgs& args, const Matrix& matrix,
                                                        bool excludeContour = false);

  std::shared_ptr<Image> getBackgroundImage(const DrawArgs& args, float contentScale,
                                            Point* offset);

  /**
   * Gets the background image of the minimum axis-aligned bounding box after drawing the layer
   * subtree with the current layer as the root node.
   */
  std::shared_ptr<Image> getBoundsBackgroundImage(const DrawArgs& args, float contentScale,
                                                  Point* offset);

  void drawBackgroundImage(const DrawArgs& args, Canvas& canvas, Point* offset);

  void drawLayerStyles(const DrawArgs& args, Canvas* canvas, float alpha,
                       const LayerStyleSource* source, LayerStylePosition position);

  void drawLayerStyles(const DrawArgs& args, Canvas* canvas, float alpha,
                       const LayerStyleSource* source, LayerStylePosition position,
                       const std::unordered_set<LayerStyleExtraSourceType>& styleExtraSourceTypes);

  void drawBackgroundLayerStyles(const DrawArgs& args, Canvas* canvas, float alpha,
                                 const Matrix3D& transform);

  bool getLayersUnderPointInternal(float x, float y, std::vector<std::shared_ptr<Layer>>* results);

  std::shared_ptr<MaskFilter> getMaskFilter(const DrawArgs& args, float scale,
                                            const std::optional<Rect>& layerClipBounds);

  Matrix3D getRelativeMatrix(const Layer* targetCoordinateSpace) const;

  bool hasValidMask() const;

  void updateRenderBounds(std::shared_ptr<RegionTransformer> transformer = nullptr,
                          const Matrix3D* transform = nullptr, bool forceDirty = false);

  void checkBackgroundStyles(std::shared_ptr<RegionTransformer> transformer);

  void updateBackgroundBounds(float contentScale);

  void propagateLayerState();

  bool hasBackgroundStyle();

  std::shared_ptr<BackgroundContext> createBackgroundContext(
      Context* context, const Rect& drawRect, const Matrix& viewMatrix, bool fullLayer = false,
      std::shared_ptr<ColorSpace> colorSpace = nullptr) const;

  static std::shared_ptr<Picture> RecordPicture(DrawMode mode, float contentScale,
                                                const std::function<void(Canvas*)>& drawFunction);

  bool drawWithCache(const DrawArgs& args, Canvas* canvas, float alpha, BlendMode blendMode,
                     const Matrix3D* transform);

  std::shared_ptr<Image> getContentImage(const DrawArgs& args, float contentScale,
                                         const std::shared_ptr<Image>& passThroughImage,
                                         const Matrix& passThroughImageMatrix,
                                         std::optional<Rect> clipBounds, Matrix* imageMatrix,
                                         bool excludeChildren);

  /**
   * Returns the equivalent transformation matrix adapted for a custom anchor point.
   * The matrix is defined based on a local coordinate system, with the transformation anchor point
   * being the origin of that coordinate system. This function returns an affine transformation
   * matrix that produces the same visual effect when using any point within this coordinate system
   * as the new origin and anchor point.
   * @param matrix The original transformation matrix.
   * @param anchor The specified anchor point.
   */
  Matrix3D anchorAdaptedMatrix(const Matrix3D& matrix, const Point& anchor) const;

  /**
   * Calculates the 3D context depth matrix for the layer.
   * This matrix maps the depth of all sublayers within the 3D render context rooted at this layer
   * from [maxDepth, minDepth] to the [-1, 1] range.
   */
  Matrix3D calculate3DContextDepthMatrix();

  bool in3DContext() const;

  bool canExtend3DContext() const;

  struct {
    bool dirtyContent : 1;        // layer's content needs updating
    bool dirtyContentBounds : 1;  // layer's content bounds needs updating
    bool dirtyDescendents : 1;    // a descendant layer needs redrawing
    bool dirtyTransform : 1;      // the layer and its children need redrawing
    bool visible : 1;
    bool shouldRasterize : 1;
    bool allowsEdgeAntialiasing : 1;
    bool allowsGroupOpacity : 1;
    bool excludeChildEffectsInLayerStyle : 1;
    bool passThroughBackground : 1;
    bool hasBlendMode : 1;
    bool matrix3DIsAffine : 1;  // Whether the matrix3D is equivalent to a 2D affine matrix
    uint8_t blendMode : 5;
    uint8_t maskType : 2;
  } bitFields = {};
  std::string _name;
  float _alpha = 1.0f;
  // The actual transformation matrix that determines the geometric position of the layer
  Matrix3D _matrix3D = {};
  TransformStyle _transformStyle = TransformStyle::Flat;
  std::shared_ptr<Layer> _mask = nullptr;
  Layer* maskOwner = nullptr;
  std::unique_ptr<Rect> _scrollRect = nullptr;
  RootLayer* _root = nullptr;
  Layer* _parent = nullptr;
  std::vector<std::shared_ptr<Layer>> _children = {};
  std::vector<std::shared_ptr<LayerFilter>> _filters = {};
  std::vector<std::shared_ptr<LayerStyle>> _layerStyles = {};
  float _rasterizationScale = 0.0f;
  std::unique_ptr<RasterizedContent> rasterizedContent;
  std::shared_ptr<LayerContent> layerContent = nullptr;
  Rect renderBounds = {};                       // in global coordinates
  Rect* contentBounds = nullptr;                //  in global coordinates
  std::unique_ptr<Rect> localBounds = nullptr;  // in local coordinates

  // if > 0, means the layer or any of its descendants has a background style
  float maxBackgroundOutset = 0.f;
  float minBackgroundOutset = std::numeric_limits<float>::max();

  friend class RootLayer;
  friend class DisplayList;
  friend class LayerProperty;
  friend class LayerSerialization;
};
}  // namespace tgfx<|MERGE_RESOLUTION|>--- conflicted
+++ resolved
@@ -596,14 +596,10 @@
 
   void invalidate();
 
-<<<<<<< HEAD
   /**
    * Returns the content bounds of the layer, excluding child layers.
    */
   Rect getContentBounds();
-=======
-  Rect getBounds(const Matrix3D& matrix, bool computeTightBounds);
->>>>>>> 32602e74
 
   Rect getBoundsInternal(const Matrix3D& coordinateMatrix, bool computeTightBounds);
 
