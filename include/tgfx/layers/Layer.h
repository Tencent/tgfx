/////////////////////////////////////////////////////////////////////////////////////////////////
//
//  Tencent is pleased to support the open source community by making tgfx available.
//
//  Copyright (C) 2024 Tencent. All rights reserved.
//
//  Licensed under the BSD 3-Clause License (the "License"); you may not use this file except
//  in compliance with the License. You may obtain a copy of the License at
//
//      https://opensource.org/licenses/BSD-3-Clause
//
//  unless required by applicable law or agreed to in writing, software distributed under the
//  license is distributed on an "as is" basis, without warranties or conditions of any kind,
//  either express or implied. see the license for the specific language governing permissions
//  and limitations under the license.
//
/////////////////////////////////////////////////////////////////////////////////////////////////

#pragma once

#include <memory>
#include <optional>
#include <unordered_set>
#include "tgfx/core/BlendMode.h"
#include "tgfx/core/Canvas.h"
#include "tgfx/core/Matrix.h"
#include "tgfx/layers/LayerMaskType.h"
#include "tgfx/layers/LayerRecorder.h"
#include "tgfx/layers/LayerType.h"
#include "tgfx/layers/filters/LayerFilter.h"
#include "tgfx/layers/layerstyles/LayerStyle.h"

namespace tgfx {
class LayerContent;
class RasterizedContent;
class DisplayList;
class DrawArgs;
class RegionTransformer;
class RootLayer;
struct LayerStyleSource;
class BackgroundContext;
enum class DrawMode;

/**
 * The base class for all layers that can be placed on the display list. The layer class includes
 * features for positioning, visibility, and alpha support, as well as methods for adding and
 * removing child layers. Note that all layers are not thread-safe and should be accessed from a
 * single thread. Some properties only take effect if the layer has a parent, such as alpha,
 * blendMode, position, matrix, visible, scrollRect, and mask.
 */
class Layer : public std::enable_shared_from_this<Layer> {
 public:
  /**
   * Returns the default value for the allowsEdgeAntialiasing property for new Layer instances. The
   * default value is true.
   */
  static bool DefaultAllowsEdgeAntialiasing();

  /**
   * Sets the default value for the allowsEdgeAntialiasing property for new Layer instances.
   */
  static void SetDefaultAllowsEdgeAntialiasing(bool value);

  /**
   * Returns the default value for the allowsGroupOpacity property for new Layer instances. The
   * default value is false.
   */
  static bool DefaultAllowsGroupOpacity();

  /**
   * Sets the default value for the allowsGroupOpacity property for new Layer instances.
   */
  static void SetDefaultAllowsGroupOpacity(bool value);

  /**
   * Creates a new Layer instance.
   */
  static std::shared_ptr<Layer> Make();

  virtual ~Layer();

  /**
   * Returns the type of the layer.
   */
  virtual LayerType type() const {
    return LayerType::Layer;
  }

  /**
   * Returns the instance name of the layer. The layer can be identified in the child list of its
   * parent by calling the getChildByName() method.
   */
  const std::string& name() const {
    return _name;
  }

  /**
   * Sets the instance name of the layer.
   */
  void setName(const std::string& value) {
    _name = value;
  }

  /**
   * Returns the alpha transparency value of the layer. Valid values are 0 (fully transparent) to
   * 1 (fully opaque). The default value is 1.
   */
  float alpha() const {
    return _alpha;
  }

  /**
   * Sets the alpha transparency of the layer.
   */
  void setAlpha(float value);

  /**
   * Returns the blend mode used to composite the layer with the layers below it. The default value
   * is BlendMode::SrcOver.
   */
  BlendMode blendMode() const {
    return static_cast<BlendMode>(bitFields.blendMode);
  }

  /**
   * Sets the blend mode of the layer.
   */
  void setBlendMode(BlendMode value);

  /**
   * Returns true if the layer allows its background to pass through to sublayers. Note that layers
   * with non-SrcOver blend modes, filters, or 3D transforms will ignore this setting and prevent
   * background pass-through. The default value is true.
   */
  bool passThroughBackground() const {
    return bitFields.passThroughBackground;
  }

  /**
   * Sets whether the layer passes through its background to sublayers.
   */
  void setPassThroughBackground(bool value);

  /**
   * Returns the position of the layer relative to the local coordinates of the parent layer.
   */
  Point position() const;

  /**
   * Sets the position of the layer.
   */
  void setPosition(const Point& value);

  /**
   * Returns the transformation matrix applied to the layer.
   * If the matrix set via the setMatrix3D interface contains 3D transformations or projection
   * transformations, this interface will return the identity matrix; you need to use the matrix3D
   * interface to obtain the actual matrix. Otherwise, it will return the equivalent simplified
   * affine transformation matrix.
   */
  Matrix matrix() const;

  /**
   * Sets the transformation matrix applied to the layer.
   */
  void setMatrix(const Matrix& value);

  /**
   * Returns the 3D transformation matrix applied to the layer.
   */
  Matrix3D matrix3D() const {
    return _matrix3D;
  }

  /**
   * Sets the 3D transformation matrix applied to the layer.
   */
  void setMatrix3D(const Matrix3D& value);

  /**
   * Returns whether the layer is visible. The default value is true.
   */
  bool visible() const {
    return bitFields.visible;
  }

  /**
   * Sets the visibility of the layer.
   */
  void setVisible(bool value);

  /**
   * Indicates whether the layer is cached as a bitmap before compositing. If true, the layer is
   * rendered as a bitmap in its local coordinate space and then composited with other content. Any
   * filters in the filters property are rasterized and included in the bitmap, but the current
   * alpha of the layer is not. If false, the layer is composited directly into the destination
   * whenever possible. The layer may still be rasterized before compositing if certain features
   * (like filters) require it. This caching can improve performance for layers with complex
   * content. The default value is false.
   */
  bool shouldRasterize() const {
    return bitFields.shouldRasterize;
  }

  /**
   * Sets whether the layer should be rasterized.
   */
  void setShouldRasterize(bool value);

  /**
   * The scale factor used to rasterize the content, relative to the layer’s coordinate space. When
   * shouldRasterize is true, this property determines how much to scale the rasterized content.
   * A value of 1.0 means the layer is rasterized at its current size. Values greater than 1.0
   * enlarge the content, while values less than 1.0 shrink it. If set to an invalid value (less
   * than or equal to 0), the layer is rasterized at its drawn size, which may cause the cache to be
   * invalidated frequently if the drawn scale changes often. The default value is 0.0.
   */
  float rasterizationScale() const {
    return _rasterizationScale;
  }

  /**
   * Sets the scale at which to rasterize content.
   */
  void setRasterizationScale(float value);

  /**
   * Returns true if the layer is allowed to perform edge antialiasing. This means the edges of
   * shapes and images can be drawn with partial transparency. The default value is read from the
   * Layer::DefaultAllowsEdgeAntialiasing() method.
   */
  bool allowsEdgeAntialiasing() const {
    return bitFields.allowsEdgeAntialiasing;
  }

  /**
   * Sets whether the layer is allowed to perform edge antialiasing.
   */
  void setAllowsEdgeAntialiasing(bool value);

  /**
   * Returns true if the layer is allowed to be composited as a separate group from their parent.
   * When true and the layer’s alpha value is less than 1.0, the layer can composite itself
   * separately from its parent. This ensures correct rendering for layers with multiple opaque
   * components but may reduce performance. The default value is read from the
   * Layer::DefaultAllowsGroupOpacity() method.
   */
  bool allowsGroupOpacity() const {
    return bitFields.allowsGroupOpacity;
  }

  /**
   * Sets whether the layer is allowed to be composited as a separate group from their parent.
   */
  void setAllowsGroupOpacity(bool value);

  /**
   * Returns the list of layer styles applied to the layer. Unlike layer filters, layer styles do
   * not create a new offscreen image to replace the original layer content. Instead, they add
   * visual elements either below or above the layer content, blending directly with the existing
   * content on the canvas. Each layer style uses the same layer content as input and draws on the
   * canvas. Layer styles are applied before filters. The default value is an empty list.
   */
  const std::vector<std::shared_ptr<LayerStyle>>& layerStyles() const {
    return _layerStyles;
  }

  /**
   * Sets the list of layer styles applied to the layer.
   */
  void setLayerStyles(std::vector<std::shared_ptr<LayerStyle>> value);

  /**
   * Whether to exclude child effects in the layer style. If true, child layer
   * styles and filters are not included in the layer content used to generate
   * the layer style. This option only affects the appearance of the LayerStyle, not the layer
   * itself. The default value is false.
   */
  bool excludeChildEffectsInLayerStyle() const {
    return bitFields.excludeChildEffectsInLayerStyle;
  }

  /**
   * Sets whether exclude child effects in the layer style.
   */
  void setExcludeChildEffectsInLayerStyle(bool value);

  /**
   * Returns the list of filters applied to the layer. Layer filters create new offscreen images
   * to replace the original layer content. Each filter takes the output of the previous filter as
   * input, and the final output is drawn on the canvas. Layer filters are applied after layer
   * styles. The default value is an empty list.
   */
  const std::vector<std::shared_ptr<LayerFilter>>& filters() const {
    return _filters;
  }

  /**
   * Sets the list of filters applied to the layer.
   */
  void setFilters(std::vector<std::shared_ptr<LayerFilter>> value);

  /**
   * Returns the layer used as a mask for the calling layer. For masking to work (allowing scaling
   * or moving), the mask must be in an active part of the display list. However, the mask layer
   * itself will not be drawn. Note: A single mask object cannot be used to mask more than one
   * layer. When the mask is assigned to a second layer, it is removed as the mask of the first
   * object, and that object's mask property becomes nullptr.
   */
  std::shared_ptr<Layer> mask() const {
    return _mask;
  }

  /**
   * Sets the layer used as a mask for the calling layer.
   */
  void setMask(std::shared_ptr<Layer> value);

  /**
   * Returns the mask type used by the layer. The mask type affects how the mask is applied to the
   * layer content, such as whether it uses the alpha channel, luminance, or contour of the
   * mask layer. The default value is LayerMaskType::Alpha.
   */
  LayerMaskType maskType() const {
    return static_cast<LayerMaskType>(bitFields.maskType);
  }

  /**
   * Sets the mask type used by the layer.
   */
  void setMaskType(LayerMaskType value);

  /**
   * Returns the scroll rectangle bounds of the layer. The layer is cropped to the size defined by
   * the rectangle, and it scrolls within the rectangle when you change the x and y properties of
   * the scrollRect. The properties of the scrollRect Rectangle object use the layer's coordinate
   * space and are scaled just like the overall layer. The corner bounds of the cropped viewport on
   * the scrolling layer are the origin of the layer (0,0) and the point defined by the width and
   * height of the rectangle. They are not centered around the origin, but use the origin to define
   * the upper-left corner of the area. You can scroll a layer left and right by setting the x
   * property of the scrollRect. You can scroll a layer up and down by setting the y property of the
   * scrollRect. If the layer is rotated 90° and if you scroll it left and right, the layer actually
   * scrolls up and down. The default value is an empty Rect, meaning the layer is displayed in its
   * entirety and no scrolling is applied.
   */
  Rect scrollRect() const {
    return _scrollRect ? *_scrollRect : Rect::MakeEmpty();
  }

  /**
   * Sets the scroll rectangle bounds of the layer. The scrollRect value is copied internally, so
   * changes to it after calling this function have no effect.
   */
  void setScrollRect(const Rect& rect);

  /**
   * Returns the root layer of the calling layer. A DisplayList has only one root layer. If a layer
   * is not added to a display list, its root property is set to nullptr.
   */
  Layer* root() const;

  /**
   * Returns the parent layer that contains the calling layer.
   */
  Layer* parent() const {
    return _parent;
  }

  /**
   * Returns the list of child layers that are direct children of the calling layer. Note: Do not
   * iterate through this list directly with a loop while modifying it, as the loop may skip
   * children. Instead, make a copy of the list and iterate through the copy.
   */
  const std::vector<std::shared_ptr<Layer>>& children() const {
    return _children;
  }

  /**
   * Adds a child layer to the calling layer, placing it at the top of all other children. To add a
   * child at a specific position, use the addChildAt() method. If the child layer already has a
   * different parent, it will be removed from that parent first.
   * @param child The layer to add as a child of the calling layer.
   * @return true, if the child layer is added as a child of the calling layer, otherwise false.
   */
  bool addChild(std::shared_ptr<Layer> child);

  /**
   * Adds a child layer to the calling layer at the specified index position. An index of 0 places
   * the child at the back (bottom) of the child list for the calling layer. If the child layer
   * already has a different parent, it will be removed from that parent first.
   * @param child The layer to add as a child of the calling layer.
   * @param index The index position to which the child is added. If you specify a currently
   * occupied index position, the child layer that exists at that position and all higher positions
   * are moved up one position in the child list.
   * @return true, if the child layer is added as a child of the calling layer, otherwise false.
   */
  bool addChildAt(std::shared_ptr<Layer> child, int index);

  /**
   * Checks if the specified layer is a child of the calling layer or the calling layer itself. The
   * search includes the entire display list, including the calling layer. This method returns true
   * for grandchildren, great-grandchildren, and so on.
   * @param child The child layer to test.
   * @return true, if the child layer is a child of the calling layer or the calling layer itself,
   * otherwise false.
   */
  bool contains(std::shared_ptr<Layer> child) const;

  /**
   * Returns the child layer that exists with the specified name. If more than one child layer has
   * the specified name, the method returns the first object in the child list.
   * @param name The name of the child to return.
   * @return The first child layer with the specified name.
   */
  std::shared_ptr<Layer> getChildByName(const std::string& name);

  /**
   * Returns the index position of a child layer.
   * @param child The child layer to identify.
   * @return The index position of the child layer to identify.
   */
  int getChildIndex(std::shared_ptr<Layer> child) const;

  /**
   * Removes the layer from its parent layer. If the layer is not a child of any layer, this method
   * has no effect.
   */
  void removeFromParent();

  /**
   * Removes a child layer from the specified index position in the child list of the calling layer.
   * The parent property of the removed child is set to nullptr. The index positions of any layers
   * above the child in the calling layer are decreased by 1.
   * @param index The child index of the layer to remove.
   * @return The layer that was removed.
   */
  std::shared_ptr<Layer> removeChildAt(int index);

  /**
   * Removes all child layers from the child list of the calling layer. The parent property of the
   * removed children is set to nullptr.
   * @param beginIndex The beginning position.
   * @param endIndex The ending position (included).
   */
  void removeChildren(int beginIndex = 0, int endIndex = 0x7fffffff);

  /**
   * Changes the position of an existing child within the calling layer, affecting the order of
   * child layers. When you use the setChildIndex() method and specify an index that is already
   * occupied, only the positions between the child's old and new positions will change. All other
   * positions remain the same. If a child is moved to a lower index, all children between the old
   * and new positions will have their index increased by 1. If a child is moved to a higher index,
   * all children between the old and new positions will have their index decreased by 1.
   * @param child The child layer to reposition.
   * @param index The new index position for the child layer.
   * @return true, if the child layer is repositioned, otherwise false.
   */
  bool setChildIndex(std::shared_ptr<Layer> child, int index);

  /**
   * Replaces the specified child layer of the calling layer with a different layer.
   * @param oldChild The layer to be replaced.
   * @param newChild The layer with which to replace oldLayer.
   * @return true, if the child layer is replaced, otherwise false.
   */
  bool replaceChild(std::shared_ptr<Layer> oldChild, std::shared_ptr<Layer> newChild);

  /**
   * Returns a rectangle that defines the area of the layer relative to the coordinates of the
   * targetCoordinateSpace layer. If the targetCoordinateSpace is nullptr, this method returns a
   * rectangle that defines the area of the layer relative to its own coordinates.
   * @param targetCoordinateSpace The layer that defines the coordinate system to use.
   * @param computeTightBounds Determines whether to calculate the exact tight bounding box (true)
   * or a general bounding box that may be larger but is faster to compute (false).
   * @return The rectangle that defines the area of the layer relative to the targetCoordinateSpace
   * layer's coordinate system.
   */
  Rect getBounds(const Layer* targetCoordinateSpace = nullptr, bool computeTightBounds = false);

  /**
   * Converts the point from the root's (global) coordinates to the layer's (local) coordinates.
   * @param globalPoint A point with coordinates relative to the root layer.
   * @return A Point with coordinates relative to the calling layer.
   */
  Point globalToLocal(const Point& globalPoint) const;

  /**
   * Converts the point from the layer's (local) coordinates to the root's (global) coordinates.
   * @param localPoint A point with coordinates relative to the calling layer.
   * @return A Point with coordinates relative to the root layer.
   */
  Point localToGlobal(const Point& localPoint) const;

  /**
   * Returns an array of layers under the specified point that are children (or descendants) of the
   * calling layer. The layers are checked against their bounding boxes for quick selection. The
   * first layer in the array is the top-most layer under the point, and the last layer is the
   * bottom-most. The point parameter is in the root layer's coordinate space, not the parent
   * layer's (unless the parent layer is the root). You can use the globalToLocal() and the
   * localToGlobal() methods to convert points between these coordinate spaces.
   * @param x The x coordinate under which to look.
   * @param y The y coordinate under which to look.
   * @return An array of layers that lie under the specified point and are children (or
   * grandchildren, and so on) of the calling layer.
   */
  std::vector<std::shared_ptr<Layer>> getLayersUnderPoint(float x, float y);

  /**
   * Checks if the layer overlaps or intersects with the specified point (x, y).
   * The x and y coordinates are in the root layer's coordinate space, not the parent layer's
   * (unless the parent layer is the root). You can use the globalToLocal() and the localToGlobal()
   * methods to convert points between these coordinate spaces.
   * @param x The x coordinate to test it against the calling layer.
   * @param y The y coordinate to test it against the calling layer.
   * @param shapeHitTest Whether to check the actual shape of the layer (true) or just the bounding
   * box (false). Note that Image layers are always checked against their bounding box. You can draw
   * image layers to a Surface and use the Surface::getColor() method to check the actual pixels.
   * @return true if the layer overlaps or intersects with the specified point, false otherwise.
   */
  bool hitTestPoint(float x, float y, bool shapeHitTest = false);

  /**
   * Draws the layer and all its children onto the given canvas. You can specify the alpha and blend
   * mode to control how the layer is drawn. Note: The layer is drawn in its local space without
   * applying its own matrix, alpha, blend mode, visible, scrollRect, or mask.
   * @param canvas The canvas to draw the layer on.
   * @param alpha The alpha transparency value used for drawing the layer and its children.
   * @param blendMode The blend mode used to composite the layer with the existing content on the
   * canvas.
   */
  void draw(Canvas* canvas, float alpha = 1.0f, BlendMode blendMode = BlendMode::SrcOver);

 protected:
  Layer();

  /**
   * Marks the layer's contents as changed and in need of an update. This will trigger a call to
   * onUpdateContent() to update the layer's contents.
   */
  void invalidateContent();

  /**
   * Called when the layer’s contents needs to be updated. Subclasses should override this method to
   * update the layer’s contents, typically by drawing on a canvas obtained from the given
   * LayerRecorder.
   * @param recorder The LayerRecorder used to record the layer's contents.
   */
  virtual void onUpdateContent(LayerRecorder* recorder);

  /**
   * Attaches a property to this layer.
   */
  void attachProperty(LayerProperty* property);

  /**
   * Detaches a property from this layer.
   */
  void detachProperty(LayerProperty* property);

 private:
  /**
   * Marks the layer as needing to be redrawn. Unlike invalidateContent(), this method only marks
   * the layer as dirty and does not update the layer content.
   */
  void invalidateTransform();

  /**
   * Marks the layer's descendents as changed and needing to be redrawn.
   */
  void invalidateDescendents();

  void invalidate();

  Rect getBoundsInternal(const Matrix3D& coordinateMatrix, bool computeTightBounds);

  void onAttachToRoot(RootLayer* rootLayer);

  void onDetachFromRoot();

  int doGetChildIndex(const Layer* child) const;

  bool doContains(const Layer* child) const;

  Matrix3D getGlobalMatrix() const;

  Matrix3D getMatrixWithScrollRect() const;

  LayerContent* getContent();

  std::shared_ptr<ImageFilter> getImageFilter(float contentScale);

  RasterizedContent* getRasterizedCache(const DrawArgs& args, const Matrix& renderMatrix);

  std::shared_ptr<Image> getRasterizedImage(const DrawArgs& args, float contentScale,
                                            Matrix* drawingMatrix);

  virtual void drawLayer(const DrawArgs& args, Canvas* canvas, float alpha, BlendMode blendMode,
                         const Matrix3D* transform = nullptr);

  void drawOffscreen(const DrawArgs& args, Canvas* canvas, float alpha, BlendMode blendMode,
                     const Matrix3D* transform);

  void drawDirectly(const DrawArgs& args, Canvas* canvas, float alpha);

  void drawDirectly(const DrawArgs& args, Canvas* canvas, float alpha,
                    const std::unordered_set<LayerStyleExtraSourceType>& styleExtraSourceTypes);

  void drawContents(
      const DrawArgs& args, Canvas* canvas, float alpha,
      const LayerStyleSource* layerStyleSource = nullptr, const Layer* stopChild = nullptr,
      const std::unordered_set<LayerStyleExtraSourceType>& styleExtraSourceTypes = {});

  bool drawChildren(const DrawArgs& args, Canvas* canvas, float alpha,
                    const Layer* stopChild = nullptr);

  float drawBackgroundLayers(const DrawArgs& args, Canvas* canvas);

  std::unique_ptr<LayerStyleSource> getLayerStyleSource(const DrawArgs& args, const Matrix& matrix,
                                                        bool excludeContour = false);

  std::shared_ptr<Image> getBackgroundImage(const DrawArgs& args, float contentScale,
                                            Point* offset);

  /**
   * Gets the background image of the minimum axis-aligned bounding box after drawing the layer
   * subtree with the current layer as the root node.
   */
  std::shared_ptr<Image> getBoundsBackgroundImage(const DrawArgs& args, float contentScale,
                                                  Point* offset);

  void drawBackgroundImage(const DrawArgs& args, Canvas& canvas, Point* offset);

  void drawLayerStyles(const DrawArgs& args, Canvas* canvas, float alpha,
                       const LayerStyleSource* source, LayerStylePosition position);

  void drawLayerStyles(const DrawArgs& args, Canvas* canvas, float alpha,
                       const LayerStyleSource* source, LayerStylePosition position,
                       const std::unordered_set<LayerStyleExtraSourceType>& styleExtraSourceTypes);

  void drawBackgroundLayerStyles(const DrawArgs& args, Canvas* canvas, float alpha,
                                 const Matrix3D& transform);

  bool getLayersUnderPointInternal(float x, float y, std::vector<std::shared_ptr<Layer>>* results);

  std::shared_ptr<MaskFilter> getMaskFilter(const DrawArgs& args, float scale,
                                            const std::optional<Rect>& layerClipBounds);

  Matrix3D getRelativeMatrix(const Layer* targetCoordinateSpace) const;

  bool hasValidMask() const;

  void updateRenderBounds(std::shared_ptr<RegionTransformer> transformer = nullptr,
                          bool forceDirty = false);

  void checkBackgroundStyles(std::shared_ptr<RegionTransformer> transformer);

  void updateBackgroundBounds(float contentScale);

  void propagateLayerState();

  bool hasBackgroundStyle();

  std::shared_ptr<BackgroundContext> createBackgroundContext(
      Context* context, const Rect& drawRect, const Matrix& viewMatrix, bool fullLayer = false,
      std::shared_ptr<ColorSpace> colorSpace = nullptr) const;

  static std::shared_ptr<Picture> RecordPicture(DrawMode mode, float contentScale,
                                                const std::function<void(Canvas*)>& drawFunction);

<<<<<<< HEAD
  bool shouldPassThroughBackground(BlendMode blendMode, const Matrix3D* transform) const;

  bool drawWithCache(const DrawArgs& args, Canvas* canvas, float alpha, BlendMode blendMode,
                     const Matrix3D* transform);

  void drawContentOffscreen(const DrawArgs& args, Canvas* canvas, std::optional<Rect> clipBounds,
                            float contentScale, BlendMode blendMode, float alpha,
                            const Matrix3D* transform, bool cacheContent);

=======
  bool drawWithCache(const DrawArgs& args, Canvas* canvas, float alpha, BlendMode blendMode,
                     const Matrix3D* transform);

>>>>>>> 51a88ba7
  std::shared_ptr<Image> getContentImage(const DrawArgs& args, float contentScale,
                                         const std::shared_ptr<Image>& passThroughImage,
                                         const Matrix& passThroughImageMatrix,
                                         std::optional<Rect> clipBounds, Matrix* imageMatrix);

  /**
   * Returns the equivalent transformation matrix adapted for a custom anchor point.
   * The matrix is defined based on a local coordinate system, with the transformation anchor point
   * being the origin of that coordinate system. This function returns an affine transformation
   * matrix that produces the same visual effect when using any point within this coordinate system
   * as the new origin and anchor point.
   * @param matrix The original transformation matrix.
   * @param anchor The specified anchor point.
   */
  Matrix3D anchorAdaptedMatrix(const Matrix3D& matrix, const Point& anchor) const;

  struct {
    bool dirtyContent : 1;        // layer's content needs updating
    bool dirtyContentBounds : 1;  // layer's content bounds needs updating
    bool dirtyDescendents : 1;    // a descendant layer needs redrawing
    bool dirtyTransform : 1;      // the layer and its children need redrawing
    bool visible : 1;
    bool shouldRasterize : 1;
    bool allowsEdgeAntialiasing : 1;
    bool allowsGroupOpacity : 1;
    bool excludeChildEffectsInLayerStyle : 1;
    bool passThroughBackground : 1;
    bool hasBlendMode : 1;
    bool matrix3DIsAffine : 1;  // Whether the matrix3D is equivalent to a 2D affine matrix
    uint8_t blendMode : 5;
    uint8_t maskType : 2;
  } bitFields = {};
  std::string _name;
  float _alpha = 1.0f;
  // The actual transformation matrix that determines the geometric position of the layer
  Matrix3D _matrix3D = {};
  std::shared_ptr<Layer> _mask = nullptr;
  Layer* maskOwner = nullptr;
  std::unique_ptr<Rect> _scrollRect = nullptr;
  RootLayer* _root = nullptr;
  Layer* _parent = nullptr;
  std::vector<std::shared_ptr<Layer>> _children = {};
  std::vector<std::shared_ptr<LayerFilter>> _filters = {};
  std::vector<std::shared_ptr<LayerStyle>> _layerStyles = {};
  float _rasterizationScale = 0.0f;
  std::unique_ptr<RasterizedContent> rasterizedContent;
  std::shared_ptr<LayerContent> layerContent = nullptr;
  Rect renderBounds = {};         // in global coordinates
  Rect* contentBounds = nullptr;  //  in global coordinates

  // if > 0, means the layer or any of its descendants has a background style
  float maxBackgroundOutset = 0.f;
  float minBackgroundOutset = std::numeric_limits<float>::max();

  friend class RootLayer;
  friend class DisplayList;
  friend class LayerProperty;
  friend class LayerSerialization;
};
}  // namespace tgfx<|MERGE_RESOLUTION|>--- conflicted
+++ resolved
@@ -667,21 +667,9 @@
   static std::shared_ptr<Picture> RecordPicture(DrawMode mode, float contentScale,
                                                 const std::function<void(Canvas*)>& drawFunction);
 
-<<<<<<< HEAD
-  bool shouldPassThroughBackground(BlendMode blendMode, const Matrix3D* transform) const;
-
   bool drawWithCache(const DrawArgs& args, Canvas* canvas, float alpha, BlendMode blendMode,
                      const Matrix3D* transform);
 
-  void drawContentOffscreen(const DrawArgs& args, Canvas* canvas, std::optional<Rect> clipBounds,
-                            float contentScale, BlendMode blendMode, float alpha,
-                            const Matrix3D* transform, bool cacheContent);
-
-=======
-  bool drawWithCache(const DrawArgs& args, Canvas* canvas, float alpha, BlendMode blendMode,
-                     const Matrix3D* transform);
-
->>>>>>> 51a88ba7
   std::shared_ptr<Image> getContentImage(const DrawArgs& args, float contentScale,
                                          const std::shared_ptr<Image>& passThroughImage,
                                          const Matrix& passThroughImageMatrix,
