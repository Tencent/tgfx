--- conflicted
+++ resolved
@@ -617,20 +617,11 @@
                      const Matrix3D* transform3D, const std::shared_ptr<MaskFilter>& maskFilter);
 
   void drawDirectly(const DrawArgs& args, Canvas* canvas, float alpha,
-<<<<<<< HEAD
                     const Matrix3D* transform3D = nullptr);
 
   void drawContents(const DrawArgs& args, Canvas* canvas, float alpha,
                     const LayerStyleSource* layerStyleSource = nullptr,
                     const Layer* stopChild = nullptr, const Matrix3D* transform3D = nullptr);
-=======
-                    const std::vector<LayerStyleExtraSourceType>& styleExtraSourceTypes);
-
-  void drawContents(const DrawArgs& args, Canvas* canvas, float alpha,
-                    const LayerStyleSource* layerStyleSource = nullptr,
-                    const Layer* stopChild = nullptr,
-                    const std::vector<LayerStyleExtraSourceType>& styleExtraSourceTypes = {});
->>>>>>> 78ebbb7d
 
   bool drawChildren(const DrawArgs& args, Canvas* canvas, float alpha,
                     const Layer* stopChild = nullptr, const Matrix3D* transform3D = nullptr);
@@ -663,13 +654,6 @@
   void drawLayerStyles(const DrawArgs& args, Canvas* canvas, float alpha,
                        const LayerStyleSource* source, LayerStylePosition position);
 
-<<<<<<< HEAD
-=======
-  void drawLayerStyles(const DrawArgs& args, Canvas* canvas, float alpha,
-                       const LayerStyleSource* source, LayerStylePosition position,
-                       const std::vector<LayerStyleExtraSourceType>& styleExtraSourceTypes);
-
->>>>>>> 78ebbb7d
   void drawBackgroundLayerStyles(const DrawArgs& args, Canvas* canvas, float alpha,
                                  const Matrix3D& transform3D);
 
@@ -724,13 +708,13 @@
                             const Matrix3D* transform3D,
                             const std::shared_ptr<MaskFilter>& maskFilter);
 
-  std::shared_ptr<Image> getContentImage(
-      const DrawArgs& args, const Matrix& contentMatrix, const std::optional<Rect>& clipBounds,
-      const std::vector<LayerStyleExtraSourceType>& extraSourceTypes, Matrix* imageMatrix);
-
-  std::shared_ptr<Image> getPassThroughContentImage(
-      const DrawArgs& args, Canvas* canvas, const std::optional<Rect>& clipBounds,
-      const std::vector<LayerStyleExtraSourceType>& extraSourceTypes, Matrix* imageMatrix);
+  std::shared_ptr<Image> getContentImage(const DrawArgs& args, const Matrix& contentMatrix,
+                                         const std::optional<Rect>& clipBounds,
+                                         Matrix* imageMatrix);
+
+  std::shared_ptr<Image> getPassThroughContentImage(const DrawArgs& args, Canvas* canvas,
+                                                    const std::optional<Rect>& clipBounds,
+                                                    Matrix* imageMatrix);
 
   std::optional<Rect> computeContentBounds(const std::optional<Rect>& clipBounds,
                                            bool excludeEffects);
