--- conflicted
+++ resolved
@@ -29,10 +29,7 @@
 namespace tgfx {
 
 class DisplayList;
-<<<<<<< HEAD
 class SurfaceOptions;
-=======
->>>>>>> a98f621e
 
 /**
  * The base class for all layers that can be placed on the display list. The layer class includes
@@ -216,19 +213,11 @@
   void setScrollRect(const Rect* rect);
 
   /**
-<<<<<<< HEAD
-   * Returns the binding displayList of the calling layer. If a layer is not added to a display
-   * list, its root property is set to nullptr.
-   */
-  DisplayList* root() const {
-    return _root;
-=======
    * Returns the display list owner of the calling layer. If a layer is not added to a display list,
    * its owner property is set to nullptr.
    */
   DisplayList* owner() const {
     return _owner;
->>>>>>> a98f621e
   }
 
   /**
@@ -410,8 +399,7 @@
    * Called when the layer's content needs to be redrawn. If the layer is rasterized, this method
    * will draw the content into the rasterized bitmap. Otherwise, the layer will be drawn directly.
    */
-<<<<<<< HEAD
-  virtual void onDraw(Canvas* canvas, Paint paint);
+  virtual void onDraw(Canvas* canvas, const Paint& paint);
 
   /**
     * Measure the rectangle area occupied by itself, note: this measurement does not include the area occupied by the sub-items
@@ -419,13 +407,7 @@
   virtual Rect measureContentBounds() const;
 
  private:
-  void onAttachToRoot(DisplayList* root);
-=======
-  virtual void onDraw(Canvas* canvas, const Paint& paint);
-
- private:
   void onAttachToDisplayList(DisplayList* owner);
->>>>>>> a98f621e
 
   void onDetachFromDisplayList();
 
@@ -444,11 +426,7 @@
   void drawChild(Canvas* canvas, const Paint& paint, Layer* child);
 
   std::shared_ptr<Surface> getOffscreenSurface(Context* context, uint32_t options,
-                                             const Rect* clipRect);
-
-  bool drawContentOffScreen() const;
-
-  void draw(Canvas* canvas, float globalAlpha = 1.0f);
+                                               const Rect* clipRect);
 
   bool dirty = true;
   std::string _name;
@@ -461,18 +439,11 @@
   std::vector<std::shared_ptr<LayerFilter>> _filters = {};
   std::shared_ptr<Layer> _mask = nullptr;
   std::unique_ptr<Rect> _scrollRect = nullptr;
-<<<<<<< HEAD
-  DisplayList* _root = nullptr;
-  Layer* _parent = nullptr;
-  std::vector<std::shared_ptr<Layer>> _children = {};
-
-  bool contentChange = true;
-=======
   DisplayList* _owner = nullptr;
   Layer* _parent = nullptr;
   std::vector<std::shared_ptr<Layer>> _children = {};
 
->>>>>>> a98f621e
+  bool contentChange = true;
   std::shared_ptr<Surface> contentSurface = nullptr;
 
   friend class DisplayList;
