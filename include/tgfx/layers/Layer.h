/////////////////////////////////////////////////////////////////////////////////////////////////
//
//  Tencent is pleased to support the open source community by making tgfx available.
//
//  Copyright (C) 2024 Tencent. All rights reserved.
//
//  Licensed under the BSD 3-Clause License (the "License"); you may not use this file except
//  in compliance with the License. You may obtain a copy of the License at
//
//      https://opensource.org/licenses/BSD-3-Clause
//
//  unless required by applicable law or agreed to in writing, software distributed under the
//  license is distributed on an "as is" basis, without warranties or conditions of any kind,
//  either express or implied. see the license for the specific language governing permissions
//  and limitations under the license.
//
/////////////////////////////////////////////////////////////////////////////////////////////////

#pragma once

#include <memory>
#include <optional>
#include <unordered_set>
#include "tgfx/core/BlendMode.h"
#include "tgfx/core/Canvas.h"
#include "tgfx/core/Matrix.h"
#include "tgfx/layers/LayerMaskType.h"
#include "tgfx/layers/LayerRecorder.h"
#include "tgfx/layers/LayerType.h"
#include "tgfx/layers/filters/LayerFilter.h"
#include "tgfx/layers/layerstyles/LayerStyle.h"

namespace tgfx {
class LayerContent;
class RasterizedContent;
class DisplayList;
class DrawArgs;
class RegionTransformer;
class RootLayer;
struct LayerStyleSource;
class BackgroundContext;
enum class DrawMode;

/**
 * The base class for all layers that can be placed on the display list. The layer class includes
 * features for positioning, visibility, and alpha support, as well as methods for adding and
 * removing child layers. Note that all layers are not thread-safe and should be accessed from a
 * single thread. Some properties only take effect if the layer has a parent, such as alpha,
 * blendMode, position, matrix, visible, scrollRect, and mask.
 */
class Layer : public std::enable_shared_from_this<Layer> {
 public:
  /**
   * Returns the default value for the allowsEdgeAntialiasing property for new Layer instances. The
   * default value is true.
   */
  static bool DefaultAllowsEdgeAntialiasing();

  /**
   * Sets the default value for the allowsEdgeAntialiasing property for new Layer instances.
   */
  static void SetDefaultAllowsEdgeAntialiasing(bool value);

  /**
   * Returns the default value for the allowsGroupOpacity property for new Layer instances. The
   * default value is false.
   */
  static bool DefaultAllowsGroupOpacity();

  /**
   * Sets the default value for the allowsGroupOpacity property for new Layer instances.
   */
  static void SetDefaultAllowsGroupOpacity(bool value);

  /**
   * Creates a new Layer instance.
   */
  static std::shared_ptr<Layer> Make();

  virtual ~Layer();

  /**
   * Returns the type of the layer.
   */
  virtual LayerType type() const {
    return LayerType::Layer;
  }

  /**
   * Returns the instance name of the layer. The layer can be identified in the child list of its
   * parent by calling the getChildByName() method.
   */
  const std::string& name() const {
    return _name;
  }

  /**
   * Sets the instance name of the layer.
   */
  void setName(const std::string& value) {
    _name = value;
  }

  /**
   * Returns the alpha transparency value of the layer. Valid values are 0 (fully transparent) to
   * 1 (fully opaque). The default value is 1.
   */
  float alpha() const {
    return _alpha;
  }

  /**
   * Sets the alpha transparency of the layer.
   */
  void setAlpha(float value);

  /**
   * Returns the blend mode used to composite the layer with the layers below it. The default value
   * is BlendMode::SrcOver.
   */
  BlendMode blendMode() const {
    return static_cast<BlendMode>(bitFields.blendMode);
  }

  /**
   * Sets the blend mode of the layer.
   */
  void setBlendMode(BlendMode value);

  /**
   * Returns true if the layer allows its background to pass through to sublayers. Note that layers
   * with non-SrcOver blend modes, filters, or 3D transforms will ignore this setting and prevent
   * background pass-through. The default value is true.
   */
  bool passThroughBackground() const {
    return bitFields.passThroughBackground;
  }

  /**
   * Sets whether the layer passes through its background to sublayers.
   */
  void setPassThroughBackground(bool value);

  /**
   * Returns the position of the layer relative to the local coordinates of the parent layer.
   */
  Point position() const;

  /**
   * Sets the position of the layer.
   */
  void setPosition(const Point& value);

  /**
   * Returns the transformation matrix applied to the layer.
   * If the matrix set via the setMatrix3D interface contains 3D transformations or projection
   * transformations, this interface will return the identity matrix; you need to use the matrix3D
   * interface to obtain the actual matrix. Otherwise, it will return the equivalent simplified
   * affine transformation matrix.
   */
  Matrix matrix() const;

  /**
   * Sets the transformation matrix applied to the layer.
   */
  void setMatrix(const Matrix& value);

  /**
   * Returns the 3D transformation matrix applied to the layer.
   */
  Matrix3D matrix3D() const {
    return _matrix3D;
  }

  /**
   * Sets the 3D transformation matrix applied to the layer.
   */
  void setMatrix3D(const Matrix3D& value);

  /**
   * Returns whether the layer is visible. The default value is true.
   */
  bool visible() const {
    return bitFields.visible;
  }

  /**
   * Sets the visibility of the layer.
   */
  void setVisible(bool value);

  /**
   * Indicates whether the layer is cached as a bitmap before compositing. If true, the layer is
   * rendered as a bitmap in its local coordinate space and then composited with other content. Any
   * filters in the filters property are rasterized and included in the bitmap, but the current
   * alpha of the layer is not. If false, the layer is composited directly into the destination
   * whenever possible. The layer may still be rasterized before compositing if certain features
   * (like filters) require it. This caching can improve performance for layers with complex
   * content. The default value is false.
   */
  bool shouldRasterize() const {
    return bitFields.shouldRasterize;
  }

  /**
   * Sets whether the layer should be rasterized.
   */
  void setShouldRasterize(bool value);

  /**
   * The scale factor used to rasterize the content, relative to the layer’s coordinate space. When
   * shouldRasterize is true, this property determines how much to scale the rasterized content.
   * A value of 1.0 means the layer is rasterized at its current size. Values greater than 1.0
   * enlarge the content, while values less than 1.0 shrink it. If set to an invalid value (less
   * than or equal to 0), the layer is rasterized at its drawn size, which may cause the cache to be
   * invalidated frequently if the drawn scale changes often. The default value is 0.0.
   */
  float rasterizationScale() const {
    return _rasterizationScale;
  }

  /**
   * Sets the scale at which to rasterize content.
   */
  void setRasterizationScale(float value);

  /**
   * Returns true if the layer is allowed to perform edge antialiasing. This means the edges of
   * shapes and images can be drawn with partial transparency. The default value is read from the
   * Layer::DefaultAllowsEdgeAntialiasing() method.
   */
  bool allowsEdgeAntialiasing() const {
    return bitFields.allowsEdgeAntialiasing;
  }

  /**
   * Sets whether the layer is allowed to perform edge antialiasing.
   */
  void setAllowsEdgeAntialiasing(bool value);

  /**
   * Returns true if the layer is allowed to be composited as a separate group from their parent.
   * When true and the layer’s alpha value is less than 1.0, the layer can composite itself
   * separately from its parent. This ensures correct rendering for layers with multiple opaque
   * components but may reduce performance. The default value is read from the
   * Layer::DefaultAllowsGroupOpacity() method.
   */
  bool allowsGroupOpacity() const {
    return bitFields.allowsGroupOpacity;
  }

  /**
   * Sets whether the layer is allowed to be composited as a separate group from their parent.
   */
  void setAllowsGroupOpacity(bool value);

  /**
   * Returns the list of layer styles applied to the layer. Unlike layer filters, layer styles do
   * not create a new offscreen image to replace the original layer content. Instead, they add
   * visual elements either below or above the layer content, blending directly with the existing
   * content on the canvas. Each layer style uses the same layer content as input and draws on the
   * canvas. Layer styles are applied before filters. The default value is an empty list.
   */
  const std::vector<std::shared_ptr<LayerStyle>>& layerStyles() const {
    return _layerStyles;
  }

  /**
   * Sets the list of layer styles applied to the layer.
   */
  void setLayerStyles(std::vector<std::shared_ptr<LayerStyle>> value);

  /**
   * Whether to exclude child effects in the layer style. If true, child layer
   * styles and filters are not included in the layer content used to generate
   * the layer style. This option only affects the appearance of the LayerStyle, not the layer
   * itself. The default value is false.
   */
  bool excludeChildEffectsInLayerStyle() const {
    return bitFields.excludeChildEffectsInLayerStyle;
  }

  /**
   * Sets whether exclude child effects in the layer style.
   */
  void setExcludeChildEffectsInLayerStyle(bool value);

  /**
   * Returns the list of filters applied to the layer. Layer filters create new offscreen images
   * to replace the original layer content. Each filter takes the output of the previous filter as
   * input, and the final output is drawn on the canvas. Layer filters are applied after layer
   * styles. The default value is an empty list.
   */
  const std::vector<std::shared_ptr<LayerFilter>>& filters() const {
    return _filters;
  }

  /**
   * Sets the list of filters applied to the layer.
   */
  void setFilters(std::vector<std::shared_ptr<LayerFilter>> value);

  /**
   * Returns the layer used as a mask for the calling layer. For masking to work (allowing scaling
   * or moving), the mask must be in an active part of the display list. However, the mask layer
   * itself will not be drawn. Note: A single mask object cannot be used to mask more than one
   * layer. When the mask is assigned to a second layer, it is removed as the mask of the first
   * object, and that object's mask property becomes nullptr.
   */
  std::shared_ptr<Layer> mask() const {
    return _mask;
  }

  /**
   * Sets the layer used as a mask for the calling layer.
   */
  void setMask(std::shared_ptr<Layer> value);

  /**
   * Returns the mask type used by the layer. The mask type affects how the mask is applied to the
   * layer content, such as whether it uses the alpha channel, luminance, or contour of the
   * mask layer. The default value is LayerMaskType::Alpha.
   */
  LayerMaskType maskType() const {
    return static_cast<LayerMaskType>(bitFields.maskType);
  }

  /**
   * Sets the mask type used by the layer.
   */
  void setMaskType(LayerMaskType value);

  /**
   * Returns the scroll rectangle bounds of the layer. The layer is cropped to the size defined by
   * the rectangle, and it scrolls within the rectangle when you change the x and y properties of
   * the scrollRect. The properties of the scrollRect Rectangle object use the layer's coordinate
   * space and are scaled just like the overall layer. The corner bounds of the cropped viewport on
   * the scrolling layer are the origin of the layer (0,0) and the point defined by the width and
   * height of the rectangle. They are not centered around the origin, but use the origin to define
   * the upper-left corner of the area. You can scroll a layer left and right by setting the x
   * property of the scrollRect. You can scroll a layer up and down by setting the y property of the
   * scrollRect. If the layer is rotated 90° and if you scroll it left and right, the layer actually
   * scrolls up and down. The default value is an empty Rect, meaning the layer is displayed in its
   * entirety and no scrolling is applied.
   */
  Rect scrollRect() const {
    return _scrollRect ? *_scrollRect : Rect::MakeEmpty();
  }

  /**
   * Sets the scroll rectangle bounds of the layer. The scrollRect value is copied internally, so
   * changes to it after calling this function have no effect.
   */
  void setScrollRect(const Rect& rect);

  /**
   * Returns the root layer of the calling layer. A DisplayList has only one root layer. If a layer
   * is not added to a display list, its root property is set to nullptr.
   */
  Layer* root() const;

  /**
   * Returns the parent layer that contains the calling layer.
   */
  Layer* parent() const {
    return _parent;
  }

  /**
   * Returns the list of child layers that are direct children of the calling layer. Note: Do not
   * iterate through this list directly with a loop while modifying it, as the loop may skip
   * children. Instead, make a copy of the list and iterate through the copy.
   */
  const std::vector<std::shared_ptr<Layer>>& children() const {
    return _children;
  }

  /**
   * Adds a child layer to the calling layer, placing it at the top of all other children. To add a
   * child at a specific position, use the addChildAt() method. If the child layer already has a
   * different parent, it will be removed from that parent first.
   * @param child The layer to add as a child of the calling layer.
   * @return true, if the child layer is added as a child of the calling layer, otherwise false.
   */
  bool addChild(std::shared_ptr<Layer> child);

  /**
   * Adds a child layer to the calling layer at the specified index position. An index of 0 places
   * the child at the back (bottom) of the child list for the calling layer. If the child layer
   * already has a different parent, it will be removed from that parent first.
   * @param child The layer to add as a child of the calling layer.
   * @param index The index position to which the child is added. If you specify a currently
   * occupied index position, the child layer that exists at that position and all higher positions
   * are moved up one position in the child list.
   * @return true, if the child layer is added as a child of the calling layer, otherwise false.
   */
  bool addChildAt(std::shared_ptr<Layer> child, int index);

  /**
   * Checks if the specified layer is a child of the calling layer or the calling layer itself. The
   * search includes the entire display list, including the calling layer. This method returns true
   * for grandchildren, great-grandchildren, and so on.
   * @param child The child layer to test.
   * @return true, if the child layer is a child of the calling layer or the calling layer itself,
   * otherwise false.
   */
  bool contains(std::shared_ptr<Layer> child) const;

  /**
   * Returns the child layer that exists with the specified name. If more than one child layer has
   * the specified name, the method returns the first object in the child list.
   * @param name The name of the child to return.
   * @return The first child layer with the specified name.
   */
  std::shared_ptr<Layer> getChildByName(const std::string& name);

  /**
   * Returns the index position of a child layer.
   * @param child The child layer to identify.
   * @return The index position of the child layer to identify.
   */
  int getChildIndex(std::shared_ptr<Layer> child) const;

  /**
   * Removes the layer from its parent layer. If the layer is not a child of any layer, this method
   * has no effect.
   */
  void removeFromParent();

  /**
   * Removes a child layer from the specified index position in the child list of the calling layer.
   * The parent property of the removed child is set to nullptr. The index positions of any layers
   * above the child in the calling layer are decreased by 1.
   * @param index The child index of the layer to remove.
   * @return The layer that was removed.
   */
  std::shared_ptr<Layer> removeChildAt(int index);

  /**
   * Removes all child layers from the child list of the calling layer. The parent property of the
   * removed children is set to nullptr.
   * @param beginIndex The beginning position.
   * @param endIndex The ending position (included).
   */
  void removeChildren(int beginIndex = 0, int endIndex = 0x7fffffff);

  /**
   * Changes the position of an existing child within the calling layer, affecting the order of
   * child layers. When you use the setChildIndex() method and specify an index that is already
   * occupied, only the positions between the child's old and new positions will change. All other
   * positions remain the same. If a child is moved to a lower index, all children between the old
   * and new positions will have their index increased by 1. If a child is moved to a higher index,
   * all children between the old and new positions will have their index decreased by 1.
   * @param child The child layer to reposition.
   * @param index The new index position for the child layer.
   * @return true, if the child layer is repositioned, otherwise false.
   */
  bool setChildIndex(std::shared_ptr<Layer> child, int index);

  /**
   * Replaces the specified child layer of the calling layer with a different layer.
   * @param oldChild The layer to be replaced.
   * @param newChild The layer with which to replace oldLayer.
   * @return true, if the child layer is replaced, otherwise false.
   */
  bool replaceChild(std::shared_ptr<Layer> oldChild, std::shared_ptr<Layer> newChild);

  /**
   * Returns a rectangle that defines the area of the layer relative to the coordinates of the
   * targetCoordinateSpace layer. If the targetCoordinateSpace is nullptr, this method returns a
   * rectangle that defines the area of the layer relative to its own coordinates.
   * @param targetCoordinateSpace The layer that defines the coordinate system to use.
   * @param computeTightBounds Determines whether to calculate the exact tight bounding box (true)
   * or a general bounding box that may be larger but is faster to compute (false).
   * @return The rectangle that defines the area of the layer relative to the targetCoordinateSpace
   * layer's coordinate system.
   */
  Rect getBounds(const Layer* targetCoordinateSpace = nullptr, bool computeTightBounds = false);

  /**
   * Converts the point from the root's (global) coordinates to the layer's (local) coordinates.
   * @param globalPoint A point with coordinates relative to the root layer.
   * @return A Point with coordinates relative to the calling layer.
   */
  Point globalToLocal(const Point& globalPoint) const;

  /**
   * Converts the point from the layer's (local) coordinates to the root's (global) coordinates.
   * @param localPoint A point with coordinates relative to the calling layer.
   * @return A Point with coordinates relative to the root layer.
   */
  Point localToGlobal(const Point& localPoint) const;

  /**
   * Returns an array of layers under the specified point that are children (or descendants) of the
   * calling layer. The layers are checked against their bounding boxes for quick selection. The
   * first layer in the array is the top-most layer under the point, and the last layer is the
   * bottom-most. The point parameter is in the root layer's coordinate space, not the parent
   * layer's (unless the parent layer is the root). You can use the globalToLocal() and the
   * localToGlobal() methods to convert points between these coordinate spaces.
   * @param x The x coordinate under which to look.
   * @param y The y coordinate under which to look.
   * @return An array of layers that lie under the specified point and are children (or
   * grandchildren, and so on) of the calling layer.
   */
  std::vector<std::shared_ptr<Layer>> getLayersUnderPoint(float x, float y);

  /**
   * Checks if the layer overlaps or intersects with the specified point (x, y).
   * The x and y coordinates are in the root layer's coordinate space, not the parent layer's
   * (unless the parent layer is the root). You can use the globalToLocal() and the localToGlobal()
   * methods to convert points between these coordinate spaces.
   * @param x The x coordinate to test it against the calling layer.
   * @param y The y coordinate to test it against the calling layer.
   * @param shapeHitTest Whether to check the actual shape of the layer (true) or just the bounding
   * box (false). Note that Image layers are always checked against their bounding box. You can draw
   * image layers to a Surface and use the Surface::getColor() method to check the actual pixels.
   * @return true if the layer overlaps or intersects with the specified point, false otherwise.
   */
  bool hitTestPoint(float x, float y, bool shapeHitTest = false);

  /**
   * Draws the layer and all its children onto the given canvas. You can specify the alpha and blend
   * mode to control how the layer is drawn. Note: The layer is drawn in its local space without
   * applying its own matrix, alpha, blend mode, visible, scrollRect, or mask.
   * Note: The canvas must be from a surface, otherwise the result may be incorrect.
   * @param canvas The canvas to draw the layer on.
   * @param alpha The alpha transparency value used for drawing the layer and its children.
   * @param blendMode The blend mode used to composite the layer with the existing content on the
   * canvas.
   */
  void draw(Canvas* canvas, float alpha = 1.0f, BlendMode blendMode = BlendMode::SrcOver);

 protected:
  Layer();

  /**
   * Marks the layer's contents as changed and in need of an update. This will trigger a call to
   * onUpdateContent() to update the layer's contents.
   */
  void invalidateContent();

  /**
   * Called when the layer’s contents needs to be updated. Subclasses should override this method to
   * update the layer’s contents, typically by drawing on a canvas obtained from the given
   * LayerRecorder.
   * @param recorder The LayerRecorder used to record the layer's contents.
   */
  virtual void onUpdateContent(LayerRecorder* recorder);

  /**
   * Attaches a property to this layer.
   */
  void attachProperty(LayerProperty* property);

  /**
   * Detaches a property from this layer.
   */
  void detachProperty(LayerProperty* property);

 private:
  /**
   * Marks the layer as needing to be redrawn. Unlike invalidateContent(), this method only marks
   * the layer as dirty and does not update the layer content.
   */
  void invalidateTransform();

  /**
   * Marks the layer's descendents as changed and needing to be redrawn.
   */
  void invalidateDescendents();

  void invalidate();

<<<<<<< HEAD
  Rect getBounds(const Matrix3D& coordinateMatrix, bool computeTightBounds);
=======
  Rect getBounds(const Matrix3D& matrix, bool computeTightBounds);
>>>>>>> d826bbf7

  Rect getBoundsInternal(const Matrix3D& coordinateMatrix, bool computeTightBounds);

  Rect computeBounds(const Matrix3D& coordinateMatrix, bool computeTightBounds);

  void onAttachToRoot(RootLayer* rootLayer);

  void onDetachFromRoot();

  int doGetChildIndex(const Layer* child) const;

  bool doContains(const Layer* child) const;

  Matrix3D getGlobalMatrix() const;

  Matrix3D getMatrixWithScrollRect() const;

  LayerContent* getContent();

  std::shared_ptr<ImageFilter> getImageFilter(float contentScale);

  RasterizedContent* getRasterizedCache(const DrawArgs& args, const Matrix& renderMatrix);

  std::shared_ptr<Image> getRasterizedImage(const DrawArgs& args, float contentScale,
                                            Matrix* drawingMatrix);

  virtual void drawLayer(const DrawArgs& args, Canvas* canvas, float alpha, BlendMode blendMode,
                         const Matrix3D* transform = nullptr);

  void drawOffscreen(const DrawArgs& args, Canvas* canvas, float alpha, BlendMode blendMode,
                     const Matrix3D* transform);

  void drawDirectly(const DrawArgs& args, Canvas* canvas, float alpha);

  void drawDirectly(const DrawArgs& args, Canvas* canvas, float alpha,
                    const std::unordered_set<LayerStyleExtraSourceType>& styleExtraSourceTypes);

  void drawContents(
      const DrawArgs& args, Canvas* canvas, float alpha,
      const LayerStyleSource* layerStyleSource = nullptr, const Layer* stopChild = nullptr,
      const std::unordered_set<LayerStyleExtraSourceType>& styleExtraSourceTypes = {});

  bool drawChildren(const DrawArgs& args, Canvas* canvas, float alpha,
                    const Layer* stopChild = nullptr);

  float drawBackgroundLayers(const DrawArgs& args, Canvas* canvas);

  std::unique_ptr<LayerStyleSource> getLayerStyleSource(const DrawArgs& args, const Matrix& matrix,
                                                        bool excludeContour = false);

  std::shared_ptr<Image> getBackgroundImage(const DrawArgs& args, float contentScale,
                                            Point* offset);

  /**
   * Gets the background image of the minimum axis-aligned bounding box after drawing the layer
   * subtree with the current layer as the root node.
   */
  std::shared_ptr<Image> getBoundsBackgroundImage(const DrawArgs& args, float contentScale,
                                                  Point* offset);

  void drawBackgroundImage(const DrawArgs& args, Canvas& canvas);

  void drawLayerStyles(const DrawArgs& args, Canvas* canvas, float alpha,
                       const LayerStyleSource* source, LayerStylePosition position);

  void drawLayerStyles(const DrawArgs& args, Canvas* canvas, float alpha,
                       const LayerStyleSource* source, LayerStylePosition position,
                       const std::unordered_set<LayerStyleExtraSourceType>& styleExtraSourceTypes);

  void drawBackgroundLayerStyles(const DrawArgs& args, Canvas* canvas, float alpha,
                                 const Matrix3D& transform);

  bool getLayersUnderPointInternal(float x, float y, std::vector<std::shared_ptr<Layer>>* results);

  std::shared_ptr<MaskFilter> getMaskFilter(const DrawArgs& args, float scale,
                                            const std::optional<Rect>& layerClipBounds);

  Matrix3D getRelativeMatrix(const Layer* targetCoordinateSpace) const;

  bool hasValidMask() const;

  void updateRenderBounds(std::shared_ptr<RegionTransformer> transformer = nullptr,
                          bool forceDirty = false);

  void checkBackgroundStyles(std::shared_ptr<RegionTransformer> transformer);

  void updateBackgroundBounds(float contentScale);

  void propagateLayerState();

  bool hasBackgroundStyle();

  std::shared_ptr<BackgroundContext> createBackgroundContext(
      Context* context, const Rect& drawRect, const Matrix& viewMatrix, bool fullLayer = false,
      std::shared_ptr<ColorSpace> colorSpace = nullptr) const;

  static std::shared_ptr<Picture> RecordPicture(DrawMode mode, float contentScale,
                                                const std::function<void(Canvas*)>& drawFunction);

  bool shouldPassThroughBackground(BlendMode blendMode, const Matrix3D* transform) const;

  void drawContentOffscreen(const DrawArgs& args, Canvas* canvas, std::optional<Rect> clipBounds,
                            float contentScale, BlendMode blendMode, float alpha,
                            const Matrix3D* transform, bool cacheContent);

  bool drawWithCache(const DrawArgs& args, Canvas* canvas, float alpha, BlendMode blendMode,
                     const Matrix3D* transform);

  std::shared_ptr<Image> getContentImage(const DrawArgs& args, float contentScale,
                                         const std::shared_ptr<Image>& passThroughImage,
                                         const Matrix& passThroughImageMatrix,
                                         std::optional<Rect> clipBounds, Matrix* imageMatrix);

  /**
   * Returns the equivalent transformation matrix adapted for a custom anchor point.
   * The matrix is defined based on a local coordinate system, with the transformation anchor point
   * being the origin of that coordinate system. This function returns an affine transformation
   * matrix that produces the same visual effect when using any point within this coordinate system
   * as the new origin and anchor point.
   * @param matrix The original transformation matrix.
   * @param anchor The specified anchor point.
   */
  Matrix3D anchorAdaptedMatrix(const Matrix3D& matrix, const Point& anchor) const;

  void invalidateCache();

  struct {
    bool dirtyContent : 1;        // layer's content needs updating
    bool dirtyContentBounds : 1;  // layer's content bounds needs updating
    bool dirtyDescendents : 1;    // a descendant layer needs redrawing
    bool dirtyTransform : 1;      // the layer and its children need redrawing
    bool visible : 1;
    bool shouldRasterize : 1;
    bool allowsEdgeAntialiasing : 1;
    bool allowsGroupOpacity : 1;
    bool excludeChildEffectsInLayerStyle : 1;
    bool passThroughBackground : 1;
    bool hasBlendMode : 1;
    bool matrix3DIsAffine : 1;  // Whether the matrix3D is equivalent to a 2D affine matrix
    uint8_t blendMode : 5;
    uint8_t maskType : 2;
  } bitFields = {};
  std::string _name;
  float _alpha = 1.0f;
  // The actual transformation matrix that determines the geometric position of the layer
  Matrix3D _matrix3D = {};
  std::shared_ptr<Layer> _mask = nullptr;
  Layer* maskOwner = nullptr;
  std::unique_ptr<Rect> _scrollRect = nullptr;
  RootLayer* _root = nullptr;
  Layer* _parent = nullptr;
  std::vector<std::shared_ptr<Layer>> _children = {};
  std::vector<std::shared_ptr<LayerFilter>> _filters = {};
  std::vector<std::shared_ptr<LayerStyle>> _layerStyles = {};
  float _rasterizationScale = 0.0f;
  std::unique_ptr<RasterizedContent> rasterizedContent;
  std::shared_ptr<LayerContent> layerContent = nullptr;
  Rect renderBounds = {};                       // in global coordinates
  Rect* contentBounds = nullptr;                //  in global coordinates
  std::unique_ptr<Rect> localBounds = nullptr;  // in local coordinates

  // if > 0, means the layer or any of its descendants has a background style
  float maxBackgroundOutset = 0.f;
  float minBackgroundOutset = std::numeric_limits<float>::max();

  friend class RootLayer;
  friend class DisplayList;
  friend class LayerProperty;
  friend class LayerSerialization;
};
}  // namespace tgfx<|MERGE_RESOLUTION|>--- conflicted
+++ resolved
@@ -571,12 +571,6 @@
   void invalidateDescendents();
 
   void invalidate();
-
-<<<<<<< HEAD
-  Rect getBounds(const Matrix3D& coordinateMatrix, bool computeTightBounds);
-=======
-  Rect getBounds(const Matrix3D& matrix, bool computeTightBounds);
->>>>>>> d826bbf7
 
   Rect getBoundsInternal(const Matrix3D& coordinateMatrix, bool computeTightBounds);
 
