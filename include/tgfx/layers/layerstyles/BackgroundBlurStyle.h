/////////////////////////////////////////////////////////////////////////////////////////////////
//
//  Tencent is pleased to support the open source community by making tgfx available.
//
//  Copyright (C) 2025 THL A29 Limited, a Tencent company. All rights reserved.
//
//  Licensed under the BSD 3-Clause License (the "License"); you may not use this file except
//  in compliance with the License. You may obtain a copy of the License at
//
//      https://opensource.org/licenses/BSD-3-Clause
//
//  unless required by applicable law or agreed to in writing, software distributed under the
//  license is distributed on an "as is" basis, without warranties or conditions of any kind,
//  either express or implied. see the license for the specific language governing permissions
//  and limitations under the license.
//
/////////////////////////////////////////////////////////////////////////////////////////////////

#pragma once

#include "tgfx/layers/layerstyles/LayerStyle.h"

namespace tgfx {

/**
 * BackgroundBlurStyle adds a blur effect to the background of the layer.
 * The background includes all layers below this layer and the layer's below layerStyles except for
 * the BackgroundBlurStyle.
 */
class BackgroundBlurStyle : public LayerStyle {
 public:
  static std::shared_ptr<BackgroundBlurStyle> Make(float blurrinessX, float blurrinessY,
<<<<<<< HEAD
                                                   TileMode tileMode = TileMode::Clamp);
 LayerStyleType Type() const override {
  return LayerStyleType::BackgroundBlur;
 }
=======
                                                   TileMode tileMode = TileMode::Mirror);
>>>>>>> f56d8832
  /**
   * The x blurriness of the background.
   */
  float blurrinessX() const {
    return _blurrinessX;
  }

  /**
   * Set x blurriness of the background.
   */
  void setBlurrinessX(float blurriness);

  /**
   * The y blurriness of the background.
   */
  float blurrinessY() const {
    return _blurrinessY;
  }

  /**
   * Set y blurriness of the background.
   */
  void setBlurrinessY(float blurriness);

  /**
   * The tile mode of the background.
   */
  TileMode tileMode() const {
    return _tileMode;
  }

  /**
   * Set tile mode of the background.
   */
  void setTileMode(TileMode tileMode);

  LayerStylePosition position() const override {
    return LayerStylePosition::Below;
  }

  Rect filterBounds(const Rect& srcRect, float) override {
    return srcRect;
  }

  LayerStyleExtraSourceType extraSourceType() const override {
    return _blurrinessX > 0 && _blurrinessY > 0 ? LayerStyleExtraSourceType::Background
                                                : LayerStyleExtraSourceType::None;
  }

 protected:
  void onDraw(Canvas*, std::shared_ptr<Image>, float, float, BlendMode) override {
  }

  void onDrawWithExtraSource(Canvas* canvas, std::shared_ptr<Image> content, float contentScale,
                             std::shared_ptr<Image> extraSource, const Point& extraSourceOffset,
                             float alpha, BlendMode blendMode) override;

 private:
  explicit BackgroundBlurStyle(float blurrinessX, float blurrinessY, TileMode tileMode);

  float _blurrinessX = 0;
  float _blurrinessY = 0;

  TileMode _tileMode = TileMode::Mirror;
};

}  // namespace tgfx<|MERGE_RESOLUTION|>--- conflicted
+++ resolved
@@ -30,15 +30,11 @@
 class BackgroundBlurStyle : public LayerStyle {
  public:
   static std::shared_ptr<BackgroundBlurStyle> Make(float blurrinessX, float blurrinessY,
-<<<<<<< HEAD
-                                                   TileMode tileMode = TileMode::Clamp);
- LayerStyleType Type() const override {
-  return LayerStyleType::BackgroundBlur;
- }
-=======
                                                    TileMode tileMode = TileMode::Mirror);
->>>>>>> f56d8832
-  /**
+    LayerStyleType Type() const override {
+        return LayerStyleType::BackgroundBlur;
+    }
+ /**
    * The x blurriness of the background.
    */
   float blurrinessX() const {
