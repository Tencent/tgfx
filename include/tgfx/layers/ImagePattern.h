/////////////////////////////////////////////////////////////////////////////////////////////////
//
//  Tencent is pleased to support the open source community by making tgfx available.
//
//  Copyright (C) 2024 THL A29 Limited, a Tencent company. All rights reserved.
//
//  Licensed under the BSD 3-Clause License (the "License"); you may not use this file except
//  in compliance with the License. You may obtain a copy of the License at
//
//      https://opensource.org/licenses/BSD-3-Clause
//
//  unless required by applicable law or agreed to in writing, software distributed under the
//  license is distributed on an "as is" basis, without warranties or conditions of any kind,
//  either express or implied. see the license for the specific language governing permissions
//  and limitations under the license.
//
/////////////////////////////////////////////////////////////////////////////////////////////////

#pragma once

#include "tgfx/core/Image.h"
#include "tgfx/layers/ShapeStyle.h"

namespace tgfx {
/**
 * ImagePattern describes a pattern based on an image, which can be drawn on a shape layer. The
 * image can be repeated in both the x and y directions, and you can specify the sampling options.
 */
class ImagePattern : public ShapeStyle {
 public:
  /**
    * Creates a new ImagePattern with the given image, tile modes, and sampling options.
    * @param image The image to use for the pattern.
    * @param tileModeX The tile mode for the x direction.
    * @param tileModeY The tile mode for the y direction.
    * @param sampling The sampling options to use when sampling the image.
    * @return A new ImagePattern, nullptr if the image is nullptr.
    */
  static std::shared_ptr<ImagePattern> Make(std::shared_ptr<Image> image,
                                            TileMode tileModeX = TileMode::Clamp,
                                            TileMode tileModeY = TileMode::Clamp,
                                            const SamplingOptions& sampling = {});

  /**
   * Returns the transformation matrix applied to the ImagePattern.
   */
  const Matrix& matrix() const {
    return _matrix;
  }

<<<<<<< HEAD
  bool isImage() const override {
    return true;
  }
=======
  /**
   * Sets the transformation matrix applied to the ImagePattern.
   */
  void setMatrix(const Matrix& value);

 protected:
  std::shared_ptr<Shader> getShader() const override;
>>>>>>> d20d92c7

 private:
  std::shared_ptr<Image> image = nullptr;
  TileMode tileModeX = TileMode::Clamp;
  TileMode tileModeY = TileMode::Clamp;
  SamplingOptions sampling = {};
  Matrix _matrix = Matrix::I();

  ImagePattern(std::shared_ptr<Image> image, TileMode tileModeX, TileMode tileModeY,
               const SamplingOptions& sampling);
};
}  // namespace tgfx<|MERGE_RESOLUTION|>--- conflicted
+++ resolved
@@ -48,19 +48,17 @@
     return _matrix;
   }
 
-<<<<<<< HEAD
-  bool isImage() const override {
-    return true;
-  }
-=======
   /**
    * Sets the transformation matrix applied to the ImagePattern.
    */
   void setMatrix(const Matrix& value);
 
+  bool isImage() const override {
+    return true;
+  }
+  
  protected:
   std::shared_ptr<Shader> getShader() const override;
->>>>>>> d20d92c7
 
  private:
   std::shared_ptr<Image> image = nullptr;
