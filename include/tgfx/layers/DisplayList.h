/////////////////////////////////////////////////////////////////////////////////////////////////
//
//  Tencent is pleased to support the open source community by making tgfx available.
//
//  Copyright (C) 2024 Tencent. All rights reserved.
//
//  Licensed under the BSD 3-Clause License (the "License"); you may not use this file except
//  in compliance with the License. You may obtain a copy of the License at
//
//      https://opensource.org/licenses/BSD-3-Clause
//
//  unless required by applicable law or agreed to in writing, software distributed under the
//  license is distributed on an "as is" basis, without warranties or conditions of any kind,
//  either express or implied. see the license for the specific language governing permissions
//  and limitations under the license.
//
/////////////////////////////////////////////////////////////////////////////////////////////////

#pragma once

#include <deque>
#include <memory>
#include <unordered_map>
#include "tgfx/core/Surface.h"
#include "tgfx/layers/Layer.h"

namespace tgfx {
class RootLayer;
class Tile;
class TileCache;
class DrawTask;
class LayerCache;

/**
 * RenderMode defines the different modes of rendering a DisplayList.
 */
enum class RenderMode {
  /**
   * Direct rendering mode. In this mode, the display list is rendered directly to the target
   * surface without any caching or optimization.
   */
  Direct,

  /**
   * Partial rendering mode. In this mode, only the dirty regions of the display list are rendered
   * to the target surface. This can improve performance when only a small part of the display list
   * changes. However, enabling partial rendering may cause some blending issues, since all layers
   * are first drawn onto a cached surface before being composited onto the target surface. Partial
   * rendering also requires extra memory (equal to the size of the target surface) to cache the
   * previous frame. This is the default rendering mode.
   */
  Partial,

  /**
   * Tiled rendering mode. In this mode, the display list is split into tiles, and each tile is
   * cached separately. This improves performance by redrawing only the parts of the display list
   * that have changed, and also enables efficient scrolling and zooming using contentOffset and
   * zoomScale. Only the portions of tiles that overlap dirty regions are redrawn, not the entire
   * tile. Whenever possible, adjacent tiles are combined into a single draw call to reduce the
   * total number of draw calls. Performance is similar to partial rendering when the viewport isn’t
   * zoomed or scrolled, though tiled rendering uses a bit more memory. However, for zooming and
   * scrolling, tiled rendering is much more efficient than partial rendering.
   */
  Tiled
};

/**
 * DisplayList represents a collection of layers can be drawn to a Surface. Note: All layers in the
 * display list are not thread-safe and should only be accessed from a single thread.
 */
class DisplayList {
 public:
  DisplayList();

  virtual ~DisplayList();

  /**
   * Returns the root layer of the display list. Note: The root layer cannot be added to another
   * layer. Therefore, properties like alpha, blendMode, position, matrix, visibility, scrollRect,
   * and mask have no effect on the root layer since it will never have a parent.
   */
  Layer* root() const;

  /**
   * Returns the current scale factor applied to the layer tree. This factor determines how much the
   * layer tree is scaled during rendering. Adjusting the zoomScale to scale the layer tree is more
   * efficient than applying a matrix directly, as it avoids invalidating the layer tree's internal
   * caches. The default value is 1.0f.
   */
  float zoomScale() const;

  /**
   * Sets the scale factor for the layer tree. This factor determines how much the layer tree is
   * scaled during rendering. Adjusting the zoomScale to scale the layer tree is more efficient than
   * applying a matrix directly, as it avoids invalidating the layer tree's internal caches. The
   * default value is 1.0f.
   */
  void setZoomScale(float zoomScale);

  /**
   * Returns the integer multiplier used for zoom scale precision. This value determines the
   * smallest step by which the zoom scale can change. For example, a precision of 100 means the
   * zoom scale can be adjusted in increments of 0.01 (1/100). Internally, the zoom scale is stored
   * as an integer. The precision is used to convert the zoom scale to an integer as follows:
   * - When zooming in (scale >= 1.0), the scale is multiplied by the precision.
   * - When zooming out (scale < 1.0), the reciprocal of the scale is multiplied by the precision.
   * The default precision is 1000, allowing zoom scale adjustments in steps of 0.001f.
   */
  int zoomScalePrecision() const {
    return _zoomScalePrecision;
  }

  /**
   * Sets the integer multiplier used for zoom scale precision.
   */
  void setZoomScalePrecision(int precision);

  /**
   * Returns the current content offset of the layer tree after applying the zoomScale. This offset
   * determines how far the origin of the layer tree is shifted relative to the surface's origin.
   * Adjusting the contentOffset to move the layer tree is more efficient than applying a matrix
   * directly, as it avoids invalidating the layer tree's internal caches. The default value is
   * (0, 0).
   */
  const Point& contentOffset() const {
    return _contentOffset;
  }

  /**
   * Sets the content offset of the layer tree after applying the zoomScale. This offset determines
   * how far the origin of the layer tree is shifted relative to the surface's origin. Adjusting the
   * contentOffset to move the layer tree is more efficient than applying a matrix directly, as it
   * avoids invalidating the layer tree's internal caches. The default value is (0, 0).
   */
  void setContentOffset(float offsetX, float offsetY);

  /**
   * Returns the current render mode of the display list. The render mode determines how the display
   * list is rendered to the target surface. The default render mode is RenderMode::Partial.
   */
  RenderMode renderMode() const {
    return _renderMode;
  }

  /**
   * Sets the render mode of the display list. The render mode determines how the display list is
   * rendered to the target surface. The default render mode is RenderMode::Partial.
   */
  void setRenderMode(RenderMode renderMode);

  /**
   * Returns the tile size used in tiled rendering mode. This setting is ignored in other render
   * modes. It specifies the width and height of each tile when rendering the display list in tiled
   * mode. The tile size must be between 16 and 2048 pixels and should be a power of two. The
   * default is 256 pixels.
   */
  int tileSize() const {
    return _tileSize;
  }

  /**
   * Sets the size of the tiles used in tiled rendering mode.
   */
  void setTileSize(int tileSize);

  /**
   * Returns the maximum number of tiles that can be created in tiled rendering mode. This setting
   * is ignored in other render modes. Allowing more tiles can improve performance, especially when
   * zooming. If the specified count is less than the minimum required for tiled rendering, it will
   * be automatically increased to meet the minimum. The minimum value is calculated based on the
   * tile size and viewport size, ensuring the visible area is always fully covered, even if the
   * viewport is offset by half a tile. For example, with a tile size of 256 pixels and a viewport
   * of 512x512 pixels, the minimum tile count is 9 (2 tiles in each direction plus 1 for offset).
   * The minimum tile count is sufficient for scrolling without zooming. If you plan to zoom
   * frequently, you should set a higher maximum tile count to avoid performance issues. The default
   * value is 0, which means the minimum tile count will be used based on the viewport size and tile
   * size.
   */
  int maxTileCount() const {
    return _maxTileCount;
  }

  /**
   * Sets the maximum number of tiles that can be created in tiled rendering mode.
   */
  void setMaxTileCount(int count);

  /**
   * Returns true if zoom blur is allowed in tiled rendering mode. This setting is ignored in other
   * render modes. When enabled, if the zoomScale changes and cached images at other zoom levels are
   * available, the display list will use those caches to render first, then gradually update to the
   * current zoomScale in later frames. Use setMaxTilesRefinedPerFrame() to control how many tiles
   * are updated per frame. This can improve zooming performance, but may cause temporary zoom blur
   * artifacts. The default is false.
   */
  bool allowZoomBlur() const {
    return _allowZoomBlur;
  }

  /**
   * Sets whether to allow zoom blur in tiled rendering mode.
   */
  void setAllowZoomBlur(bool allow) {
    _allowZoomBlur = allow;
  }

  /**
   * Returns the maximum number of tiles that can be refined (updated to the current zoom scale) per
   * frame in tiled rendering mode. This setting is ignored in other render modes or if
   * allowZoomBlur is false. When zooming, cached images from other zoom levels may be used
   * temporarily, resulting in brief blur artifacts. Increasing this value refines more tiles per
   * frame, reducing blur more quickly but potentially impacting performance. The default is 5.
   */
  int maxTilesRefinedPerFrame() const {
    return _maxTilesRefinedPerFrame;
  }

  /**
   * Sets the maximum number of tiles that can be refined (updated to the current zoom scale) per
   * frame in tiled rendering mode.
   */
  void setMaxTilesRefinedPerFrame(int count) {
    _maxTilesRefinedPerFrame = count;
  }

  /**
<<<<<<< HEAD
   * Returns the maximum cache size for layer surface caching. This affects the total size of cached
   * surfaces that can be stored. When the cache exceeds this limit, least recently used entries
   * are evicted. Set to 0 to disable layer caching.  Default is 64MB.
   */
  size_t layerCacheMaxSize() const;

  /**
   * Sets the maximum cache size for layer surface caching.
   * @param maxSize The maximum cache size in bytes.
   */
  void setLayerCacheMaxSize(size_t maxSize);

  /**
   * Returns the maximum size of rasterized layer content (in pixels) that can be cached.
   * Layers with rasterized bounds larger than this size will not be cached.
   * The default is 64 pixels.
   */
  int maxCacheContentSize() const;

  /**
   * Sets the maximum size of rasterized layer content (in pixels) that can be cached.
   * Changes to maxCacheContentSize and maxCacheContentScale do not affect layers
   * that have already been cached.
   */
  void setMaxCacheContentSize(int maxSize);

  /**
   * Returns the maximum content scale for layer caching. Layers with content scale greater than
   * this value will not be cached to avoid excessive memory usage at high zoom levels.
   * The default is 0.3.
   */
  float maxCacheContentScale() const;

  /**
   * Sets the maximum content scale for layer caching.
   * Changes to maxCacheContentSize and maxCacheContentScale do not affect layers
   * that have already been cached.
   */
  void setMaxCacheContentScale(float maxScale);
=======
   * Returns the background color of the root layer. The background is an infinite rectangle that
   * covers the entire display area and is drawn using the SrcOver blend mode.
   * The default value is transparent.
   */
  Color backgroundColor() const;

  /**
   * Sets the background color of the root layer. 
   */
  void setBackgroundColor(const Color& color);
>>>>>>> 51a88ba7

  /**
   * Sets whether to show dirty regions during rendering. When enabled, the dirty regions will be
   * highlighted in the rendered output. This is useful for debugging to visualize which parts of
   * the display list are being updated. The default value is false.
   */
  void showDirtyRegions(bool show);

  /**
   * Returns true if the content of the display list has changed since the last rendering. This can
   * be used to determine if the display list needs to be re-rendered.
   */
  bool hasContentChanged() const;

  /**
   * Renders the display list onto the given surface.
   * @param surface The surface to render the display list on.
   * @param autoClear If true, the surface will be cleared before rendering the display list.
   * Otherwise, the display list will be rendered over the existing content.
   */
  void render(Surface* surface, bool autoClear = true);

 private:
  std::shared_ptr<RootLayer> _root = nullptr;
  std::unique_ptr<LayerCache> layerCache;
  int64_t _zoomScaleInt = 1000;
  int _zoomScalePrecision = 1000;
  Point _contentOffset = {};
  RenderMode _renderMode = RenderMode::Partial;
  int _tileSize = 256;
  int _maxTileCount = 0;
  bool _allowZoomBlur = false;
  int _maxTilesRefinedPerFrame = 5;
  bool _showDirtyRegions = false;
  bool _hasContentChanged = false;
  bool hasZoomBlurTiles = false;
  int64_t lastZoomScaleInt = 1000;
  Point lastContentOffset = {};
  Point mousePosition = {};
  int totalTileCount = 0;
  std::vector<std::shared_ptr<Surface>> surfaceCaches = {};
  std::unordered_map<int64_t, TileCache*> tileCaches = {};
  std::vector<std::shared_ptr<Tile>> emptyTiles = {};
  std::deque<std::vector<Rect>> lastDirtyRegions = {};

  std::vector<Rect> renderDirect(Surface* surface, bool autoClear) const;

  std::vector<Rect> renderPartial(Surface* surface, bool autoClear,
                                  const std::vector<Rect>& dirtyRegions);

  std::vector<Rect> renderTiled(Surface* surface, bool autoClear,
                                const std::vector<Rect>& dirtyRegions);

  void checkTileCount(Surface* renderSurface);

  std::vector<DrawTask> invalidateTileCaches(const std::vector<Rect>& dirtyRegions);

  void invalidateCurrentTileCache(const TileCache* tileCache, const std::vector<Rect>& dirtyRegions,
                                  std::vector<DrawTask>* tileTasks) const;

  std::vector<DrawTask> collectScreenTasks(const Surface* surface,
                                           std::vector<DrawTask>* tileTasks);

  std::vector<std::pair<float, TileCache*>> getSortedTileCaches() const;

  std::vector<std::pair<float, TileCache*>> getFallbackTileCaches(
      const std::vector<std::pair<float, TileCache*>>& sortedCaches) const;

  std::vector<DrawTask> getFallbackDrawTasks(
      int tileX, int tileY, const std::vector<std::pair<float, TileCache*>>& fallbackCaches) const;

  std::vector<std::shared_ptr<Tile>> getFreeTiles(
      const Surface* renderSurface, size_t tileCount,
      const std::vector<std::pair<float, TileCache*>>& sortedCaches);

  std::vector<std::shared_ptr<Tile>> createContinuousTiles(const Surface* renderSurface,
                                                           int requestCountX, int requestCountY);

  bool createEmptyTiles(const Surface* renderSurface);

  int nextSurfaceTileCount(Context* context) const;

  int getMaxTileCountPerAtlas(Context* context) const;

  void drawTileTask(const DrawTask& task) const;

  void drawScreenTasks(std::vector<DrawTask> screenTasks, Surface* surface, bool autoClear) const;

  void renderDirtyRegions(Canvas* canvas, std::vector<Rect> dirtyRegions);

  Matrix getViewMatrix() const;

  void resetCaches();

  void drawRootLayer(Surface* surface, const Rect& drawRect, const Matrix& viewMatrix,
                     bool autoClear) const;

  void updateMousePosition();

  friend class RootLayer;
};
}  // namespace tgfx<|MERGE_RESOLUTION|>--- conflicted
+++ resolved
@@ -19,7 +19,6 @@
 #pragma once
 
 #include <deque>
-#include <memory>
 #include <unordered_map>
 #include "tgfx/core/Surface.h"
 #include "tgfx/layers/Layer.h"
@@ -29,7 +28,6 @@
 class Tile;
 class TileCache;
 class DrawTask;
-class LayerCache;
 
 /**
  * RenderMode defines the different modes of rendering a DisplayList.
@@ -224,47 +222,6 @@
   }
 
   /**
-<<<<<<< HEAD
-   * Returns the maximum cache size for layer surface caching. This affects the total size of cached
-   * surfaces that can be stored. When the cache exceeds this limit, least recently used entries
-   * are evicted. Set to 0 to disable layer caching.  Default is 64MB.
-   */
-  size_t layerCacheMaxSize() const;
-
-  /**
-   * Sets the maximum cache size for layer surface caching.
-   * @param maxSize The maximum cache size in bytes.
-   */
-  void setLayerCacheMaxSize(size_t maxSize);
-
-  /**
-   * Returns the maximum size of rasterized layer content (in pixels) that can be cached.
-   * Layers with rasterized bounds larger than this size will not be cached.
-   * The default is 64 pixels.
-   */
-  int maxCacheContentSize() const;
-
-  /**
-   * Sets the maximum size of rasterized layer content (in pixels) that can be cached.
-   * Changes to maxCacheContentSize and maxCacheContentScale do not affect layers
-   * that have already been cached.
-   */
-  void setMaxCacheContentSize(int maxSize);
-
-  /**
-   * Returns the maximum content scale for layer caching. Layers with content scale greater than
-   * this value will not be cached to avoid excessive memory usage at high zoom levels.
-   * The default is 0.3.
-   */
-  float maxCacheContentScale() const;
-
-  /**
-   * Sets the maximum content scale for layer caching.
-   * Changes to maxCacheContentSize and maxCacheContentScale do not affect layers
-   * that have already been cached.
-   */
-  void setMaxCacheContentScale(float maxScale);
-=======
    * Returns the background color of the root layer. The background is an infinite rectangle that
    * covers the entire display area and is drawn using the SrcOver blend mode.
    * The default value is transparent.
@@ -275,7 +232,6 @@
    * Sets the background color of the root layer. 
    */
   void setBackgroundColor(const Color& color);
->>>>>>> 51a88ba7
 
   /**
    * Sets whether to show dirty regions during rendering. When enabled, the dirty regions will be
@@ -300,7 +256,6 @@
 
  private:
   std::shared_ptr<RootLayer> _root = nullptr;
-  std::unique_ptr<LayerCache> layerCache;
   int64_t _zoomScaleInt = 1000;
   int _zoomScalePrecision = 1000;
   Point _contentOffset = {};
@@ -374,7 +329,5 @@
                      bool autoClear) const;
 
   void updateMousePosition();
-
-  friend class RootLayer;
 };
 }  // namespace tgfx